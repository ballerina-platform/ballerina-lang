// Copyright (c) 2020 WSO2 Inc. (http://www.wso2.org) All Rights Reserved.
//
// WSO2 Inc. licenses this file to you under the Apache License,
// Version 2.0 (the "License"); you may not use this file except
// in compliance with the License.
// You may obtain a copy of the License at
//
// http://www.apache.org/licenses/LICENSE-2.0
//
// Unless required by applicable law or agreed to in writing,
// software distributed under the License is distributed on an
// "AS IS" BASIS, WITHOUT WARRANTIES OR CONDITIONS OF ANY
// KIND, either express or implied.  See the License for the
// specific language governing permissions and limitations
// under the License.

import ballerina/lang.'int as ints;
import ballerina/lang.'string as strings;

type UndergradStudent record {|
    readonly int id;
    readonly string name;
    int grade;
|};

public class Student {
    string name;
    string school;

    public function init(string name, string school) {
        self.name = name;
        self.school = school;
    }

    public function getDetails() returns string {
        return self.name + " from " + self.school;
    }
}

public class Teacher {
    string name;
    string school;

    public function init(string name, string school) {
        self.name = name;
        self.school = school;
    }

    public function getDetails() returns string {
        return self.name + " from " + self.school;
    }

    public function toString() returns string {
        return self.getDetails();
    }
}

function testIntValueFromBalString() {
    int x1 = 12;
    ints:Signed32 x2 = 2147483647;
    ints:Signed16 x3 = -32768;
    ints:Signed8 x4 = 100;
    ints:Unsigned32 x5 = 4294967295;
    ints:Unsigned16 x6 = 450;
    ints:Unsigned8 x7 = 221;
    byte x8 = 10;

    string s1 = "12";
    string s2 = "2147483647";
    string s3 = "-32768";
    string s4 = "100";
    string s5 = "4294967295";
    string s6 = "450";
    string s7 = "221";
    string s8 = "10";

    assert(s1.fromBalString(), x1);
    assert(s2.fromBalString(), x2);
    assert(s3.fromBalString(), x3);
    assert(s4.fromBalString(), x4);
    assert(s5.fromBalString(), x5);
    assert(s6.fromBalString(), x6);
    assert(s7.fromBalString(), x7);
    assert(s8.fromBalString(), x8);
}

function testStringValueFromBalString() {
    string a = "Anne";
    strings:Char b = "m";
    string c = "";

    string aa = a.toBalString();
    string bb = b.toBalString();
    string cc = c.toBalString();

    assert(aa.fromBalString(), a);
    assert(bb.fromBalString(), b);
    assert(cc.fromBalString(), c);
}

function testFloatingPointNumbersFromBalString() {
    float x1 = 12.342;
    float x2 = 0.0/0.0;
    float x3 = 4.0/0.0;
    decimal x4 = 345.2425341;
    decimal x5 = 1;

    string s1 = "12.342";
    string s2 = "float:NaN";
    string s3 = "float:Infinity";
    string s4 = "345.2425341d";
    string s5 = "1d";

    assert(s1.fromBalString(), x1);
    assert(s2.fromBalString(), x2);
    assert(s3.fromBalString(), x3);
    assert(s4.fromBalString(), x4);
    assert(s5.fromBalString(), x5);
}

function testAnydataNilFromBalString() {
    anydata a = 99;
    () b = ();

    string s1 = "99";
    string s2 = "()";

    assert(s1.fromBalString(), a);
    assert(s2.fromBalString(), b);
}

function testMapFromBalString() {
    map<string> mapVal1 = {"name":"ABC", "school":"City College"};
    map<anydata|error> mapVal2 = {"1":12, "2":"James", "3":{"x":"AA","y":(1.0/0.0)}, "4":(),
            "5":error("Failed to get account balance", details = true)};
    map<int> mapVal3 = {};

    string s1 = "{\"name\":\"ABC\",\"school\":\"City College\"}";
<<<<<<< HEAD
    string s2 = "{\"1\":12,\"2\":\"James\",\"3\":{\"x\":\"AA\",\"y\":float:Infinity},\"4\":()}";
=======
    string s2 = "{\"1\":12,\"2\":\"James\",\"3\":{\"x\":\"AA\",\"y\":float:Infinity},\"4\":()," +
                         "\"5\":error error (\"Failed to get account balance\",details=true)}";
    string s3 = "{}";
>>>>>>> 9e0de449

    anydata|error result1 = s1.fromBalString();
    anydata|error result2 = s2.fromBalString();
    anydata|error result3 = s3.fromBalString();

    if (result1 is map<string>) {
        assert(result1, mapVal1);
        assert(result1.keys(), ["name","school"]);
        string str = "";
        result1.forEach(function (string val) {
            str += val;
        });
        assert(str, "ABCCity College");
    }

    if (result2 is map<anydata>) {
        assert(result2.keys(), ["1","2","3","4"]);
        assert(result2.get("1"), mapVal2.get("1"));
        assert(result2.get("2"), mapVal2.get("2"));
        assert(result2.get("3"), mapVal2.get("3"));
        assert(result2.get("4"), mapVal2.get("4"));
    }

    assert(result3, mapVal3);
}


function testTableFromBalString() {
    string s1 = "table key(name) [{\"id\":1,\"name\":\"Mary\",\"grade\":12}," +
                      "{\"id\":2,\"name\":\"John\",\"grade\":13}]";
    string s2 = "table key() [{\"id\":1,\"name\":\"Mary\",\"grade\":12}," +
                       "{\"id\":2,\"name\":\"John\",\"grade\":13}]";
    string s3 = "table key(id,name) []";

    anydata|error tbl = s1.fromBalString();
    if (tbl is table<any|error>) {
        tbl.add({ id: 3, name: "Jane", grade: 13 });
    }

    table<UndergradStudent> underGradTable = table key(id,name) [];
    assert(s3.fromBalString(), underGradTable);
}

function testArrayFromBalString() {
    decimal x1 = 345.2425341;
    error err = error("Failed to get account balance", details = true, val1 = (0.0/0.0), val2 = "This Error",
           val3 = {"x":"AA","y":(1.0/0.0)});
    xml xmlVal = xml `<CATALOG><CD><TITLE>Empire Burlesque</TITLE><ARTIST>Bob Dylan</ARTIST></CD></CATALOG>`;
    table<UndergradStudent> underGradTable = table key(id,name) [
            { id: 1, name: "Mary", grade: 12 },
            { id: 2, name: "John", grade: 13 }
    ];

    int[] arr1 = [1, 2, 3, 4, 5];
    float[] arr2 = [12, 12.34, (0.0/0.0), (1.0/0.0)];
    boolean[] arr3 = [true, false, true, true];
    byte[] arr4 = [12, 10, 9, 8];
    string[] arr5 = ["ABC", "XYZ", "LMN"];
    decimal[] arr6 = [12.65, 1, 2, 90.0];
<<<<<<< HEAD
    anydata[] arr7 = ["str", 23, 23.4, true, {"x":"AA","y":(1.0/0.0),"z":1.23}, x1, ["X", (0.0/0.0),
    x1], underGradTable, xmlVal];
=======
    (anydata|error)[] arr7 = ["str", 23, 23.4, true, {"x":"AA","y":(1.0/0.0),"z":1.23}, x1, ["X", (0.0/0.0),
    x1], underGradTable, err, xmlVal];
    string[] arr8 = [];
>>>>>>> 9e0de449

    string s1 = "[1,2,3,4,5]";
    string s2 = "[12.0,12.34,float:NaN,float:Infinity]";
    string s3 = "[true,false,true,true]";
    string s4 = "[12,10,9,8]";
    string s5 = "[\"ABC\",\"XYZ\",\"LMN\"]";
    string s6 = "[12.65d,1d,2d,90.0d]";
    string s7 = "[\"str\",23,23.4,true,{\"x\":\"AA\",\"y\":float:Infinity,\"z\":1.23},345.2425341d," +
      "[\"X\",float:NaN,345.2425341d],xml`<CATALOG><CD>" +
      "<TITLE>Empire Burlesque</TITLE><ARTIST>Bob Dylan</ARTIST></CD></CATALOG>`]";
    string s8 = "[]";

    assert(s1.fromBalString(), arr1);
    assert(s2.fromBalString(), arr2);
    assert(s3.fromBalString(), arr3);
    assert(s4.fromBalString(), arr4);
    assert(s5.fromBalString(), arr5);
    assert(s6.fromBalString(), arr6);

    anydata|error result = s7.fromBalString();
    if (result is anydata[]) {
        assert(result[0], arr7[0]);
        assert(result[1], arr7[1]);
        assert(result[2], arr7[2]);
        assert(result[3], arr7[3]);
        assert(result[4], arr7[4]);
        assert(result[5], arr7[5]);
        assert(result[6], arr7[6]);
        assert(result[7], arr7[8]);
    }

    assert(s8.fromBalString(), arr8);
}

function testTupleFromBalString() {
    [string, int, decimal, float] tupleVal = ["TOM", 10, 90.12, (0.0/0.0)];
    [string, int, decimal, float] tupleVal2 = [];

    string s1 = "\"TOM\" 10 90.12d float:NaN";
    string s2 = "\"\" 0 0.0d 0.0";

    anydata|error result = s1.fromBalString();

    if (result is [string, int, decimal, float]) {
        assert(result, tupleVal);
    }

    assert(s2.fromBalString(), tupleVal2);
}

function testJsonFromBalString() {
    json jsonVal = {a: "STRING", b: 12, c: 12.4, d: true, e: {x:"x", y: ()}};

    string s1 = "{\"a\":\"STRING\",\"b\":12,\"c\":12.4,\"d\":true,\"e\":{\"x\":\"x\",\"y\":()}}";

    anydata|error result = s1.fromBalString();

    if (result is json) {
        assert(result, jsonVal);
    }
}

function testXmlFromBalString() {
    xml x1 = xml `<CATALOG><CD><TITLE>Empire Burlesque</TITLE><ARTIST>Bob Dylan</ARTIST></CD></CATALOG>`;
    xml x2 = xml `Hello, world!`;
    xml x3 = xml `<!--I am a comment-->`;
    xml x4 = xml `<?xxtarget this mk data this?>`;
    xml x5 = x1 + x2 + x3 + x4;

    string s1 = x1.toBalString();
    string s2 = x2.toBalString();
    string s3 = x3.toBalString();
    string s4 = x4.toBalString();
    string s5 = x5.toBalString();

    anydata|error result1 = s1.fromBalString();
    anydata|error result2 = s2.fromBalString();
    anydata|error result3 = s3.fromBalString();
    anydata|error result4 = s4.fromBalString();
    anydata|error result5 = s5.fromBalString();

    if (result1 is xml && result2 is xml && result3 is xml && result4 is xml && result5 is xml) {
        assert(result1, x1);
        assert(result2, x2);
        assert(result3, x3);
        assert(result4, x4);
        assert(result5, x5);
    }
}

function testObjectFromString() {
    Student obj1 = new("Alaa", "MMV");
    Teacher obj2 = new("Rola", "MMV");

    string s1 = obj1.toBalString();
    string s2 = obj2.toBalString();

    anydata|error result1 = s1.fromBalString();
    anydata|error result2 = s2.fromBalString();

    assert(result1 is error, true);
    assert(result2 is error, true);
}

function testFromBalStringOnCycles() {
     string s1 = "{\"ee\":3,\"1\":{\"mm\":5,\"1\":...[2],\"2\":{\"qq\":5,\"1\":[2,3,5,...[5]]," +
         "\"2\":...[4],\"3\":...[0],\"4\":...[2]}},\"2\":{\"qq\":5,\"1\":[2,3,5,...[3]],\"2\":...[2],\"3\":...[0]," +
         "\"4\":{\"mm\":5,\"1\":...[4],\"2\":...[2]}},\"3\":...[0]}";

     anydata result = checkpanic s1.fromBalString();
     assert(result.toBalString(), s1);
}

function testFromBalStringNegative() {
    string a = "Mike";
    string b = "009 abd []";
    string c = " 009%abd {gf& *";
    string d = "0.34t.\"";
    error err = error("{ballerina/lang.value}FromBalStringError",message="invalid expression style string value");
    assert(a.fromBalString(), err);
    assert(b.fromBalString(), err);
    assert(c.fromBalString(), err);
    assert(d.fromBalString(), err);
}

function assert(anydata|error actual, anydata|error expected) {
    if (!isEqual(expected, actual)) {
        string expectedValAsString = expected is error ? expected.toString() : expected.toString();
        string actualValAsString = actual is error ? actual.toString() : actual.toString();

        typedesc<anydata|error> expT = typeof expected;
        typedesc<anydata|error> actT = typeof actual;
        string reason = "expected [" + expectedValAsString + "] of type [" + expT.toString()
                            + "], but found [" + actualValAsString + "] of type [" + actT.toString() + "]";
        error e = error(reason);
        panic e;
    }
}

isolated function isEqual(anydata|error actual, anydata|error expected) returns boolean {
    if (actual is anydata && expected is anydata) {
        return (actual == expected);
    } else if (actual is error && expected is error) {
        return actual.message() == expected.message() &&
            isEqual(actual.cause(), expected.cause()) &&
            isEqual(actual.detail(), expected.detail());
    } else {
        return (actual === expected);
    }
}<|MERGE_RESOLUTION|>--- conflicted
+++ resolved
@@ -136,13 +136,8 @@
     map<int> mapVal3 = {};
 
     string s1 = "{\"name\":\"ABC\",\"school\":\"City College\"}";
-<<<<<<< HEAD
     string s2 = "{\"1\":12,\"2\":\"James\",\"3\":{\"x\":\"AA\",\"y\":float:Infinity},\"4\":()}";
-=======
-    string s2 = "{\"1\":12,\"2\":\"James\",\"3\":{\"x\":\"AA\",\"y\":float:Infinity},\"4\":()," +
-                         "\"5\":error error (\"Failed to get account balance\",details=true)}";
     string s3 = "{}";
->>>>>>> 9e0de449
 
     anydata|error result1 = s1.fromBalString();
     anydata|error result2 = s2.fromBalString();
@@ -202,14 +197,9 @@
     byte[] arr4 = [12, 10, 9, 8];
     string[] arr5 = ["ABC", "XYZ", "LMN"];
     decimal[] arr6 = [12.65, 1, 2, 90.0];
-<<<<<<< HEAD
     anydata[] arr7 = ["str", 23, 23.4, true, {"x":"AA","y":(1.0/0.0),"z":1.23}, x1, ["X", (0.0/0.0),
     x1], underGradTable, xmlVal];
-=======
-    (anydata|error)[] arr7 = ["str", 23, 23.4, true, {"x":"AA","y":(1.0/0.0),"z":1.23}, x1, ["X", (0.0/0.0),
-    x1], underGradTable, err, xmlVal];
     string[] arr8 = [];
->>>>>>> 9e0de449
 
     string s1 = "[1,2,3,4,5]";
     string s2 = "[12.0,12.34,float:NaN,float:Infinity]";
