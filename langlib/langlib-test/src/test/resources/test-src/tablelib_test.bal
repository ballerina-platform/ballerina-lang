--- conflicted
+++ resolved
@@ -115,11 +115,7 @@
 function testIterator() returns boolean {
     boolean testPassed = true;
     Person[] personList = getPersonList();
-<<<<<<< HEAD
-    object { public function next() returns record {| Person value; |}?;} itr = tab.iterator();
-=======
     object { public isolated function next() returns record {| Person value; |}?;} itr = tab.iterator();
->>>>>>> dfa1fba9
 
     Person? person = getPerson(itr.next());
     testPassed = testPassed && person == personList[0];
