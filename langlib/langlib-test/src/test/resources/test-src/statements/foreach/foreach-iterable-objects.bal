--- conflicted
+++ resolved
@@ -1,9 +1,5 @@
 class Iterable {
-<<<<<<< HEAD
-    public function __iterator() returns object {public function next() returns record {|int value;|}?;
-=======
     public function __iterator() returns object {public isolated function next() returns record {|int value;|}?;
->>>>>>> dfa1fba9
     } {
         InternalIterable sample = new;
         return sample;
@@ -23,11 +19,7 @@
 class InternalIterable {
    int[] integers = [12, 34, 56, 34, 78, 21, 90];
    int cursorIndex = 0;
-<<<<<<< HEAD
-   public function next() returns
-=======
    public isolated function next() returns
->>>>>>> dfa1fba9
    record {|
        int value;
    |}? {
@@ -43,11 +35,7 @@
 }
 
 class AnotherIterable {
-<<<<<<< HEAD
-    public function __iterator() returns object {public function next() returns record {|Iterable value;|}?;
-=======
     public function __iterator() returns object {public isolated function next() returns record {|Iterable value;|}?;
->>>>>>> dfa1fba9
     } {
         AnotherInternalIterable sample = new;
         return sample;
@@ -56,11 +44,7 @@
 
 class AnotherInternalIterable {
     int cursorIndex = 0;
-<<<<<<< HEAD
-    public function next() returns
-=======
     public isolated function next() returns
->>>>>>> dfa1fba9
     record {|
         Iterable value;
     |}? {
