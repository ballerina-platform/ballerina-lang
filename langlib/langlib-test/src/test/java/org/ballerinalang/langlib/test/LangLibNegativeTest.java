--- conflicted
+++ resolved
@@ -59,7 +59,6 @@
         BAssertUtil.validateError(negativeResult, err++, "incompatible types: expected 'any', found '(int|error)'",
                 58, 14);
         BAssertUtil.validateError(negativeResult, err++, "undefined function 'toXML' in type 'int'",
-<<<<<<< HEAD
                 63, 19);
         BAssertUtil.validateError(negativeResult, err++, "invalid token 'join'",
                 71, 29);
@@ -73,11 +72,7 @@
                 71, 44);
         BAssertUtil.validateError(negativeResult, err++, "missing identifier",
                 71, 56);
-        BAssertUtil.validateError(negativeResult, err++, "undefined function 'toHexString' in type '12|foo'", 78, 18);
-=======
-                63, 19);;
         BAssertUtil.validateError(negativeResult, err++, "undefined function 'toHexString' in type 'Ints'", 78, 18);
->>>>>>> e436dcb0
         Assert.assertEquals(negativeResult.getErrorCount(), err);
     }
 }