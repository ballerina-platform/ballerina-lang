--- conflicted
+++ resolved
@@ -95,13 +95,17 @@
                 "testFloatNotExactEquality"
         };
     }
-
+  
     @Test
     public void testFromHexString() {
         BRunUtil.invoke(compileResult, "testFromHexString");
     }
+  
+    @Test
+    public void testMinAndMaxWithNaN() {
+        BRunUtil.invoke(compileResult, "testMinAndMaxWithNaN");
+    }
 
-<<<<<<< HEAD
     @Test(dataProvider = "functionsWithFromStringTests")
     public void testFromString(String function) {
         BRunUtil.invoke(compileResult, function);
@@ -113,10 +117,5 @@
                 "testFromStringPositive",
                 "testFromStringNegative"
         };
-=======
-    @Test
-    public void testMinAndMaxWithNaN() {
-        BRunUtil.invoke(compileResult, "testMinAndMaxWithNaN");
->>>>>>> 4a6aafd4
-    }
+    }  
 }