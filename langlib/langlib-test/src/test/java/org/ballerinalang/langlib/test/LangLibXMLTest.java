--- conflicted
+++ resolved
@@ -324,13 +324,13 @@
     }
 
     @Test
-<<<<<<< HEAD
     public void testNamespaces() {
         BRunUtil.invoke(compileResult, "testNamespaces");
-=======
+    }
+
+    @Test
     public void testSetChildrenFunction() {
         BRunUtil.invoke(compileResult, "testSetChildrenFunction");
->>>>>>> 7132c0dd
     }
 
     @Test
@@ -349,14 +349,9 @@
         validateError(negativeResult, i++, "incompatible types: expected 'xml:Element', found 'xml'", 69, 13);
         validateError(negativeResult, i++, "incompatible types: expected 'xml<xml:Element>', found 'xml'",
                 75, 28);
-<<<<<<< HEAD
-        validateError(negativeResult, i++, "incompatible types: expected " +
-                "'map<string>', found 'record {| string x; anydata...; |}'", 95, 49);
-=======
         validateError(negativeResult, i++, "incompatible types: expected 'map<string>', " +
                         "found 'record {| string x; anydata...; |}'",
                 95, 49);
->>>>>>> 7132c0dd
         validateError(negativeResult, i++, "incompatible types: expected 'map<string>', found 'attributesRecord'",
                 96, 49);
         validateError(negativeResult, i++, "incompatible types: expected 'xml', found 'string'",
