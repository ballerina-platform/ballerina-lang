/*
 * Copyright (c) 2022, WSO2 Inc. (http://www.wso2.org) All Rights Reserved.
 *
 * WSO2 Inc. licenses this file to you under the Apache License,
 * Version 2.0 (the "License"); you may not use this file except
 * in compliance with the License.
 * You may obtain a copy of the License at
 *
 *     http://www.apache.org/licenses/LICENSE-2.0
 *
 * Unless required by applicable law or agreed to in writing,
 * software distributed under the License is distributed on an
 * "AS IS" BASIS, WITHOUT WARRANTIES OR CONDITIONS OF ANY
 * KIND, either express or implied. See the License for the
 * specific language governing permissions and limitations
 * under the License.
 */

package org.ballerinalang.langlib.test;

import org.ballerinalang.test.BCompileUtil;
import org.ballerinalang.test.BRunUtil;
import org.ballerinalang.test.CompileResult;
import org.testng.annotations.AfterClass;
import org.testng.annotations.BeforeClass;
import org.testng.annotations.DataProvider;
import org.testng.annotations.Test;

/**
 * Test cases for the lang.regexp library.
 *
 * @since 2201.3.0
 */
public class LangLibRegexpTest {

    private CompileResult compileResult;

    @BeforeClass
    public void setup() {
        compileResult = BCompileUtil.compile("test-src/regexp_test.bal");
    }

    @AfterClass
    public void tearDown() {
        compileResult = null;
    }

    @Test(dataProvider = "testRegexLangLibFunctionList")
    public void testRegexLibFunctions(String funcName) {
        BRunUtil.invoke(compileResult, funcName);
    }

    @DataProvider(name = "testRegexLangLibFunctionList")
    public Object[] testRegexLangLibFunctions() {
        return new Object[]{
                "testFind",
                "testFindGroups",
                "testFindAll",
                "testMatchAt",
                "testMatchGroupsAt",
                "testIsFullMatch",
                "testFullMatchGroups",
                "testReplaceAll",
                "testReplace",
                "testFindAllGroups",
                "testFromString",
                "testFromStringNegative",
<<<<<<< HEAD
                "testSplit"
=======
                "testLangLibFuncWithNamedArgExpr"
>>>>>>> feb20105
        };
    }
}<|MERGE_RESOLUTION|>--- conflicted
+++ resolved
@@ -65,11 +65,8 @@
                 "testFindAllGroups",
                 "testFromString",
                 "testFromStringNegative",
-<<<<<<< HEAD
+                "testLangLibFuncWithNamedArgExpr",
                 "testSplit"
-=======
-                "testLangLibFuncWithNamedArgExpr"
->>>>>>> feb20105
         };
     }
 }