/*
 * Copyright (c) 2022, WSO2 Inc. (http://www.wso2.org) All Rights Reserved.
 *
 * WSO2 Inc. licenses this file to you under the Apache License,
 * Version 2.0 (the "License"); you may not use this file except
 * in compliance with the License.
 * You may obtain a copy of the License at
 *
 *     http://www.apache.org/licenses/LICENSE-2.0
 *
 * Unless required by applicable law or agreed to in writing,
 * software distributed under the License is distributed on an
 * "AS IS" BASIS, WITHOUT WARRANTIES OR CONDITIONS OF ANY
 * KIND, either express or implied. See the License for the
 * specific language governing permissions and limitations
 * under the License.
 */

package org.ballerinalang.langlib.test;

import org.ballerinalang.test.BCompileUtil;
import org.ballerinalang.test.BRunUtil;
import org.ballerinalang.test.CompileResult;
import org.testng.Assert;
import org.testng.annotations.AfterClass;
import org.testng.annotations.BeforeClass;
import org.testng.annotations.DataProvider;
import org.testng.annotations.Test;

/**
 * Test cases for the lang.regexp library.
 *
 * @since 2201.3.0
 */
public class LangLibRegexpTest {

    private CompileResult compileResult, negativeTests;

    @BeforeClass
    public void setup() {
        compileResult = BCompileUtil.compile("test-src/regexp_test.bal");
        negativeTests = BCompileUtil.compile("test-src/regexp_negative_test.bal");
    }

    @AfterClass
    public void tearDown() {
        compileResult = null;
        negativeTests = null;
    }

    @Test(dataProvider = "testRegexLangLibFunctionList")
    public void testRegexLibFunctions(String funcName) {
        BRunUtil.invoke(compileResult, funcName);
    }

    @DataProvider(name = "testRegexLangLibFunctionList")
    public Object[] testRegexLangLibFunctions() {
        return new Object[]{
                "testFind",
                "testFindGroups",
                "testFindAll",
                "testMatchAt",
                "testMatchGroupsAt",
                "testIsFullMatch",
                "testFullMatchGroups",
                "testReplaceAll",
                "testReplace",
                "testFindAllGroups",
                "testFromString",
                "testFromStringNegative",
                "testLangLibFuncWithNamedArgExpr",
                "testSplit",
                "testEmptyRegexpFind",
<<<<<<< HEAD
                "testRegexpFromString",
=======
                "testEmptyRegexpMatch",
>>>>>>> fb696234
        };
    }

    @Test(dataProvider = "negativeRegexpFindIndexProvider")
    public void testNegativeRegexp(String functionName) {
        Object returns = BRunUtil.invoke(negativeTests, functionName);
        Assert.assertEquals(returns.toString(),
                "error(\"IndexOutOfRange\",message=\"start index cannot be less than 0\")");
    }

    @DataProvider(name = "negativeRegexpFindIndexProvider")
    private Object[][] negativeRegexpFindIndexes() {
        return new Object[][] {
                {"testNegativeIndexFind"},
                {"testNegativeIndexFindAll"},
                {"testNegativeIndexFindGroups"},
                {"testNegativeIndexFindAllGroups"},
        };
    }

    @Test(dataProvider = "invalidRegexpFindIndexProvider")
    public void testInvalidRegexp(String functionName, int startIndex, int length) {
        Object returns = BRunUtil.invoke(negativeTests, functionName);
        Assert.assertEquals(returns.toString(),
                "error(\"IndexOutOfRange\",message=\"start index '" + startIndex + "' cannot be greater than input " +
                        "string length '" + length + "'\")");
    }

    @DataProvider(name = "invalidRegexpFindIndexProvider")
    private Object[][] invalidRegexpFindIndexes() {
        return new Object[][] {
                {"testInvalidIndexFind", 12, 5},
                {"testInvalidIndexFindAll", 112, 63},
                {"testInvalidIndexFindGroups", 97, 52},
                {"testInvalidIndexFindAllGroups", 123, 31},
        };
    }

    @Test(dataProvider = "longRegexpFindIndexProvider")
    public void testLongIndexRegexp(String functionName, long startIndex) {
        Object returns = BRunUtil.invoke(negativeTests, functionName);
        Assert.assertEquals(returns.toString(),
                String.format("error(\"{ballerina/lang.regexp}RegularExpressionOperationError\",message=\"index " +
                        "number too large: %,d\")", startIndex));
    }

    @DataProvider(name = "longRegexpFindIndexProvider")
    private Object[][] longRegexpFindIndexes() {
        return new Object[][] {
                {"testLongIndexFind", 68719476704L},
                {"testLongIndexFindAll", 137438953408L},
                {"testLongIndexFindGroups", 274877906816L},
                {"testLongIndexFindAllGroups", 549755813632L},
        };
    }

    @Test(dataProvider = "invalidRegexpPatternSyntaxProvider")
    public void testInvalidRegexpPatternSyntax(String functionName) {
        Object returns = BRunUtil.invoke(negativeTests, functionName);
        Assert.assertEquals(returns.toString(), "error(\"{ballerina}RegularExpressionParsingError\",message=\"invalid" +
                " regexp pattern\")");
    }

    @DataProvider(name = "invalidRegexpPatternSyntaxProvider")
    private Object[][] getInvalidRegexpPatternSyntax() {
        return new Object[][] {
                {"testInvalidRegexpPatternSyntax1"},
                {"testInvalidRegexpPatternSyntax2"},
                {"testInvalidRegexpPatternSyntax3"},
<<<<<<< HEAD
=======
                {"testInvalidRegexpPatternSyntax4"},
                {"testInvalidRegexpPatternSyntax5"},
>>>>>>> fb696234
        };
    }
}<|MERGE_RESOLUTION|>--- conflicted
+++ resolved
@@ -71,11 +71,8 @@
                 "testLangLibFuncWithNamedArgExpr",
                 "testSplit",
                 "testEmptyRegexpFind",
-<<<<<<< HEAD
                 "testRegexpFromString",
-=======
                 "testEmptyRegexpMatch",
->>>>>>> fb696234
         };
     }
 
@@ -145,11 +142,8 @@
                 {"testInvalidRegexpPatternSyntax1"},
                 {"testInvalidRegexpPatternSyntax2"},
                 {"testInvalidRegexpPatternSyntax3"},
-<<<<<<< HEAD
-=======
                 {"testInvalidRegexpPatternSyntax4"},
                 {"testInvalidRegexpPatternSyntax5"},
->>>>>>> fb696234
         };
     }
 }