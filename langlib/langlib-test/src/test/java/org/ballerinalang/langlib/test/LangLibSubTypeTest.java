/*
 * Copyright (c) 2020, WSO2 Inc. (http://www.wso2.org) All Rights Reserved.
 *
 * WSO2 Inc. licenses this file to you under the Apache License,
 * Version 2.0 (the "License"); you may not use this file except
 * in compliance with the License.
 * You may obtain a copy of the License at
 *
 *     http://www.apache.org/licenses/LICENSE-2.0
 *
 * Unless required by applicable law or agreed to in writing,
 * software distributed under the License is distributed on an
 * "AS IS" BASIS, WITHOUT WARRANTIES OR CONDITIONS OF ANY
 * KIND, either express or implied. See the License for the
 * specific language governing permissions and limitations
 * under the License.
 */

package org.ballerinalang.langlib.test;

import org.ballerinalang.test.BAssertUtil;
import org.ballerinalang.test.BCompileUtil;
import org.ballerinalang.test.BRunUtil;
import org.ballerinalang.test.CompileResult;
import org.testng.Assert;
import org.testng.annotations.Test;

/**
 * This class tests builtin subtype related functionality.
 *
 * @since 1.0
 */
public class LangLibSubTypeTest {

    private static final String FOUND_BYTE = " found 'byte'";
    private static final String FOUND_INT = " found 'int'";
    private static final String FOUND_SIGNED_32 = " found 'int:Signed32'";
    private static final String FOUND_SIGNED_16 = " found 'int:Signed16'";
    private static final String FOUND_SIGNED_8 = " found 'int:Signed8'";
    private static final String FOUND_UNSIGNED_32 = " found 'int:Unsigned32'";
    private static final String FOUND_UNSIGNED_16 = " found 'int:Unsigned16'";
    private static final String FOUND_UNSIGNED_8 = " found 'int:Unsigned8'";
    private static final String EXPECT_SIGNED_32 = "incompatible types: expected 'int:Signed32',";
    private static final String EXPECT_SIGNED_16 = "incompatible types: expected 'int:Signed16',";
    private static final String EXPECT_SIGNED_8 = "incompatible types: expected 'int:Signed8',";
    private static final String EXPECT_UNSIGNED_32 = "incompatible types: expected 'int:Unsigned32',";
    private static final String EXPECT_UNSIGNED_16 = "incompatible types: expected 'int:Unsigned16',";
    private static final String EXPECT_UNSIGNED_8 = "incompatible types: expected 'int:Unsigned8',";
    private static final String EXPECT_BYTE = "incompatible types: expected 'byte',";
    private static final String EXPECT_CHAR = "incompatible types: expected 'string:Char',";
    private static final String FOUND_STRING = " found 'string'";


    @Test
    public void testIntSubType() {
        CompileResult compileResult = BCompileUtil.compile("test-src/subtypes/int_subtypes_test.bal");
        BRunUtil.invoke(compileResult, "testValueAssignment");
        BRunUtil.invoke(compileResult, "testSigned32Assignment");
        BRunUtil.invoke(compileResult, "testSigned16Assignment");
        BRunUtil.invoke(compileResult, "testSigned8Assignment");
        BRunUtil.invoke(compileResult, "testUnsigned32Assignment");
        BRunUtil.invoke(compileResult, "testUnsigned16Assignment");
        BRunUtil.invoke(compileResult, "testUnsigned8Assignment");
        BRunUtil.invoke(compileResult, "testTypeAlias");
        BRunUtil.invoke(compileResult, "testMathsOperators");
        BRunUtil.invoke(compileResult, "testTypeCastingWithInt");
        BRunUtil.invoke(compileResult, "testTypeCastingWith32");
        BRunUtil.invoke(compileResult, "testTypeCastingWith16");
        BRunUtil.invoke(compileResult, "testTypeCastingWith8");
        BRunUtil.invoke(compileResult, "testTypeCastingWithFloat");
        BRunUtil.invoke(compileResult, "testTypeCastingWithDecimal");
        BRunUtil.invoke(compileResult, "testTypeTest");
        BRunUtil.invoke(compileResult, "testList");
        BRunUtil.invoke(compileResult, "testMapping");
//        BRunUtil.invoke(compileResult, "testConstReference");
        BRunUtil.invoke(compileResult, "testLeftShift");
        BRunUtil.invoke(compileResult, "testRightShift");
        BRunUtil.invoke(compileResult, "testUnsignedRightShift");
        BRunUtil.invoke(compileResult, "testBitwiseAnd");
        BRunUtil.invoke(compileResult, "testBitwiseOr");
        BRunUtil.invoke(compileResult, "testBitwiseXor");
        BRunUtil.invoke(compileResult, "testFiniteTypeAsIntSubType");
    }

    @Test
    public void testCharSubType() {
        CompileResult compileResult = BCompileUtil.compile("test-src/subtypes/char_subtypes_test.bal");
        BRunUtil.invoke(compileResult, "testValueAssignment");
        BRunUtil.invoke(compileResult, "testConcat");
        BRunUtil.invoke(compileResult, "testCharLangLib");
        BRunUtil.invoke(compileResult, "testList");
        BRunUtil.invoke(compileResult, "testMapping");
<<<<<<< HEAD
        BRunUtil.invoke(compileResult, "testFromCodePointIntInSurrogateRange");
        BRunUtil.invoke(compileResult, "testFromCodePointIntsInSurrogateRange");
        BRunUtil.invoke(compileResult, "testToCodePointWithChaType");

=======
        BRunUtil.invoke(compileResult, "testFiniteTypeAsStringSubType");
>>>>>>> 93ef6b5f
    }

    @Test
    public void testNegativeIntSubType() {

        CompileResult result = BCompileUtil.compile("test-src/subtypes/int_subtype_test_negative.bal");
        int err = 0;
        // testValueAssignment
        BAssertUtil.validateError(result, err++, EXPECT_SIGNED_32 + FOUND_INT, 21, 24);
        BAssertUtil.validateError(result, err++, EXPECT_SIGNED_32 + FOUND_INT, 23, 24);
        BAssertUtil.validateError(result, err++, EXPECT_SIGNED_16 + FOUND_INT, 25, 24);
        BAssertUtil.validateError(result, err++, EXPECT_SIGNED_16 + FOUND_INT, 27, 24);
        BAssertUtil.validateError(result, err++, EXPECT_SIGNED_8 + FOUND_INT, 29, 23);
        BAssertUtil.validateError(result, err++, EXPECT_SIGNED_8 + FOUND_INT, 31, 23);
        BAssertUtil.validateError(result, err++, EXPECT_UNSIGNED_32 + FOUND_INT, 33, 26);
        BAssertUtil.validateError(result, err++, EXPECT_UNSIGNED_32 + FOUND_INT, 35, 26);
        BAssertUtil.validateError(result, err++, EXPECT_UNSIGNED_16 + FOUND_INT, 37, 26);
        BAssertUtil.validateError(result, err++, EXPECT_UNSIGNED_16 + FOUND_INT, 39, 26);
        BAssertUtil.validateError(result, err++, EXPECT_UNSIGNED_8 + FOUND_INT, 41, 25);
        BAssertUtil.validateError(result, err++, EXPECT_UNSIGNED_8 + FOUND_INT, 43, 25);
        BAssertUtil.validateError(result, err++, EXPECT_BYTE + FOUND_INT, 45, 15);
        BAssertUtil.validateError(result, err++, EXPECT_BYTE + FOUND_INT, 47, 15);
        // testIntAssignment
        BAssertUtil.validateError(result, err++, EXPECT_SIGNED_32 + FOUND_INT, 52, 23);
        BAssertUtil.validateError(result, err++, EXPECT_SIGNED_16 + FOUND_INT, 53, 23);
        BAssertUtil.validateError(result, err++, EXPECT_SIGNED_8 + FOUND_INT, 54, 22);
        BAssertUtil.validateError(result, err++, EXPECT_UNSIGNED_32 + FOUND_INT, 55, 25);
        BAssertUtil.validateError(result, err++, EXPECT_UNSIGNED_16 + FOUND_INT, 56, 25);
        BAssertUtil.validateError(result, err++, EXPECT_UNSIGNED_8 + FOUND_INT, 57, 24);
        BAssertUtil.validateError(result, err++, EXPECT_BYTE + FOUND_INT, 58, 14);
        // testTypeAlias
        BAssertUtil.validateError(result, err++, EXPECT_SIGNED_32 + FOUND_INT, 65, 16);
        BAssertUtil.validateError(result, err++, EXPECT_SIGNED_32 + FOUND_INT, 67, 17);
        BAssertUtil.validateError(result, err++, EXPECT_SIGNED_32 + FOUND_INT, 69, 17);
        BAssertUtil.validateError(result, err++, EXPECT_UNSIGNED_8 + FOUND_SIGNED_32, 72, 24);

        // TODO : Fix this, Issue : #21542
//        // Consts
//        BAssertUtil.validateError(result, err++, EXPECT_SIGNED_32 + FOUND_INT, 77, 33);

        // Across Assignments
        BAssertUtil.validateError(result, err++, EXPECT_SIGNED_16 + FOUND_SIGNED_32, 81, 23);
        BAssertUtil.validateError(result, err++, EXPECT_SIGNED_8 + FOUND_SIGNED_32, 82, 22);
        BAssertUtil.validateError(result, err++, EXPECT_UNSIGNED_32 + FOUND_SIGNED_32, 83, 25);
        BAssertUtil.validateError(result, err++, EXPECT_UNSIGNED_16 + FOUND_SIGNED_32, 84, 25);
        BAssertUtil.validateError(result, err++, EXPECT_UNSIGNED_8 + FOUND_SIGNED_32, 85, 24);
        BAssertUtil.validateError(result, err++, EXPECT_BYTE + FOUND_SIGNED_32, 86, 14);

        BAssertUtil.validateError(result, err++, EXPECT_SIGNED_8 + FOUND_SIGNED_16, 92, 22);
        BAssertUtil.validateError(result, err++, EXPECT_UNSIGNED_32 + FOUND_SIGNED_16, 93, 25);
        BAssertUtil.validateError(result, err++, EXPECT_UNSIGNED_16 + FOUND_SIGNED_16, 94, 25);
        BAssertUtil.validateError(result, err++, EXPECT_UNSIGNED_8 + FOUND_SIGNED_16, 95, 24);
        BAssertUtil.validateError(result, err++, EXPECT_BYTE + FOUND_SIGNED_16, 96, 14);

        BAssertUtil.validateError(result, err++, EXPECT_UNSIGNED_32 + FOUND_SIGNED_8, 103, 25);
        BAssertUtil.validateError(result, err++, EXPECT_UNSIGNED_16 + FOUND_SIGNED_8, 104, 25);
        BAssertUtil.validateError(result, err++, EXPECT_UNSIGNED_8 + FOUND_SIGNED_8, 105, 24);
        BAssertUtil.validateError(result, err++, EXPECT_BYTE + FOUND_SIGNED_8, 106, 14);

        BAssertUtil.validateError(result, err++, EXPECT_SIGNED_32 + FOUND_UNSIGNED_32, 111, 23);
        BAssertUtil.validateError(result, err++, EXPECT_SIGNED_16 + FOUND_UNSIGNED_32, 112, 23);
        BAssertUtil.validateError(result, err++, EXPECT_SIGNED_8 + FOUND_UNSIGNED_32, 113, 22);
        BAssertUtil.validateError(result, err++, EXPECT_UNSIGNED_16 + FOUND_UNSIGNED_32, 114, 25);
        BAssertUtil.validateError(result, err++, EXPECT_UNSIGNED_8 + FOUND_UNSIGNED_32, 115, 24);
        BAssertUtil.validateError(result, err++, EXPECT_BYTE + FOUND_UNSIGNED_32, 116, 14);

        BAssertUtil.validateError(result, err++, EXPECT_SIGNED_16 + FOUND_UNSIGNED_16, 122, 23);
        BAssertUtil.validateError(result, err++, EXPECT_SIGNED_8 + FOUND_UNSIGNED_16, 123, 22);
        BAssertUtil.validateError(result, err++, EXPECT_UNSIGNED_8 + FOUND_UNSIGNED_16, 125, 24);
        BAssertUtil.validateError(result, err++, EXPECT_BYTE + FOUND_UNSIGNED_16, 126, 14);

        BAssertUtil.validateError(result, err++, EXPECT_SIGNED_8 + FOUND_UNSIGNED_8, 133, 22);

        // TODO : Fix this, Issue : #21542
//        // Const reference
//        BAssertUtil.validateError(result, err++, EXPECT_UNSIGNED_32 + FOUND_INT, 139, 29);
//        BAssertUtil.validateError(result, err++, EXPECT_UNSIGNED_16 + FOUND_INT, 140, 29);
//        BAssertUtil.validateError(result, err++, EXPECT_UNSIGNED_8 + FOUND_INT, 141, 28);
//        BAssertUtil.validateError(result, err++, EXPECT_BYTE + FOUND_INT, 142, 18);

        BAssertUtil.validateError(result, err++, EXPECT_BYTE + FOUND_INT, 188, 14);
        BAssertUtil.validateError(result, err++, "incompatible types: expected 'float'," + FOUND_INT, 189, 15);
        BAssertUtil.validateError(result, err++, EXPECT_SIGNED_32 + FOUND_INT, 190, 23);
        BAssertUtil.validateError(result, err++, EXPECT_BYTE + FOUND_INT, 191, 14);
        BAssertUtil.validateError(result, err++, EXPECT_BYTE + FOUND_INT, 192, 14);
        BAssertUtil.validateError(result, err++, EXPECT_UNSIGNED_8 + FOUND_INT, 193, 24);
        BAssertUtil.validateError(result, err++, EXPECT_BYTE + FOUND_INT, 194, 14);
        BAssertUtil.validateError(result, err++, "incompatible types: expected 'decimal'," + FOUND_INT, 195, 17);

        BAssertUtil.validateError(result, err++, EXPECT_BYTE + FOUND_INT, 209, 14);
        BAssertUtil.validateError(result, err++, "incompatible types: expected 'float'," + FOUND_INT, 210, 15);
        BAssertUtil.validateError(result, err++, EXPECT_SIGNED_32 + FOUND_INT, 211, 23);
        BAssertUtil.validateError(result, err++, EXPECT_BYTE + FOUND_INT, 212, 14);
        BAssertUtil.validateError(result, err++, EXPECT_SIGNED_8 + FOUND_BYTE, 213, 22);
        BAssertUtil.validateError(result, err++, EXPECT_SIGNED_8 + FOUND_UNSIGNED_8, 214, 22);
        BAssertUtil.validateError(result, err++, EXPECT_BYTE + FOUND_UNSIGNED_16, 215, 14);
        BAssertUtil.validateError(result, err++, "incompatible types: expected 'decimal'," + FOUND_UNSIGNED_32, 216,
                                  17);

        BAssertUtil.validateError(result, err++, EXPECT_BYTE + FOUND_INT, 230, 14);
        BAssertUtil.validateError(result, err++, "incompatible types: expected 'float'," + FOUND_INT, 231, 15);
        BAssertUtil.validateError(result, err++, EXPECT_SIGNED_32 + FOUND_INT, 232, 23);
        BAssertUtil.validateError(result, err++, EXPECT_BYTE + FOUND_INT, 233, 14);
        BAssertUtil.validateError(result, err++, EXPECT_SIGNED_8 + FOUND_BYTE, 234, 22);
        BAssertUtil.validateError(result, err++, EXPECT_SIGNED_8 + FOUND_UNSIGNED_8, 235, 22);
        BAssertUtil.validateError(result, err++, EXPECT_BYTE + FOUND_UNSIGNED_16, 236, 14);
        BAssertUtil.validateError(result, err++, "incompatible types: expected 'decimal'," + FOUND_UNSIGNED_32, 237,
                                  17);

        BAssertUtil.validateError(result, err++, EXPECT_BYTE + FOUND_INT, 251, 14);
        BAssertUtil.validateError(result, err++, "incompatible types: expected 'float'," + FOUND_INT, 252, 15);
        BAssertUtil.validateError(result, err++, EXPECT_SIGNED_32 + FOUND_INT, 253, 23);
        BAssertUtil.validateError(result, err++, "incompatible types: expected 'decimal'," + FOUND_BYTE, 254, 17);
        BAssertUtil.validateError(result, err++, EXPECT_SIGNED_8 + FOUND_UNSIGNED_8, 255, 22);
        BAssertUtil.validateError(result, err++, EXPECT_SIGNED_16 + FOUND_UNSIGNED_16, 256, 23);
        BAssertUtil.validateError(result, err++, EXPECT_SIGNED_8 + FOUND_UNSIGNED_8, 257, 22);
        BAssertUtil.validateError(result, err++, EXPECT_SIGNED_8 + FOUND_UNSIGNED_32, 258, 22);
        BAssertUtil.validateError(result, err++, EXPECT_SIGNED_8 + FOUND_UNSIGNED_8, 259, 22);

        BAssertUtil.validateError(result, err++, EXPECT_BYTE + FOUND_INT, 273, 14);
        BAssertUtil.validateError(result, err++, "incompatible types: expected 'float'," + FOUND_INT, 274, 15);
        BAssertUtil.validateError(result, err++, EXPECT_SIGNED_32 + FOUND_INT, 275, 23);
        BAssertUtil.validateError(result, err++, "incompatible types: expected 'decimal'," + FOUND_BYTE, 276, 17);
        BAssertUtil.validateError(result, err++, EXPECT_SIGNED_8 + FOUND_UNSIGNED_8, 277, 22);
        BAssertUtil.validateError(result, err++, EXPECT_SIGNED_16 + FOUND_UNSIGNED_16, 278, 23);
        BAssertUtil.validateError(result, err++, EXPECT_SIGNED_8 + FOUND_UNSIGNED_8, 279, 22);
        BAssertUtil.validateError(result, err++, EXPECT_SIGNED_8 + FOUND_INT, 280, 22);
        BAssertUtil.validateError(result, err++, EXPECT_SIGNED_8 + FOUND_INT, 281, 22);

        BAssertUtil.validateError(result, err++, EXPECT_BYTE + FOUND_INT, 295, 14);
        BAssertUtil.validateError(result, err++, "incompatible types: expected 'float'," + FOUND_INT, 296, 15);
        BAssertUtil.validateError(result, err++, EXPECT_SIGNED_32 + FOUND_INT, 297, 23);
        BAssertUtil.validateError(result, err++, "incompatible types: expected 'decimal'," + FOUND_BYTE, 298, 17);
        BAssertUtil.validateError(result, err++, EXPECT_SIGNED_8 + FOUND_UNSIGNED_16, 299, 22);
        BAssertUtil.validateError(result, err++, EXPECT_SIGNED_16 + FOUND_UNSIGNED_16, 300, 23);
        BAssertUtil.validateError(result, err++, EXPECT_SIGNED_8 + FOUND_UNSIGNED_8, 301, 22);
        BAssertUtil.validateError(result, err++, EXPECT_SIGNED_8 + FOUND_INT, 302, 22);
        BAssertUtil.validateError(result, err++, EXPECT_SIGNED_8 + FOUND_INT, 303, 22);

        BAssertUtil.validateError(result, err++, "incompatible types: expected 'int:Unsigned32', found '-1|2'", 312,
                24);
        BAssertUtil.validateError(result, err++, "incompatible types: expected 'int:Unsigned8[]', found '-1|2[]'", 315,
                25);
        BAssertUtil.validateError(result, err++, "incompatible types: expected 'int:Signed8[]', found '-1|1|128[]'",
                318, 23);
        BAssertUtil.validateError(result, err++, "incompatible types: expected 'int:Signed8', found '-1|1|foo'", 321,
                21);
        BAssertUtil.validateError(result, err++, "incompatible types: expected '(string:Char|int:Signed8)', found " +
                        "'-1|1|foo'", 322, 33);
        BAssertUtil.validateError(result, err++, "incompatible types: expected '(float|string:Char|int:Signed8)[]', " +
                        "found '-1|1|foo[]'", 325, 43);
        BAssertUtil.validateError(result, err++, "incompatible types: expected '(float|string|int:Unsigned8)[]', " +
                "found '-1|1|foo[]'", 326, 40);

        Assert.assertEquals(result.getErrorCount(), err);

    }

    @Test
    public void testNegativeCharSubType() {
        CompileResult result = BCompileUtil.compile("test-src/subtypes/char_subtypes_test_negative.bal");

        int err = 0;
        // testValueAssignment
        BAssertUtil.validateError(result, err++, EXPECT_CHAR + FOUND_STRING, 21, 16);
        BAssertUtil.validateError(result, err++, EXPECT_CHAR + FOUND_STRING, 24, 16);
        BAssertUtil.validateError(result, err++, EXPECT_CHAR + FOUND_STRING, 33, 17);
        BAssertUtil.validateError(result, err++, EXPECT_CHAR + FOUND_STRING, 34, 17);
        BAssertUtil.validateError(result, err++, EXPECT_CHAR + FOUND_STRING, 35, 17);
        BAssertUtil.validateError(result, err++, EXPECT_CHAR + FOUND_STRING, 39, 28);
        BAssertUtil.validateError(result, err++, EXPECT_CHAR + FOUND_STRING, 43, 19);
        BAssertUtil.validateError(result, err++, EXPECT_CHAR + FOUND_STRING, 48, 13);
        BAssertUtil.validateError(result, err++, "incompatible types: expected 'string:Char', found 'ab|b'", 56, 21);
        BAssertUtil.validateError(result, err++, "incompatible types: expected 'string:Char[]', found 'ab|b[]'", 59,
                23);
        BAssertUtil.validateError(result, err++, "incompatible types: expected 'string:Char[]', found '-1|e|f[]'", 62,
                23);
        BAssertUtil.validateError(result, err++, "incompatible types: expected '(int:Unsigned8|string:Char)[]', found" +
                " '-1|e|f[]'", 63, 39);
        Assert.assertEquals(result.getErrorCount(), err);
    }
}<|MERGE_RESOLUTION|>--- conflicted
+++ resolved
@@ -90,14 +90,11 @@
         BRunUtil.invoke(compileResult, "testCharLangLib");
         BRunUtil.invoke(compileResult, "testList");
         BRunUtil.invoke(compileResult, "testMapping");
-<<<<<<< HEAD
         BRunUtil.invoke(compileResult, "testFromCodePointIntInSurrogateRange");
         BRunUtil.invoke(compileResult, "testFromCodePointIntsInSurrogateRange");
+        BRunUtil.invoke(compileResult, "testStringAssignabilityToSingleCharVarDef");
         BRunUtil.invoke(compileResult, "testToCodePointWithChaType");
-
-=======
         BRunUtil.invoke(compileResult, "testFiniteTypeAsStringSubType");
->>>>>>> 93ef6b5f
     }
 
     @Test
