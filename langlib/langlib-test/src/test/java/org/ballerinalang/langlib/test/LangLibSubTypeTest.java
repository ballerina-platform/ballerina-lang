/*
 * Copyright (c) 2020, WSO2 Inc. (http://www.wso2.org) All Rights Reserved.
 *
 * WSO2 Inc. licenses this file to you under the Apache License,
 * Version 2.0 (the "License"); you may not use this file except
 * in compliance with the License.
 * You may obtain a copy of the License at
 *
 *     http://www.apache.org/licenses/LICENSE-2.0
 *
 * Unless required by applicable law or agreed to in writing,
 * software distributed under the License is distributed on an
 * "AS IS" BASIS, WITHOUT WARRANTIES OR CONDITIONS OF ANY
 * KIND, either express or implied. See the License for the
 * specific language governing permissions and limitations
 * under the License.
 */

package org.ballerinalang.langlib.test;

import org.ballerinalang.test.BAssertUtil;
import org.ballerinalang.test.BCompileUtil;
import org.ballerinalang.test.BRunUtil;
import org.ballerinalang.test.CompileResult;
import org.testng.Assert;
import org.testng.annotations.Test;

/**
 * This class tests builtin subtype related functionality.
 *
 * @since 1.0
 */
public class LangLibSubTypeTest {

    private static final String FOUND_BYTE = " found 'byte'";
    private static final String FOUND_INT = " found 'int'";
    private static final String FOUND_SIGNED_32 = " found 'int:Signed32'";
    private static final String FOUND_SIGNED_16 = " found 'int:Signed16'";
    private static final String FOUND_SIGNED_8 = " found 'int:Signed8'";
    private static final String FOUND_UNSIGNED_32 = " found 'int:Unsigned32'";
    private static final String FOUND_UNSIGNED_16 = " found 'int:Unsigned16'";
    private static final String FOUND_UNSIGNED_8 = " found 'int:Unsigned8'";
    private static final String EXPECT_SIGNED_32 = "incompatible types: expected 'int:Signed32',";
    private static final String EXPECT_SIGNED_16 = "incompatible types: expected 'int:Signed16',";
    private static final String EXPECT_SIGNED_8 = "incompatible types: expected 'int:Signed8',";
    private static final String EXPECT_UNSIGNED_32 = "incompatible types: expected 'int:Unsigned32',";
    private static final String EXPECT_UNSIGNED_16 = "incompatible types: expected 'int:Unsigned16',";
    private static final String EXPECT_UNSIGNED_8 = "incompatible types: expected 'int:Unsigned8',";
    private static final String EXPECT_BYTE = "incompatible types: expected 'byte',";
    private static final String EXPECT_CHAR = "incompatible types: expected 'string:Char',";
    private static final String FOUND_STRING = " found 'string'";


    @Test
    public void testIntSubType() {
        CompileResult compileResult = BCompileUtil.compile("test-src/subtypes/int_subtypes_test.bal");
        BRunUtil.invoke(compileResult, "testValueAssignment");
        BRunUtil.invoke(compileResult, "testSigned32Assignment");
        BRunUtil.invoke(compileResult, "testSigned16Assignment");
        BRunUtil.invoke(compileResult, "testSigned8Assignment");
        BRunUtil.invoke(compileResult, "testUnsigned32Assignment");
        BRunUtil.invoke(compileResult, "testUnsigned16Assignment");
        BRunUtil.invoke(compileResult, "testUnsigned8Assignment");
        BRunUtil.invoke(compileResult, "testTypeAlias");
        BRunUtil.invoke(compileResult, "testMathsOperators");
        BRunUtil.invoke(compileResult, "testTypeCastingWithInt");
        BRunUtil.invoke(compileResult, "testTypeCastingWith32");
        BRunUtil.invoke(compileResult, "testTypeCastingWith16");
        BRunUtil.invoke(compileResult, "testTypeCastingWith8");
        BRunUtil.invoke(compileResult, "testTypeCastingWithFloat");
        BRunUtil.invoke(compileResult, "testTypeCastingWithDecimal");
        BRunUtil.invoke(compileResult, "testTypeTest");
        BRunUtil.invoke(compileResult, "testList");
        BRunUtil.invoke(compileResult, "testMapping");
//        BRunUtil.invoke(compileResult, "testConstReference");
        BRunUtil.invoke(compileResult, "testLeftShift");
        BRunUtil.invoke(compileResult, "testRightShift");
        BRunUtil.invoke(compileResult, "testUnsignedRightShift");
        BRunUtil.invoke(compileResult, "testBitwiseAnd");
        BRunUtil.invoke(compileResult, "testBitwiseOr");
        BRunUtil.invoke(compileResult, "testBitwiseXor");
        BRunUtil.invoke(compileResult, "testFiniteTypeAsIntSubType");
        BRunUtil.invoke(compileResult, "testLanglibFunctionsForUnionIntSubtypes");
    }

    @Test
    public void testCharSubType() {
        CompileResult compileResult = BCompileUtil.compile("test-src/subtypes/char_subtypes_test.bal");
        BRunUtil.invoke(compileResult, "testValueAssignment");
        BRunUtil.invoke(compileResult, "testConcat");
        BRunUtil.invoke(compileResult, "testCharLangLib");
        BRunUtil.invoke(compileResult, "testList");
        BRunUtil.invoke(compileResult, "testMapping");
        BRunUtil.invoke(compileResult, "testFromCodePointIntInSurrogateRange");
        BRunUtil.invoke(compileResult, "testFromCodePointIntsInSurrogateRange");
        BRunUtil.invoke(compileResult, "testStringAssignabilityToSingleCharVarDef");
        BRunUtil.invoke(compileResult, "testToCodePointWithChaType");
        BRunUtil.invoke(compileResult, "testFiniteTypeAsStringSubType");
        BRunUtil.invoke(compileResult, "testLanglibFunctionsForUnionStringSubtypes");
    }

    @Test
    public void testNegativeIntSubType() {

        CompileResult result = BCompileUtil.compile("test-src/subtypes/int_subtype_test_negative.bal");
        int err = 0;
        // testValueAssignment
        BAssertUtil.validateError(result, err++, EXPECT_SIGNED_32 + FOUND_INT, 21, 24);
        BAssertUtil.validateError(result, err++, EXPECT_SIGNED_32 + FOUND_INT, 23, 24);
        BAssertUtil.validateError(result, err++, EXPECT_SIGNED_16 + FOUND_INT, 25, 24);
        BAssertUtil.validateError(result, err++, EXPECT_SIGNED_16 + FOUND_INT, 27, 24);
        BAssertUtil.validateError(result, err++, EXPECT_SIGNED_8 + FOUND_INT, 29, 23);
        BAssertUtil.validateError(result, err++, EXPECT_SIGNED_8 + FOUND_INT, 31, 23);
        BAssertUtil.validateError(result, err++, EXPECT_UNSIGNED_32 + FOUND_INT, 33, 26);
        BAssertUtil.validateError(result, err++, EXPECT_UNSIGNED_32 + FOUND_INT, 35, 26);
        BAssertUtil.validateError(result, err++, EXPECT_UNSIGNED_16 + FOUND_INT, 37, 26);
        BAssertUtil.validateError(result, err++, EXPECT_UNSIGNED_16 + FOUND_INT, 39, 26);
        BAssertUtil.validateError(result, err++, EXPECT_UNSIGNED_8 + FOUND_INT, 41, 25);
        BAssertUtil.validateError(result, err++, EXPECT_UNSIGNED_8 + FOUND_INT, 43, 25);
        BAssertUtil.validateError(result, err++, EXPECT_BYTE + FOUND_INT, 45, 15);
        BAssertUtil.validateError(result, err++, EXPECT_BYTE + FOUND_INT, 47, 15);
        // testIntAssignment
        BAssertUtil.validateError(result, err++, EXPECT_SIGNED_32 + FOUND_INT, 52, 23);
        BAssertUtil.validateError(result, err++, EXPECT_SIGNED_16 + FOUND_INT, 53, 23);
        BAssertUtil.validateError(result, err++, EXPECT_SIGNED_8 + FOUND_INT, 54, 22);
        BAssertUtil.validateError(result, err++, EXPECT_UNSIGNED_32 + FOUND_INT, 55, 25);
        BAssertUtil.validateError(result, err++, EXPECT_UNSIGNED_16 + FOUND_INT, 56, 25);
        BAssertUtil.validateError(result, err++, EXPECT_UNSIGNED_8 + FOUND_INT, 57, 24);
        BAssertUtil.validateError(result, err++, EXPECT_BYTE + FOUND_INT, 58, 14);
        // testTypeAlias
        BAssertUtil.validateError(result, err++, "incompatible types: expected 'NewInt',"
                + FOUND_INT, 65, 16);
        BAssertUtil.validateError(result, err++, "incompatible types: expected 'NewInt',"
                + FOUND_INT, 67, 17);
        BAssertUtil.validateError(result, err++, "incompatible types: expected 'NewInt',"
                + FOUND_INT, 69, 17);
        BAssertUtil.validateError(result, err++, EXPECT_UNSIGNED_8 + " found 'NewInt'", 72, 24);

        // TODO : Fix this, Issue : #21542
//        // Consts
//        BAssertUtil.validateError(result, err++, EXPECT_SIGNED_32 + FOUND_INT, 77, 33);

        // Across Assignments
        BAssertUtil.validateError(result, err++, EXPECT_SIGNED_16 + FOUND_SIGNED_32, 81, 23);
        BAssertUtil.validateError(result, err++, EXPECT_SIGNED_8 + FOUND_SIGNED_32, 82, 22);
        BAssertUtil.validateError(result, err++, EXPECT_UNSIGNED_32 + FOUND_SIGNED_32, 83, 25);
        BAssertUtil.validateError(result, err++, EXPECT_UNSIGNED_16 + FOUND_SIGNED_32, 84, 25);
        BAssertUtil.validateError(result, err++, EXPECT_UNSIGNED_8 + FOUND_SIGNED_32, 85, 24);
        BAssertUtil.validateError(result, err++, EXPECT_BYTE + FOUND_SIGNED_32, 86, 14);

        BAssertUtil.validateError(result, err++, EXPECT_SIGNED_8 + FOUND_SIGNED_16, 92, 22);
        BAssertUtil.validateError(result, err++, EXPECT_UNSIGNED_32 + FOUND_SIGNED_16, 93, 25);
        BAssertUtil.validateError(result, err++, EXPECT_UNSIGNED_16 + FOUND_SIGNED_16, 94, 25);
        BAssertUtil.validateError(result, err++, EXPECT_UNSIGNED_8 + FOUND_SIGNED_16, 95, 24);
        BAssertUtil.validateError(result, err++, EXPECT_BYTE + FOUND_SIGNED_16, 96, 14);

        BAssertUtil.validateError(result, err++, EXPECT_UNSIGNED_32 + FOUND_SIGNED_8, 103, 25);
        BAssertUtil.validateError(result, err++, EXPECT_UNSIGNED_16 + FOUND_SIGNED_8, 104, 25);
        BAssertUtil.validateError(result, err++, EXPECT_UNSIGNED_8 + FOUND_SIGNED_8, 105, 24);
        BAssertUtil.validateError(result, err++, EXPECT_BYTE + FOUND_SIGNED_8, 106, 14);

        BAssertUtil.validateError(result, err++, EXPECT_SIGNED_32 + FOUND_UNSIGNED_32, 111, 23);
        BAssertUtil.validateError(result, err++, EXPECT_SIGNED_16 + FOUND_UNSIGNED_32, 112, 23);
        BAssertUtil.validateError(result, err++, EXPECT_SIGNED_8 + FOUND_UNSIGNED_32, 113, 22);
        BAssertUtil.validateError(result, err++, EXPECT_UNSIGNED_16 + FOUND_UNSIGNED_32, 114, 25);
        BAssertUtil.validateError(result, err++, EXPECT_UNSIGNED_8 + FOUND_UNSIGNED_32, 115, 24);
        BAssertUtil.validateError(result, err++, EXPECT_BYTE + FOUND_UNSIGNED_32, 116, 14);

        BAssertUtil.validateError(result, err++, EXPECT_SIGNED_16 + FOUND_UNSIGNED_16, 122, 23);
        BAssertUtil.validateError(result, err++, EXPECT_SIGNED_8 + FOUND_UNSIGNED_16, 123, 22);
        BAssertUtil.validateError(result, err++, EXPECT_UNSIGNED_8 + FOUND_UNSIGNED_16, 125, 24);
        BAssertUtil.validateError(result, err++, EXPECT_BYTE + FOUND_UNSIGNED_16, 126, 14);

        BAssertUtil.validateError(result, err++, EXPECT_SIGNED_8 + FOUND_UNSIGNED_8, 133, 22);

        // TODO : Fix this, Issue : #21542
//        // Const reference
//        BAssertUtil.validateError(result, err++, EXPECT_UNSIGNED_32 + FOUND_INT, 139, 29);
//        BAssertUtil.validateError(result, err++, EXPECT_UNSIGNED_16 + FOUND_INT, 140, 29);
//        BAssertUtil.validateError(result, err++, EXPECT_UNSIGNED_8 + FOUND_INT, 141, 28);
//        BAssertUtil.validateError(result, err++, EXPECT_BYTE + FOUND_INT, 142, 18);

        BAssertUtil.validateError(result, err++, EXPECT_BYTE + FOUND_INT, 188, 14);
        BAssertUtil.validateError(result, err++, "incompatible types: expected 'float'," + FOUND_INT, 189, 15);
        BAssertUtil.validateError(result, err++, EXPECT_SIGNED_32 + FOUND_INT, 190, 23);
        BAssertUtil.validateError(result, err++, EXPECT_BYTE + FOUND_INT, 191, 14);
        BAssertUtil.validateError(result, err++, EXPECT_BYTE + FOUND_INT, 192, 14);
        BAssertUtil.validateError(result, err++, EXPECT_UNSIGNED_8 + FOUND_INT, 193, 24);
        BAssertUtil.validateError(result, err++, EXPECT_BYTE + FOUND_INT, 194, 14);
        BAssertUtil.validateError(result, err++, "incompatible types: expected 'decimal'," + FOUND_INT, 195, 17);

        BAssertUtil.validateError(result, err++, EXPECT_BYTE + FOUND_INT, 209, 14);
        BAssertUtil.validateError(result, err++, "incompatible types: expected 'float'," + FOUND_INT, 210, 15);
        BAssertUtil.validateError(result, err++, EXPECT_SIGNED_32 + FOUND_INT, 211, 23);
        BAssertUtil.validateError(result, err++, EXPECT_BYTE + FOUND_INT, 212, 14);
        BAssertUtil.validateError(result, err++, EXPECT_SIGNED_8 + FOUND_BYTE, 213, 22);
        BAssertUtil.validateError(result, err++, EXPECT_SIGNED_8 + FOUND_UNSIGNED_8, 214, 22);
        BAssertUtil.validateError(result, err++, EXPECT_BYTE + FOUND_UNSIGNED_16, 215, 14);
        BAssertUtil.validateError(result, err++, "incompatible types: expected 'decimal'," + FOUND_UNSIGNED_32, 216,
                                  17);

        BAssertUtil.validateError(result, err++, EXPECT_BYTE + FOUND_INT, 230, 14);
        BAssertUtil.validateError(result, err++, "incompatible types: expected 'float'," + FOUND_INT, 231, 15);
        BAssertUtil.validateError(result, err++, EXPECT_SIGNED_32 + FOUND_INT, 232, 23);
        BAssertUtil.validateError(result, err++, EXPECT_BYTE + FOUND_INT, 233, 14);
        BAssertUtil.validateError(result, err++, EXPECT_SIGNED_8 + FOUND_BYTE, 234, 22);
        BAssertUtil.validateError(result, err++, EXPECT_SIGNED_8 + FOUND_UNSIGNED_8, 235, 22);
        BAssertUtil.validateError(result, err++, EXPECT_BYTE + FOUND_UNSIGNED_16, 236, 14);
        BAssertUtil.validateError(result, err++, "incompatible types: expected 'decimal'," + FOUND_UNSIGNED_32, 237,
                                  17);

        BAssertUtil.validateError(result, err++, EXPECT_BYTE + FOUND_INT, 251, 14);
        BAssertUtil.validateError(result, err++, "incompatible types: expected 'float'," + FOUND_INT, 252, 15);
        BAssertUtil.validateError(result, err++, EXPECT_SIGNED_32 + FOUND_INT, 253, 23);
        BAssertUtil.validateError(result, err++, "incompatible types: expected 'decimal'," + FOUND_BYTE, 254, 17);
        BAssertUtil.validateError(result, err++, EXPECT_SIGNED_8 + FOUND_UNSIGNED_8, 255, 22);
        BAssertUtil.validateError(result, err++, EXPECT_SIGNED_16 + FOUND_UNSIGNED_16, 256, 23);
        BAssertUtil.validateError(result, err++, EXPECT_SIGNED_8 + FOUND_UNSIGNED_8, 257, 22);
        BAssertUtil.validateError(result, err++, EXPECT_SIGNED_8 + FOUND_UNSIGNED_32, 258, 22);
        BAssertUtil.validateError(result, err++, EXPECT_SIGNED_8 + FOUND_UNSIGNED_8, 259, 22);

        BAssertUtil.validateError(result, err++, EXPECT_BYTE + FOUND_INT, 273, 14);
        BAssertUtil.validateError(result, err++, "incompatible types: expected 'float'," + FOUND_INT, 274, 15);
        BAssertUtil.validateError(result, err++, EXPECT_SIGNED_32 + FOUND_INT, 275, 23);
        BAssertUtil.validateError(result, err++, "incompatible types: expected 'decimal'," + FOUND_BYTE, 276, 17);
        BAssertUtil.validateError(result, err++, EXPECT_SIGNED_8 + FOUND_UNSIGNED_8, 277, 22);
        BAssertUtil.validateError(result, err++, EXPECT_SIGNED_16 + FOUND_UNSIGNED_16, 278, 23);
        BAssertUtil.validateError(result, err++, EXPECT_SIGNED_8 + FOUND_UNSIGNED_8, 279, 22);
        BAssertUtil.validateError(result, err++, EXPECT_SIGNED_8 + FOUND_INT, 280, 22);
        BAssertUtil.validateError(result, err++, EXPECT_SIGNED_8 + FOUND_INT, 281, 22);

        BAssertUtil.validateError(result, err++, EXPECT_BYTE + FOUND_INT, 295, 14);
        BAssertUtil.validateError(result, err++, "incompatible types: expected 'float'," + FOUND_INT, 296, 15);
        BAssertUtil.validateError(result, err++, EXPECT_SIGNED_32 + FOUND_INT, 297, 23);
        BAssertUtil.validateError(result, err++, "incompatible types: expected 'decimal'," + FOUND_BYTE, 298, 17);
        BAssertUtil.validateError(result, err++, EXPECT_SIGNED_8 + FOUND_UNSIGNED_16, 299, 22);
        BAssertUtil.validateError(result, err++, EXPECT_SIGNED_16 + FOUND_UNSIGNED_16, 300, 23);
        BAssertUtil.validateError(result, err++, EXPECT_SIGNED_8 + FOUND_UNSIGNED_8, 301, 22);
        BAssertUtil.validateError(result, err++, EXPECT_SIGNED_8 + FOUND_INT, 302, 22);
        BAssertUtil.validateError(result, err++, EXPECT_SIGNED_8 + FOUND_INT, 303, 22);

        BAssertUtil.validateError(result, err++, "incompatible types: expected 'int:Unsigned32', found 'X'", 312,
                24);
        BAssertUtil.validateError(result, err++, "incompatible types: expected 'int:Unsigned8[]', found 'X[]'", 315,
                25);
        BAssertUtil.validateError(result, err++, "incompatible types: expected 'int:Signed8[]', found 'Y[]'",
                318, 23);
        BAssertUtil.validateError(result, err++, "incompatible types: expected 'int:Signed8', found 'Z'", 321,
                21);
        BAssertUtil.validateError(result, err++, "incompatible types: expected '(string:Char|int:Signed8)', found " +
                        "'Z'", 322, 33);
        BAssertUtil.validateError(result, err++, "incompatible types: expected " +
                "'(float|string:Char|int:Signed8)[]', found 'Z[]'", 325, 43);
        BAssertUtil.validateError(result, err++, "incompatible types: expected '(float|string|int:Unsigned8)[]', " +
<<<<<<< HEAD
                "found 'Z[]'", 326, 40);
=======
                "found '-1|1|foo[]'", 326, 40);
        BAssertUtil.validateError(result, err++, "incompatible types: expected 'int', found " +
                "'InvalidIntType'", 337, 25);
        BAssertUtil.validateError(result, err++, "incompatible types: expected 'int', found " +
                "'(int:Signed32|int:Signed16|string)'", 338, 25);
        BAssertUtil.validateError(result, err++, "undefined function 'toHexString' in type " +
                "'InvalidIntType'", 340, 17);
        BAssertUtil.validateError(result, err++, "undefined function 'toHexString' in type " +
                "'(int:Signed32|int:Signed16|string)'", 341, 17);
        BAssertUtil.validateError(result, err++, "incompatible types: expected 'int', found '1|2|3|R'", 343, 25);
        BAssertUtil.validateError(result, err++, "undefined function 'toHexString' in type '1|2|3|R'", 344, 17);
>>>>>>> 71aae1ab

        Assert.assertEquals(result.getErrorCount(), err);

    }

    @Test
    public void testNegativeCharSubType() {
        CompileResult result = BCompileUtil.compile("test-src/subtypes/char_subtypes_test_negative.bal");

        int err = 0;
        // testValueAssignment
        BAssertUtil.validateError(result, err++, EXPECT_CHAR + FOUND_STRING, 21, 16);
        BAssertUtil.validateError(result, err++, EXPECT_CHAR + FOUND_STRING, 24, 16);
        BAssertUtil.validateError(result, err++, EXPECT_CHAR + FOUND_STRING, 33, 17);
        BAssertUtil.validateError(result, err++, EXPECT_CHAR + FOUND_STRING, 34, 17);
        BAssertUtil.validateError(result, err++, EXPECT_CHAR + FOUND_STRING, 35, 17);
        BAssertUtil.validateError(result, err++, EXPECT_CHAR + FOUND_STRING, 39, 28);
        BAssertUtil.validateError(result, err++, EXPECT_CHAR + FOUND_STRING, 43, 19);
        BAssertUtil.validateError(result, err++, EXPECT_CHAR + FOUND_STRING, 48, 13);
        BAssertUtil.validateError(result, err++, "incompatible types: expected 'string:Char', found 'X'", 56, 21);
        BAssertUtil.validateError(result, err++, "incompatible types: expected 'string:Char[]', found 'X[]'", 59,
                23);
        BAssertUtil.validateError(result, err++, "incompatible types: expected 'string:Char[]', found 'Y[]'", 62,
                23);
<<<<<<< HEAD
        BAssertUtil.validateError(result, err++, "incompatible types: expected '(int:Unsigned8|string:Char)[]',"
                + " found 'Y[]'", 63, 39);
=======
        BAssertUtil.validateError(result, err++, "incompatible types: expected '(int:Unsigned8|string:Char)[]', found" +
                " '-1|e|f[]'", 63, 39);
        BAssertUtil.validateError(result, err++, "incompatible types: expected 'string', found 'ABC|D|3.0f'", 74, 29);
        BAssertUtil.validateError(result, err++, "incompatible types: expected 'string', found 'StringType'", 75, 29);
        BAssertUtil.validateError(result, err++, "undefined function 'toLowerAscii' in type 'ABC|D|3.0f'", 77, 14);
        BAssertUtil.validateError(result, err++, "undefined function 'toLowerAscii' in type 'StringType'", 78, 14);
>>>>>>> 71aae1ab
        Assert.assertEquals(result.getErrorCount(), err);
    }
}<|MERGE_RESOLUTION|>--- conflicted
+++ resolved
@@ -252,10 +252,7 @@
         BAssertUtil.validateError(result, err++, "incompatible types: expected " +
                 "'(float|string:Char|int:Signed8)[]', found 'Z[]'", 325, 43);
         BAssertUtil.validateError(result, err++, "incompatible types: expected '(float|string|int:Unsigned8)[]', " +
-<<<<<<< HEAD
                 "found 'Z[]'", 326, 40);
-=======
-                "found '-1|1|foo[]'", 326, 40);
         BAssertUtil.validateError(result, err++, "incompatible types: expected 'int', found " +
                 "'InvalidIntType'", 337, 25);
         BAssertUtil.validateError(result, err++, "incompatible types: expected 'int', found " +
@@ -266,7 +263,6 @@
                 "'(int:Signed32|int:Signed16|string)'", 341, 17);
         BAssertUtil.validateError(result, err++, "incompatible types: expected 'int', found '1|2|3|R'", 343, 25);
         BAssertUtil.validateError(result, err++, "undefined function 'toHexString' in type '1|2|3|R'", 344, 17);
->>>>>>> 71aae1ab
 
         Assert.assertEquals(result.getErrorCount(), err);
 
@@ -291,17 +287,12 @@
                 23);
         BAssertUtil.validateError(result, err++, "incompatible types: expected 'string:Char[]', found 'Y[]'", 62,
                 23);
-<<<<<<< HEAD
-        BAssertUtil.validateError(result, err++, "incompatible types: expected '(int:Unsigned8|string:Char)[]',"
-                + " found 'Y[]'", 63, 39);
-=======
         BAssertUtil.validateError(result, err++, "incompatible types: expected '(int:Unsigned8|string:Char)[]', found" +
-                " '-1|e|f[]'", 63, 39);
+                " 'Y[]'", 63, 39);
         BAssertUtil.validateError(result, err++, "incompatible types: expected 'string', found 'ABC|D|3.0f'", 74, 29);
         BAssertUtil.validateError(result, err++, "incompatible types: expected 'string', found 'StringType'", 75, 29);
         BAssertUtil.validateError(result, err++, "undefined function 'toLowerAscii' in type 'ABC|D|3.0f'", 77, 14);
         BAssertUtil.validateError(result, err++, "undefined function 'toLowerAscii' in type 'StringType'", 78, 14);
->>>>>>> 71aae1ab
         Assert.assertEquals(result.getErrorCount(), err);
     }
 }