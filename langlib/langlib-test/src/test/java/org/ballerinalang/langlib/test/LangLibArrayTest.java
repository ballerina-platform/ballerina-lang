/*
 * Copyright (c) 2019, WSO2 Inc. (http://www.wso2.org) All Rights Reserved.
 *
 * WSO2 Inc. licenses this file to you under the Apache License,
 * Version 2.0 (the "License"); you may not use this file except
 * in compliance with the License.
 * You may obtain a copy of the License at
 *
 *     http://www.apache.org/licenses/LICENSE-2.0
 *
 * Unless required by applicable law or agreed to in writing,
 * software distributed under the License is distributed on an
 * "AS IS" BASIS, WITHOUT WARRANTIES OR CONDITIONS OF ANY
 * KIND, either express or implied. See the License for the
 * specific language governing permissions and limitations
 * under the License.
 */

package org.ballerinalang.langlib.test;

import org.ballerinalang.core.model.types.TypeTags;
import org.ballerinalang.core.model.values.BBoolean;
import org.ballerinalang.core.model.values.BFloat;
import org.ballerinalang.core.model.values.BInteger;
import org.ballerinalang.core.model.values.BValue;
import org.ballerinalang.core.model.values.BValueArray;
import org.ballerinalang.core.util.exceptions.BLangRuntimeException;
<<<<<<< HEAD
import org.ballerinalang.test.util.BAssertUtil;
import org.ballerinalang.test.util.BCompileUtil;
import org.ballerinalang.test.util.BRunUtil;
import org.ballerinalang.test.util.CompileResult;
=======
import org.ballerinalang.test.BAssertUtil;
import org.ballerinalang.test.BCompileUtil;
import org.ballerinalang.test.BRunUtil;
import org.ballerinalang.test.CompileResult;
>>>>>>> dfa1fba9
import org.testng.Assert;
import org.testng.annotations.BeforeClass;
import org.testng.annotations.DataProvider;
import org.testng.annotations.Test;

import static org.testng.Assert.assertEquals;
import static org.testng.Assert.assertNull;
import static org.testng.Assert.assertTrue;

/**
 * Test cases for the lang.array library.
 *
 * @since 1.0
 */
public class LangLibArrayTest {

    private CompileResult compileResult;

    @BeforeClass
    public void setup() {
        compileResult = BCompileUtil.compile("test-src/arraylib_test.bal");
    }

    @Test
    public void testLength() {
        BValue[] returns = BRunUtil.invoke(compileResult, "testLength");
        assertEquals(((BInteger) returns[0]).intValue(), 4);
    }

    @Test
    public void testIterator() {
        BValue[] returns = BRunUtil.invoke(compileResult, "testIterator");
        assertEquals(returns[0].stringValue(), "HelloWorld!FromBallerina");
    }

    @Test
    public void testEnumerate() {
        BValue[] returns = BRunUtil.invokeFunction(compileResult, "testEnumerate");
        assertEquals(returns[0].getType().getTag(), TypeTags.ARRAY_TAG);

        BValueArray arr = (BValueArray) returns[0];
        assertEquals(arr.elementType.getTag(), TypeTags.TUPLE_TAG);

        BValueArray elem = (BValueArray) arr.getRefValue(0);
        assertEquals(((BInteger) elem.getRefValue(0)).intValue(), 0);
        assertEquals(elem.getRefValue(1).stringValue(), "Hello");

        elem = (BValueArray) arr.getRefValue(1);
        assertEquals(((BInteger) elem.getRefValue(0)).intValue(), 1);
        assertEquals(elem.getRefValue(1).stringValue(), "World!");

        elem = (BValueArray) arr.getRefValue(2);
        assertEquals(((BInteger) elem.getRefValue(0)).intValue(), 2);
        assertEquals(elem.getRefValue(1).stringValue(), "From");

        elem = (BValueArray) arr.getRefValue(3);
        assertEquals(((BInteger) elem.getRefValue(0)).intValue(), 3);
        assertEquals(elem.getRefValue(1).stringValue(), "Ballerina");
    }

    @Test (enabled = false)
    public void testMap() {
        BValue[] returns = BRunUtil.invoke(compileResult, "testMap");
        assertEquals(returns[0].getType().getTag(), TypeTags.ARRAY_TAG);

        BValueArray arr = (BValueArray) returns[0];
        assertEquals(arr.elementType.getTag(), TypeTags.INT_TAG);
        assertEquals(arr.getInt(0), 1);
        assertEquals(arr.getInt(1), 2);
        assertEquals(arr.getInt(2), 3);
        assertEquals(arr.getInt(3), 4);
    }

    @Test
    public void testForeach() {
        BValue[] returns = BRunUtil.invoke(compileResult, "testForeach");
        assertEquals(returns[0].stringValue(), "HelloWorld!fromBallerina");
    }

    @Test
    public void testSlice() {
        BValue[] returns = BRunUtil.invokeFunction(compileResult, "testSlice");
        BValueArray result = (BValueArray) returns[0];

        BValueArray arr = (BValueArray) result.getRefValue(0);
        assertEquals(arr.elementType.getTag(), TypeTags.FLOAT_TAG);
        assertEquals(arr.size(), 3);
        assertEquals(arr.getFloat(0), 23.45);
        assertEquals(arr.getFloat(1), 34.56);
        assertEquals(arr.getFloat(2), 45.67);
        assertEquals(((BInteger) result.getRefValue(1)).intValue(), 3);

        arr = (BValueArray) result.getRefValue(2);
        assertEquals(arr.elementType.getTag(), TypeTags.FLOAT_TAG);
        assertEquals(arr.size(), 3);
        assertEquals(arr.getFloat(0), 34.56);
        assertEquals(arr.getFloat(1), 45.67);
        assertEquals(arr.getFloat(2), 56.78);
        assertEquals(((BInteger) result.getRefValue(3)).intValue(), 3);

        arr = (BValueArray) result.getRefValue(4);
        assertEquals(arr.elementType.getTag(), TypeTags.FLOAT_TAG);
        assertEquals(arr.size(), 2);
        assertEquals(arr.getFloat(0), 45.67);
        assertEquals(arr.getFloat(1), 56.78);
        assertEquals(((BInteger) result.getRefValue(5)).intValue(), 2);
    }

    @Test (enabled = false)
    public void testPushAfterSlice() {
        BValue[] returns = BRunUtil.invokeFunction(compileResult, "testPushAfterSlice");
        BValueArray result = (BValueArray) returns[0];

        assertEquals(((BInteger) result.getRefValue(0)).intValue(), 3);
        assertEquals(((BInteger) result.getRefValue(1)).intValue(), 4);

        BValueArray arr = (BValueArray) result.getRefValue(2);
        assertEquals(arr.elementType.getTag(), TypeTags.FLOAT_TAG);
        assertEquals(arr.size(), 4);
        assertEquals(arr.getFloat(0), 23.45);
        assertEquals(arr.getFloat(1), 34.56);
        assertEquals(arr.getFloat(2), 45.67);
        assertEquals(arr.getFloat(3), 20.1);
    }

    @Test
    public void testPushAfterSliceFixed() {
        BValue[] returns = BRunUtil.invokeFunction(compileResult, "testPushAfterSliceFixed");
        BValueArray result = (BValueArray) returns[0];

        assertEquals(((BInteger) result.getRefValue(0)).intValue(), 2);
        assertEquals(((BInteger) result.getRefValue(1)).intValue(), 3);

        BValueArray arr = (BValueArray) result.getRefValue(2);
        assertEquals(arr.elementType.getTag(), TypeTags.INT_TAG);
        assertEquals(arr.size(), 3);
        assertEquals(arr.getInt(0), 4);
        assertEquals(arr.getInt(1), 5);
        assertEquals(arr.getInt(2), 88);
    }

    @Test
    public void testSliceOnTupleWithRestDesc() {
        BRunUtil.invokeFunction(compileResult, "testSliceOnTupleWithRestDesc");
    }

    @Test
    public void testRemove() {
        BValue[] returns = BRunUtil.invoke(compileResult, "testRemove");
        assertEquals(returns[0].stringValue(), "FooFoo");

        assertEquals(returns[1].getType().getTag(), TypeTags.ARRAY_TAG);
        BValueArray arr = (BValueArray) returns[1];

        assertEquals(arr.elementType.getTag(), TypeTags.STRING_TAG);
        assertEquals(arr.size(), 3);
        assertEquals(arr.getString(0), "Foo");
        assertEquals(arr.getString(1), "Bar");
        assertEquals(arr.getString(2), "BarBar");
    }

    @Test
    public void testReduce() {
        BValue[] returns = BRunUtil.invoke(compileResult, "testReduce");
        assertEquals(((BFloat) returns[0]).floatValue(), 13.8);
    }

    @Test
    public void testIterableOpChain() {
        BValue[] returns = BRunUtil.invoke(compileResult, "testIterableOpChain");
        assertEquals(((BFloat) returns[0]).floatValue(), 3.25);
    }

    @Test
    public void testIterableOpChain2() {
        BValue[] returns = BRunUtil.invoke(compileResult, "testIterableOpChain2");
        assertEquals(((BInteger) returns[0]).intValue(), 420);
    }

    @Test
    public void testIndexOf() {
        BValue[] returns = BRunUtil.invoke(compileResult, "testIndexOf");
        assertEquals(((BInteger) returns[0]).intValue(), 4);
        assertNull(returns[1]);
    }

    @Test
    public void testLastIndexOf() {
        BRunUtil.invoke(compileResult, "testLastIndexOf");
    }

    @Test
    public void testReverse() {
        BValue[] returns = BRunUtil.invoke(compileResult, "testReverse");

        assertEquals(returns[0].getType().getTag(), TypeTags.ARRAY_TAG);
        BValueArray arr = (BValueArray) returns[0];

        assertEquals(arr.elementType.getTag(), TypeTags.INT_TAG);
        assertEquals(arr.size(), 5);
        assertEquals(arr.getInt(0), 10);
        assertEquals(arr.getInt(1), 20);
        assertEquals(arr.getInt(2), 30);
        assertEquals(arr.getInt(3), 40);
        assertEquals(arr.getInt(4), 50);

        assertEquals(returns[1].getType().getTag(), TypeTags.ARRAY_TAG);
        arr = (BValueArray) returns[1];

        assertEquals(arr.elementType.getTag(), TypeTags.INT_TAG);
        assertEquals(arr.size(), 5);
        assertEquals(arr.getInt(0), 50);
        assertEquals(arr.getInt(1), 40);
        assertEquals(arr.getInt(2), 30);
        assertEquals(arr.getInt(3), 20);
        assertEquals(arr.getInt(4), 10);
    }

    @Test
    public void testForEach() {
        BValue[] returns = BRunUtil.invoke(compileResult, "testForEach");
        assertEquals(returns[0].stringValue(), "SunMonTues");
    }

    @Test(dataProvider = "setLengthDataProvider")
    public void testSetLength(int setLengthTo, int lenAfterSet, String arrayAfterSet, String arrayLenPlusOneAfterSet) {
        BValue[] returns = BRunUtil.invoke(compileResult, "testSetLength", new BValue[] {new BInteger(setLengthTo)});
        assertEquals(((BInteger) returns[0]).intValue(), (long) lenAfterSet);
        assertEquals(returns[1].stringValue(), arrayAfterSet);
        assertEquals(returns[2].stringValue(), arrayLenPlusOneAfterSet);
    }

    @DataProvider(name = "setLengthDataProvider")
    public static Object[][] setLengthDataProvider() {
        return new Object[][] {
                { 0, 0, "[]",                       "[0]"},
                { 1, 1, "[1]",                      "[1, 0]"},
                { 6, 6, "[1, 2, 3, 4, 5, 6]",       "[1, 2, 3, 4, 5, 6, 0]"},
                { 7, 7, "[1, 2, 3, 4, 5, 6, 7]",    "[1, 2, 3, 4, 5, 6, 7, 0]"},
                { 8, 8, "[1, 2, 3, 4, 5, 6, 7, 0]", "[1, 2, 3, 4, 5, 6, 7, 0, 0]"},
        };
    }

    @Test
    public void testShift() {
        BValue[] returns = BRunUtil.invoke(compileResult, "testShift");
        assertEquals(returns[0].stringValue(), "[2, 3, 4, 5]");
        assertEquals(returns[1].stringValue(), "1");
    }

    @Test
    public void testUnshift() {
        BValue[] returns = BRunUtil.invoke(compileResult, "testUnshift");
        assertEquals(returns[0].stringValue(), "[8, 8, 1, 2, 3, 4, 5]");
    }

    @Test
    public void testUnshiftTypeWithoutFillerValues() {
        BValue[] returns = BRunUtil.invoke(compileResult, "testUnshiftTypeWithoutFillerValues");
        assertEquals(returns.length, 2);
    }

    @Test
    public void testRemoveAll() {
        BValue[] returns = BRunUtil.invoke(compileResult, "testRemoveAll");
        assertEquals(returns[0].stringValue(), "[]");
    }

    @Test (enabled = false)
    public void testPush() {
        BRunUtil.invoke(compileResult, "testPush");
    }

    @Test(expectedExceptions = BLangRuntimeException.class,
            expectedExceptionsMessageRegExp = "error: \\{ballerina/lang.array\\}InherentTypeViolation " +
                    "\\{\"message\":\"cannot change the length of an array of fixed length '7' to '0'\"\\}.*")
    public void testRemoveAllFixedLengthArray() {
        BValue[] returns = BRunUtil.invoke(compileResult, "testRemoveAllFixedLengthArray");
        Assert.fail();
    }

    @Test(expectedExceptions = BLangRuntimeException.class,
            expectedExceptionsMessageRegExp =
                    "error: \\{ballerina/lang.array\\}InherentTypeViolation \\{\"message\":\"cannot change the length"
                            + " of a tuple of fixed length '2' to '3'\"\\}.*")
    public void testTupleResize() {
        BRunUtil.invoke(compileResult, "testTupleResize");
        Assert.fail();
    }

    @Test(expectedExceptions = BLangRuntimeException.class,
            expectedExceptionsMessageRegExp =
                    "error: \\{ballerina/lang.array\\}InherentTypeViolation \\{\"message\":\"cannot change the " +
                            "length of a tuple of fixed length '2' to '0'\"\\}.*")
    public void testTupleRemoveAll() {
        BRunUtil.invoke(compileResult, "testTupleRemoveAll");
        Assert.fail();
    }

    @Test(expectedExceptions = BLangRuntimeException.class,
            expectedExceptionsMessageRegExp =
                    "error: \\{ballerina/lang.array\\}InherentTypeViolation \\{\"message\":\"cannot change the length"
                            + " of a tuple with '2' mandatory member\\(s\\) to '0'\"\\}.*")
    public void testTupleRemoveAllForTupleWithRestMemberType() {
        BRunUtil.invoke(compileResult, "testTupleRemoveAllForTupleWithRestMemberType");
        Assert.fail();
    }

    @Test
    public void testTupleRemoveAllForTupleWithJustRestMemberType() {
        BValue[] returns = BRunUtil.invoke(compileResult, "testTupleRemoveAllForTupleWithJustRestMemberType");
        Assert.assertTrue(((BBoolean) returns[0]).booleanValue());
    }

    @Test
    public void testTupleSetLengthLegal() {
        BValue[] returns = BRunUtil.invoke(compileResult, "testTupleSetLengthLegal");
        Assert.assertTrue(((BBoolean) returns[0]).booleanValue());
    }

    @Test
    public void testTupleSetLengthToSameAsOriginal() {
        BValue[] returns = BRunUtil.invoke(compileResult, "testTupleSetLengthToSameAsOriginal");
        Assert.assertTrue(((BBoolean) returns[0]).booleanValue());
    }

    @Test(expectedExceptions = BLangRuntimeException.class,
          expectedExceptionsMessageRegExp =
                  "error: \\{ballerina/lang.array\\}InherentTypeViolation \\{\"message\":\"cannot change the length " +
                          "of a tuple with '2' mandatory member\\(s\\) to '1'\"\\}.*")
    public void testTupleSetLengthIllegal() {
        BRunUtil.invoke(compileResult, "testTupleSetLengthIllegal");
        Assert.fail();
    }

    @Test
    public void testAsyncFpArgsWithArrays() {
        BValue[] results = BRunUtil.invoke(compileResult, "testAsyncFpArgsWithArrays");
        assertTrue(results[0] instanceof BInteger);
        assertTrue(results[1] instanceof BValueArray);
        assertEquals(((BInteger) results[0]).intValue(), 19);
        BValueArray bValueArray = (BValueArray) results[1];
        assertEquals(bValueArray.getInt(0), 4);
        assertEquals(bValueArray.getInt(1), 6);
        assertEquals(bValueArray.getInt(2), 3);

    }
    @Test
    public void callingLengthModificationFunctionsOnFixedLengthLists() {
        CompileResult negativeResult = BCompileUtil.compile("test-src/arraylib_test_negative.bal");
        int errorIndex = 0;
        BAssertUtil.validateError(negativeResult, errorIndex++, "cannot call 'push' on fixed length list(s) of type " +
                                          "'int[1]'",
                                  20, 22);
        BAssertUtil.validateError(negativeResult, errorIndex++, "cannot call 'push' on fixed length list(s) of type " +
                                          "'[int,int]'",
                                  25, 22);
        BAssertUtil.validateError(negativeResult, errorIndex++, "cannot call 'pop' on fixed length list(s) of type " +
                                          "'int[1]'",
                                  30, 35);
        BAssertUtil.validateError(negativeResult, errorIndex++, "cannot call 'pop' on fixed length list(s) of type " +
                                          "'[int,int]'",
                                  35, 35);
        BAssertUtil.validateError(negativeResult, errorIndex++, "cannot call 'shift' on fixed length list(s) of type " +
                                          "'int[1]'",
                                  46, 30);
        BAssertUtil.validateError(negativeResult, errorIndex++, "cannot call 'unshift' on fixed length list(s) of " +
                                          "type 'int[1]'",
                                  51, 22);
        BAssertUtil.validateError(negativeResult, errorIndex++, "cannot call 'shift' on fixed length list(s) of type " +
                                          "'[int,int]'",
                                  56, 35);
        BAssertUtil.validateError(negativeResult, errorIndex++,
                                  "cannot call 'unshift' on fixed length list(s) of type '[int,int]'",
                                  61, 22);
        BAssertUtil.validateError(negativeResult, errorIndex++, "cannot call 'push' on fixed length list(s) of type " +
                                          "'int[2]'",
                                  67, 22);
        BAssertUtil.validateError(negativeResult, errorIndex++, "cannot call 'pop' on fixed length list(s) of type " +
                                          "'int[2]'",
                                  68, 30);
        BAssertUtil.validateError(negativeResult, errorIndex++, "cannot call 'shift' on fixed length list(s) of type " +
                                          "'int[2]'",
                                  69, 26);
        BAssertUtil.validateError(negativeResult, errorIndex++, "cannot call 'unshift' on fixed length list(s) of " +
                                          "type 'int[2]'",
                                  70, 22);
        BAssertUtil.validateError(negativeResult, errorIndex++,
                                  "cannot call 'push' on fixed length list(s) of type '(int[1]|float[1])'",
                                  75, 22);
        BAssertUtil.validateError(negativeResult, errorIndex++,
                                  "cannot call 'push' on fixed length list(s) of type '([int,int][1]|[float," +
                                          "float][1])'",
                                  80, 22);
        BAssertUtil.validateError(negativeResult, errorIndex++,
                                  "cannot call 'shift' on tuple(s) of type '[int,string...]': cannot violate inherent" +
                                          " type",
                                  85, 24);
        BAssertUtil.validateError(negativeResult, errorIndex++,
                                  "cannot call 'shift' on tuple(s) of type '[int,string,int...]': cannot violate " +
                                          "inherent type",
                                  90, 24);
        BAssertUtil.validateError(negativeResult, errorIndex++,
                                  "cannot call 'push' on fixed length list(s) of type '([int,int]|[float,float])'",
                                  101, 22);
        BAssertUtil.validateError(negativeResult, errorIndex++,
                                  "cannot call 'shift' on fixed length list(s) of type '[string,int]'",
                                  119, 24);
        BAssertUtil.validateError(negativeResult, errorIndex++,
                "incompatible types: expected '(descending|ascending)', found 'function (int) returns (int)'",
                126, 32);
        BAssertUtil.validateError(negativeResult, errorIndex++,
                "incompatible types: expected '(descending|ascending)', found 'function (int) returns (int)'",
                130, 33);
        BAssertUtil.validateError(negativeResult, errorIndex++,
                "incompatible types: expected 'isolated function ((any|error)) returns " +
                        "((boolean|int|float|decimal|string|(boolean|int|float|decimal|string)?[])?)?', " +
                        "found 'string'", 132, 8);
        BAssertUtil.validateError(negativeResult, errorIndex++,
                "invalid member type of the array/tuple to sort: '(string|int)[]' is not an ordered type",
                136, 33);
        BAssertUtil.validateError(negativeResult, errorIndex++,
                "invalid member type of the array/tuple to sort: '(string|int)[]' is not an ordered type",
                138, 33);
        BAssertUtil.validateError(negativeResult, errorIndex++,
                "invalid member type of the array/tuple to sort: '(string|int)[]' is not an ordered type",
                140, 33);
        BAssertUtil.validateError(negativeResult, errorIndex++,
                "invalid sort key function return type: '(string|int)' is not an ordered type",
                142, 61);
        BAssertUtil.validateError(negativeResult, errorIndex++,
                "invalid member type of the array/tuple to sort: 'map<string>?[]' is not an ordered type",
                148, 35);
        BAssertUtil.validateError(negativeResult, errorIndex++,
                "incompatible types: expected 'isolated function ((any|error)) returns (" +
                        "(boolean|int|float|decimal|string|(boolean|int|float|decimal|string)?[])?)?', " +
                        "found 'isolated function (map<string>?) returns (map<string>?)'",
                150, 62);
        BAssertUtil.validateError(negativeResult, errorIndex++,
                "too many arguments in call to 'sort()'", 154, 24);
        BAssertUtil.validateError(negativeResult, errorIndex++,
                "invalid member type of the array/tuple to sort: '(string|int)[]' is not an ordered type", 158, 45);
        BAssertUtil.validateError(negativeResult, errorIndex++,
                "invalid member type of the array/tuple to sort: '(string|int)[]' is not an ordered type", 160, 45);
        BAssertUtil.validateError(negativeResult, errorIndex++,
                "invalid member type of the array/tuple to sort: '(string|int)[]' is not an ordered type", 162, 45);
        BAssertUtil.validateError(negativeResult, errorIndex++,
                "invalid member type of the array/tuple to sort: 'map<string>?[]' is not an ordered type", 164, 47);
        BAssertUtil.validateError(negativeResult, errorIndex++,
                "invalid sort key function return type: '(string[]|int)' is not an ordered type", 166, 58);
        BAssertUtil.validateError(negativeResult, errorIndex++,
                "invalid sort key function return type: '(int|string)' is not an ordered type", 173, 52);
        BAssertUtil.validateError(negativeResult, errorIndex++,
                "incompatible types: expected '(boolean|int|float|decimal|string|" +
                        "(boolean|int|float|decimal|string)?[])?', found 'any'", 176, 60);
        Assert.assertEquals(negativeResult.getErrorCount(), errorIndex);
    }

    @Test (enabled = false)
    public void testShiftOperation() {
        BRunUtil.invoke(compileResult, "testShiftOperation");
    }

    @Test
    public void testSort1() {
        BRunUtil.invoke(compileResult, "testSort1");
    }

    @Test
    public void testSort2() {
        BRunUtil.invoke(compileResult, "testSort2");
    }

    @Test
    public void testSort3() {
        BValue[] returns = BRunUtil.invoke(compileResult, "testSort3");

        assertEquals(returns[0].getType().getTag(), TypeTags.ARRAY_TAG);
        BValueArray arr = (BValueArray) returns[0];

        assertEquals(arr.elementType.getTag(), TypeTags.INT_TAG);
        assertEquals(arr.size(), 100);

        for (int i = 1; i < arr.size(); i++) {
            assertTrue(arr.getInt(i) < arr.getInt(i - 1));
        }
    }

    @Test
    public void testSort4() {
        BRunUtil.invoke(compileResult, "testSort4");
    }

    @Test
    public void testSort5() {
        BRunUtil.invoke(compileResult, "testSort5");
    }

    @Test
    public void testSort6() {
        BRunUtil.invoke(compileResult, "testSort6");
    }

    @Test
    public void testSort7() {
        BRunUtil.invoke(compileResult, "testSort7");
    }

    @Test
    public void testSort8() {
        BRunUtil.invoke(compileResult, "testSort8");
    }

    @Test
    public void testSort9() {
        BRunUtil.invoke(compileResult, "testSort9");
    }

    @Test
    public void testSort10() {
        BRunUtil.invoke(compileResult, "testSort10");
    }
}<|MERGE_RESOLUTION|>--- conflicted
+++ resolved
@@ -25,17 +25,10 @@
 import org.ballerinalang.core.model.values.BValue;
 import org.ballerinalang.core.model.values.BValueArray;
 import org.ballerinalang.core.util.exceptions.BLangRuntimeException;
-<<<<<<< HEAD
-import org.ballerinalang.test.util.BAssertUtil;
-import org.ballerinalang.test.util.BCompileUtil;
-import org.ballerinalang.test.util.BRunUtil;
-import org.ballerinalang.test.util.CompileResult;
-=======
 import org.ballerinalang.test.BAssertUtil;
 import org.ballerinalang.test.BCompileUtil;
 import org.ballerinalang.test.BRunUtil;
 import org.ballerinalang.test.CompileResult;
->>>>>>> dfa1fba9
 import org.testng.Assert;
 import org.testng.annotations.BeforeClass;
 import org.testng.annotations.DataProvider;
@@ -96,7 +89,7 @@
         assertEquals(elem.getRefValue(1).stringValue(), "Ballerina");
     }
 
-    @Test (enabled = false)
+    @Test
     public void testMap() {
         BValue[] returns = BRunUtil.invoke(compileResult, "testMap");
         assertEquals(returns[0].getType().getTag(), TypeTags.ARRAY_TAG);
@@ -144,7 +137,7 @@
         assertEquals(((BInteger) result.getRefValue(5)).intValue(), 2);
     }
 
-    @Test (enabled = false)
+    @Test
     public void testPushAfterSlice() {
         BValue[] returns = BRunUtil.invokeFunction(compileResult, "testPushAfterSlice");
         BValueArray result = (BValueArray) returns[0];
@@ -304,7 +297,7 @@
         assertEquals(returns[0].stringValue(), "[]");
     }
 
-    @Test (enabled = false)
+    @Test
     public void testPush() {
         BRunUtil.invoke(compileResult, "testPush");
     }
@@ -494,7 +487,7 @@
         Assert.assertEquals(negativeResult.getErrorCount(), errorIndex);
     }
 
-    @Test (enabled = false)
+    @Test
     public void testShiftOperation() {
         BRunUtil.invoke(compileResult, "testShiftOperation");
     }
