--- conflicted
+++ resolved
@@ -368,13 +368,8 @@
                 "testCloneWithTypeWithUnionTypeArrayFromIntArray",
                 "testCloneWithTypeWithFiniteTypeArrayFromIntArrayNegative", "testConvertJsonToNestedRecordsWithErrors",
                 "testCloneWithTypeNestedStructuredTypesNegative", "testCloneWithTypeJsonToRecordRestField",
-<<<<<<< HEAD
                 "testCloneWithTypeWithAmbiguousUnion", "testCloneWithTypeXmlToUnion",
-                "testCloneWithTypeWithTuples",
-=======
-                "testCloneWithTypeWithAmbiguousUnion",
                 "testCloneWithTypeWithTuples", "testCloneWithTypeToJson",
->>>>>>> bbc7dc9a
                 "testCloneWithTypeToUnion",
                 "testCloneWithTypeTable",
                 "testCloneWithTypeOnRegExp",
