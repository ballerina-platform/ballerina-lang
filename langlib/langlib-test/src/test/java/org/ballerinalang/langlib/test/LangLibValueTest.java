/*
 *  Copyright (c) 2019, WSO2 Inc. (http://www.wso2.org) All Rights Reserved.
 *
 *  WSO2 Inc. licenses this file to you under the Apache License,
 *  Version 2.0 (the "License"); you may not use this file except
 *  in compliance with the License.
 *  You may obtain a copy of the License at
 *
 *    http://www.apache.org/licenses/LICENSE-2.0
 *
 *  Unless required by applicable law or agreed to in writing,
 *  software distributed under the License is distributed on an
 *  "AS IS" BASIS, WITHOUT WARRANTIES OR CONDITIONS OF ANY
 *  KIND, either express or implied.  See the License for the
 *  specific language governing permissions and limitations
 *  under the License.
 */
package org.ballerinalang.langlib.test;

import org.ballerinalang.core.model.types.TypeTags;
import org.ballerinalang.core.model.values.BBoolean;
import org.ballerinalang.core.model.values.BMap;
import org.ballerinalang.core.model.values.BString;
import org.ballerinalang.core.model.values.BValue;
import org.ballerinalang.core.model.values.BValueArray;
import org.ballerinalang.test.BCompileUtil;
import org.ballerinalang.test.BRunUtil;
import org.ballerinalang.test.CompileResult;
import org.testng.Assert;
import org.testng.annotations.BeforeClass;
import org.testng.annotations.DataProvider;
import org.testng.annotations.Test;

import java.util.Arrays;

import static org.ballerinalang.test.BAssertUtil.validateError;
import static org.testng.Assert.assertEquals;
import static org.testng.Assert.assertNull;

/**
 * Test cases for value lib functions.
 *
 * @since 1.0
 */
@Test
public class LangLibValueTest {

    private CompileResult compileResult, testFile;

    @BeforeClass
    public void setup() {

        compileResult = BCompileUtil.compile("test-src/valuelib_test.bal");
        if (compileResult.getErrorCount() != 0) {
            Arrays.stream(compileResult.getDiagnostics()).forEach(System.out::println);
            Assert.fail("Compilation contains error");
        }
    }

    @Test void testNegativeCases() {
        CompileResult negativeResult = BCompileUtil.compile("test-src/valuelib_test_negative.bal");
        int index = 0;
        validateError(negativeResult, index++, "incompatible types: expected 'any', found " +
                "'ballerina/lang.value:1.0.0:Cloneable'", 21, 13);
        validateError(negativeResult, index++, "incompatible type for parameter 't' with inferred typedesc value: " +
                "expected 'typedesc<anydata>', found 'typedesc<MyClass>'", 30, 23);
        validateError(negativeResult, index++, "incompatible type for parameter 't' with inferred typedesc value: " +
                "expected 'typedesc<anydata>', found 'typedesc<MyClass>'", 31, 23);
        validateError(negativeResult, index++, "invalid usage of the 'check' expression operator: " +
                "no expression type is equivalent to error type", 40, 21);
        assertEquals(negativeResult.getErrorCount(), index);
    }

    @Test
    public void testToJsonString() {

        BValue[] returns = BRunUtil.invokeFunction(compileResult, "testToJsonString");
        assertEquals(returns[0].getType().getTag(), TypeTags.MAP_TAG);

        BMap<String, BString> arr = (BMap<String, BString>) returns[0];
        assertEquals(arr.get("aNil").stringValue(), "null");
        assertEquals(arr.get("aString").stringValue(), "\"aString\"");
        assertEquals(arr.get("aNumber").stringValue(), "10");
        assertEquals(arr.get("aFloatNumber").stringValue(), "10.5");
        assertEquals(arr.get("anArray").stringValue(), "[\"hello\", \"world\"]");
        assertEquals(arr.get("anObject").stringValue(),
                "{\"name\":\"anObject\", \"value\":10, \"sub\":{\"subName\":\"subObject\", \"subValue\":10}}");
        assertEquals(arr.get("anotherMap").stringValue(),
                "{\"name\":\"anObject\", \"value\":\"10\", \"sub\":\"Science\", " +
                        "\"intVal\":2324, \"boolVal\":true, \"floatVal\":45.4, " +
                        "\"nestedMap\":{\"xx\":\"XXStr\", \"n\":343, \"nilVal\":null}}");
        assertEquals(arr.get("aStringMap").stringValue(),
                "{\"name\":\"anObject\", \"value\":\"10\", \"sub\":\"Science\"}");
        assertEquals(arr.get("aArr").stringValue(),
                "[{\"name\":\"anObject\", \"value\":\"10\", \"sub\":\"Science\", \"intVal\":2324, " +
                        "\"boolVal\":true, \"floatVal\":45.4, \"nestedMap\":{\"xx\":\"XXStr\", \"n\":343, " +
                        "\"nilVal\":null}}, {\"name\":\"anObject\", \"value\":\"10\", \"sub\":\"Science\"}]");
        assertEquals(arr.get("iArr").stringValue(), "[0, 1, 255]");
        assertEquals(arr.get("arr1").stringValue(), "{\"country\":\"x\", \"city\":\"y\", \"street\":\"z\", \"no\":3}");
        assertEquals(arr.size(), 11);
    }

    @Test
    public void testToJsonForNonJsonTypes() {
        BRunUtil.invokeFunction(compileResult, "testToJsonStringForNonJsonTypes");
    }

    @Test
    public void testToStringOnCycles() {
        BRunUtil.invokeFunction(compileResult, "testToStringOnCycles");
    }

    @Test
    public void testFromJsonString() {

        BValue[] returns = BRunUtil.invokeFunction(compileResult, "testFromJsonString");
        assertEquals(returns[0].getType().getTag(), TypeTags.MAP_TAG);

        BMap<String, BValue> arr = (BMap<String, BValue>) returns[0];
        assertEquals(arr.get("aNil").getType().getTag(), TypeTags.ERROR_TAG);
        assertNull(arr.get("aNull"));
        assertEquals(arr.get("aString").stringValue(), "aString");
        assertEquals(arr.get("aNumber").stringValue(), "10");
        assertEquals(arr.get("aFloatNumber").stringValue(), "10.5");
        assertEquals(arr.get("positiveZero").stringValue(), "0");
        assertEquals(arr.get("negativeZero").stringValue(), "-0.0");
        assertEquals(arr.get("negativeNumber").stringValue(), "-25");
        assertEquals(arr.get("negativeFloatNumber").stringValue(), "-10.5");
        assertEquals(arr.get("anArray").stringValue(), "[\"hello\", \"world\"]");
        assertEquals(arr.get("anObject").stringValue(),
                "{\"name\":\"anObject\", \"value\":10, \"sub\":{\"subName\":\"subObject\", \"subValue\":10}}");
        assertEquals(arr.get("anInvalid").getType().getTag(), TypeTags.ERROR_TAG);
        assertEquals(arr.size(), 12);
    }

    @Test
    public void testFromJsonFloatString() {

        BValue[] returns = BRunUtil.invokeFunction(compileResult, "testFromJsonFloatString");
        assertEquals(returns[0].getType().getTag(), TypeTags.MAP_TAG);

        BMap<String, BValue> arr = (BMap<String, BValue>) returns[0];
        assertEquals(arr.get("aNil").getType().getTag(), TypeTags.ERROR_TAG);
        assertNull(arr.get("aNull"));
        assertEquals(arr.get("aString").stringValue(), "aString");
        assertEquals(arr.get("aNumber").stringValue(), "10.0");
        assertEquals(arr.get("aFloatNumber").stringValue(), "10.5");
        assertEquals(arr.get("positiveZero").stringValue(), "0.0");
        assertEquals(arr.get("negativeZero").stringValue(), "-0.0");
        assertEquals(arr.get("negativeNumber").stringValue(), "-25.0");
        assertEquals(arr.get("negativeFloatNumber").stringValue(), "-10.5");
        assertEquals(arr.get("anArray").stringValue(), "[\"hello\", \"world\"]");
        assertEquals(arr.get("anObject").stringValue(),
                "{\"name\":\"anObject\", \"value\":10.0, \"sub\":{\"subName\":\"subObject\", \"subValue\":10.0}}");
        assertEquals(arr.get("anInvalid").getType().getTag(), TypeTags.ERROR_TAG);
        assertEquals(arr.size(), 12);
    }

    @Test
    public void testFromJsonDecimalString() {

        BValue[] returns = BRunUtil.invokeFunction(compileResult, "testFromJsonDecimalString");
        assertEquals(returns[0].getType().getTag(), TypeTags.MAP_TAG);

        BMap<String, BValue> arr = (BMap<String, BValue>) returns[0];
        assertEquals(arr.get("aNil").getType().getTag(), TypeTags.ERROR_TAG);
        assertNull(arr.get("aNull"));
        assertEquals(arr.get("aString").stringValue(), "aString");
        assertEquals(arr.get("aNumber").stringValue(), "10");
        assertEquals(arr.get("aFloatNumber").stringValue(), "10.5");
        assertEquals(arr.get("positiveZero").stringValue(), "0.0");
        assertEquals(arr.get("negativeZero").stringValue(), "0.0");
        assertEquals(arr.get("negativeNumber").stringValue(), "-25");
        assertEquals(arr.get("negativeFloatNumber").stringValue(), "-10.5");
        assertEquals(arr.get("anArray").stringValue(), "[\"hello\", \"world\"]");
        assertEquals(arr.get("anObject").stringValue(),
                "{\"name\":\"anObject\", \"value\":10, \"sub\":{\"subName\":\"subObject\", \"subValue\":10}}");
        assertEquals(arr.get("anInvalid").getType().getTag(), TypeTags.ERROR_TAG);
        assertEquals(arr.size(), 12);
    }

    @Test
    public void testToString() {
        BRunUtil.invokeFunction(compileResult, "testToStringMethod");

        BValue[] returns = BRunUtil.invokeFunction(compileResult, "testToString");
        BValueArray array = (BValueArray) returns[0];
        int i = 0;
        Assert.assertEquals(array.getString(i++), "6");
        Assert.assertEquals(array.getString(i++), "6.0");
        Assert.assertEquals(array.getString(i++), "toString");
        Assert.assertEquals(array.getString(i++), "");
        Assert.assertEquals(array.getString(i++), "true");
        Assert.assertEquals(array.getString(i++), "345.2425341");
        Assert.assertEquals(array.getString(i++), "{\"a\":\"STRING\",\"b\":12,\"c\":12.4,\"d\":true," +
                "\"e\":{\"x\":\"x\",\"y\":null}}");
        Assert.assertEquals(array.getString(i++),
                "<CATALOG>" +
                        "<CD><TITLE>Empire Burlesque</TITLE><ARTIST>Bob Dylan</ARTIST></CD>" +
                        "<CD><TITLE>Hide your heart</TITLE><ARTIST>Bonnie Tyler</ARTIST></CD>" +
                        "<CD><TITLE>Greatest Hits</TITLE><ARTIST>Dolly Parton</ARTIST></CD>" +
                        "</CATALOG>");
        Assert.assertEquals(array.getString(i++), "[\"str\",23,23.4,true]");
        Assert.assertEquals(array.getString(i++), "error FirstError (\"Reason1\",error(\"ExampleError\")," +
                "message=\"Test passing error union to a function\")");
        Assert.assertEquals(array.getString(i++), "object Student");
        Assert.assertEquals(array.getString(i++), "Rola from MMV");
        Assert.assertEquals(array.getString(i++), "[object Student,Rola from MMV]");
        Assert.assertEquals(array.getString(i++),
                "{\"name\":\"Gima\",\"address\":{\"country\":\"Sri Lanka\",\"city\":\"Colombo\"," +
                        "\"street\":\"Palm Grove\"},\"age\":12}");
        Assert.assertEquals(array.getString(i),
                "{\"varInt\":6,\"varFloat\":6.0," +
                        "\"varStr\":\"toString\"," +
                        "\"varNil\":null," +
                        "\"varBool\":true," +
                        "\"varDecimal\":345.2425341," +
                        "\"varjson\":{\"a\":\"STRING\",\"b\":12,\"c\":12.4," +
                        "\"d\":true,\"e\":{\"x\":\"x\",\"y\":null}}," +
                        "\"varXml\":`<CATALOG><CD><TITLE>Empire Burlesque</TITLE>" +
                        "<ARTIST>Bob Dylan</ARTIST></CD><CD><TITLE>Hide your heart" +
                        "</TITLE><ARTIST>Bonnie Tyler</ARTIST></CD><CD><TITLE>Greatest Hits</TITLE>" +
                        "<ARTIST>Dolly Parton</ARTIST></CD></CATALOG>`," +
                        "\"varArr\":[\"str\",23,23.4,true],\"varErr\":error FirstError (\"Reason1\"," +
                        "error(\"ExampleError\"),message=\"Test passing error union to a function\")," +
                        "\"varObj\":object Student,\"varObj2\":Rola from MMV," +
                        "\"varObjArr\":[object Student,Rola from MMV]," +
                        "\"varRecord\":{\"name\":\"Gima\",\"address\":{\"country\":\"Sri Lanka\"," +
                        "\"city\":\"Colombo\",\"street\":\"Palm Grove\"},\"age\":12}}");
    }

    @Test
    public void testXMLToStringWithXMLTextContainingAngleBrackets() {
        BRunUtil.invoke(compileResult, "testXMLWithAngleBrackets");
    }

    @Test
    public void testToStringForTable() {
        BRunUtil.invokeFunction(compileResult, "testToStringMethodForTable");
    }

    @Test(dataProvider = "mergeJsonFunctions")
    public void testMergeJson(String function) {
        BValue[] returns = BRunUtil.invoke(compileResult, function);
        Assert.assertTrue(((BBoolean) returns[0]).booleanValue());
    }

    @Test
    public void xmlSequenceFragmentToString() {
        BValue[] returns = BRunUtil.invoke(compileResult, "xmlSequenceFragmentToString");
        Assert.assertEquals((returns[0]).stringValue(), "<def>DEF</def><ghi>1</ghi>");
    }

    @Test
    public void testToBalStringMethod() {
        testFile = BCompileUtil.compile("test-src/valuelib_toBalString_test.bal");
        BRunUtil.invokeFunction(testFile, "testIntValueToBalString");
        BRunUtil.invokeFunction(testFile, "testStringValueToBalString");
        BRunUtil.invokeFunction(testFile, "testFloatingPointNumbersToBalString");
        BRunUtil.invokeFunction(testFile, "testAnyAnydataNilToBalString");
        BRunUtil.invokeFunction(testFile, "testTableToBalString");
        BRunUtil.invokeFunction(testFile, "testErrorToBalString");
        BRunUtil.invokeFunction(testFile, "testArrayToBalString");
        BRunUtil.invokeFunction(testFile, "testTupleToBalString");
        BRunUtil.invokeFunction(testFile, "testJsonToBalString");
        BRunUtil.invokeFunction(testFile, "testXmlToBalString");
        BRunUtil.invokeFunction(testFile, "testObjectToBalString");
        BRunUtil.invokeFunction(testFile, "testToBalStringOnCycles");
    }

    @Test
    public void testXmlFromBalString() {
        CompileResult file = BCompileUtil.compile("test-src/valuelib_fromBalString_test.bal");
        BRunUtil.invokeFunction(file, "testIntValueFromBalString");
        BRunUtil.invokeFunction(file, "testStringValueFromBalString");
        BRunUtil.invokeFunction(file, "testFloatingPointNumbersFromBalString");
        BRunUtil.invokeFunction(file, "testAnydataNilFromBalString");
        BRunUtil.invokeFunction(file, "testMapFromBalString");
        BRunUtil.invokeFunction(file, "testTableFromBalString");
        BRunUtil.invokeFunction(file, "testArrayFromBalString");
        BRunUtil.invokeFunction(file, "testTupleFromBalString");
        BRunUtil.invokeFunction(file, "testJsonFromBalString");
        BRunUtil.invokeFunction(file, "testXmlFromBalString");
        BRunUtil.invokeFunction(file, "testObjectFromString");
        BRunUtil.invokeFunction(file, "testFromBalStringOnCycles");
        BRunUtil.invokeFunction(file, "testFromBalStringNegative");
    }

    @DataProvider(name = "mergeJsonFunctions")
    public Object[][] mergeJsonFunctions() {
        return new Object[][] {
            { "testNilAndNonNilJsonMerge" },
            { "testNonNilNonMappingJsonMerge" },
            { "testMappingJsonAndNonMappingJsonMerge1" },
            { "testMappingJsonAndNonMappingJsonMerge2" },
            { "testMappingJsonNoIntersectionMergeSuccess" },
            { "testMappingJsonWithIntersectionMergeFailure1" },
            { "testMappingJsonWithIntersectionMergeFailure2" },
            { "testMappingJsonWithIntersectionMergeSuccess" },
            { "testMergeJsonSuccessForValuesWithNonIntersectingCyclicRefererences" },
            { "testMergeJsonFailureForValuesWithIntersectingCyclicRefererences" }
        };
    }

    @Test(dataProvider = "cloneWithTypeFunctions")
    public void testCloneWithType(String function) {
        BRunUtil.invoke(compileResult, function);
    }

    @DataProvider(name = "cloneWithTypeFunctions")
    public Object[][] cloneWithTypeFunctions() {
        return new Object[][] {
                { "testCloneWithTypeJsonRec1" },
                { "testCloneWithTypeJsonRec2" },
                { "testCloneWithTypeOptionalFieldToMandotoryField" },
                { "testCloneWithTypeAmbiguousTargetType" },
                { "testCloneWithTypeForNilPositive" },
                { "testCloneWithTypeForNilNegative" },
                { "testCloneWithTypeNumeric1" },
                { "testCloneWithTypeNumeric2" },
                { "testCloneWithTypeNumeric3" },
                { "testCloneWithTypeNumeric4" },
                { "testCloneWithTypeNumeric5" },
                { "testCloneWithTypeNumeric6" },
                { "testCloneWithTypeNumeric7" },
                { "testCloneWithTypeStringArray" },
                { "testCloneWithTypeWithInferredArgument" },
                { "testCloneWithTypeWithImmutableTypes" },
                { "testCloneWithTypeDecimalToInt"},
                {"testCloneWithTypeDecimalToIntNegative"},
                { "testCloneWithTypeDecimalToByte"},
                { "testCloneWithTypeDecimalToIntSubType"},
<<<<<<< HEAD
                { "testCloneWithTypeTupleToJSON"},
=======
                { "testCloneWithTypeImmutableStructuredTypes"},
>>>>>>> c2fde7f1
        };
    }

    @Test(dataProvider = "fromJsonWithTypeFunctions")
    public void testFromJsonWithType(String function) {
        BRunUtil.invoke(compileResult, function);
    }

    @Test
    public void testAssigningCloneableToAnyOrError() {
        BRunUtil.invokeFunction(compileResult, "testAssigningCloneableToAnyOrError");
    }

    @Test
    public void testDestructuredNamedArgs() {
        BRunUtil.invokeFunction(compileResult, "testDestructuredNamedArgs");
    }

    @DataProvider(name = "fromJsonWithTypeFunctions")
    public Object[][] fromJsonWithTypeFunctions() {
        return new Object[][] {
                { "testFromJsonWIthTypeNegative" },
                { "testFromJsonWithTypeRecord1" },
                { "testFromJsonWithTypeRecord2" },
                { "testFromJsonWithTypeRecord3" },
                { "testFromJsonWithTypeAmbiguousTargetType" },
                { "testFromJsonWithTypeXML" },
                { "testFromJsonWithTypeRecordWithXMLField" },
                { "testFromJsonWithTypeMap" },
                { "testFromJsonWithTypeStringArray" },
                { "testFromJsonWithTypeArrayNegative" },
                { "testFromJsonWithTypeIntArray" },
                { "testFromJsonWithTypeArrayNegative" },
                { "testFromJsonWithTypeTable" },
                { "tesFromJsonWithTypeMapWithDecimal" },
                { "testConvertJsonToAmbiguousType" },
                { "testFromJsonWithTypeWithNullValues" },
                { "testFromJsonWithTypeWithNullValuesNegative" },
                { "testFromJsonWithTypeWithInferredArgument" },
                { "testFromJsonWithTypeWithTypeReferences" }
        };
    }

    @Test(dataProvider = "fromJsonStringWithTypeFunctions")
    public void testFromJsonStringWithType(String function) {
        BRunUtil.invoke(compileResult, function);
    }

    @DataProvider(name = "fromJsonStringWithTypeFunctions")
    public Object[][] fromJsonStringWithTypeFunctions() {
        return new Object[][] {
                { "testFromJsonStringWithTypeJson" },
                { "testFromJsonStringWithTypeRecord" },
                { "testFromJsonStringWithAmbiguousType" },
                { "testFromJsonStringWithTypeMap" },
                { "testFromJsonStringWithTypeStringArray" },
                { "testFromJsonStringWithTypeArrayNegative" },
                { "testFromJsonStringWithTypeIntArray" },
                { "testFromJsonStringWithTypeWithInferredArgument" }
        };
    }

    @Test(dataProvider = "toJsonFunctions")
    public void testToJson(String function) {
        BRunUtil.invoke(compileResult, function);
    }

    @DataProvider(name = "toJsonFunctions")
    public Object[][] toJsonFunctions() {
        return new Object[][] {
                { "testToJsonWithRecord1" },
                { "testToJsonWithRecord2" },
                { "testToJsonWithLiterals" },
                { "testToJsonWithArray" },
                { "testToJsonWithXML" },
                { "testToJsonWithMap" },
                { "testToJsonWithMapInt" },
                { "testToJsonWithStringArray" },
                { "testToJsonWithIntArray" },
                { "testToJsonWithTable" }
        };
    }

    @Test(dataProvider = "ensureTypeFunctions")
    public void testEnsureType(String function) {
        BRunUtil.invokeFunction(compileResult, function);
    }

    @DataProvider(name = "ensureTypeFunctions")
    public Object[][] ensureTypeFunctions() {
        return new Object[][] {
                { "testEnsureType" },
                { "testEnsureTypeWithInferredArgument" }
        };
    }

    @Test
    public void testEnsureTypeNegative() {
        BRunUtil.invokeFunction(compileResult, "testEnsureTypeNegative");
    }
}<|MERGE_RESOLUTION|>--- conflicted
+++ resolved
@@ -330,11 +330,8 @@
                 {"testCloneWithTypeDecimalToIntNegative"},
                 { "testCloneWithTypeDecimalToByte"},
                 { "testCloneWithTypeDecimalToIntSubType"},
-<<<<<<< HEAD
                 { "testCloneWithTypeTupleToJSON"},
-=======
                 { "testCloneWithTypeImmutableStructuredTypes"},
->>>>>>> c2fde7f1
         };
     }
 
