/*
 *  Copyright (c) 2019, WSO2 Inc. (http://www.wso2.org) All Rights Reserved.
 *
 *  WSO2 Inc. licenses this file to you under the Apache License,
 *  Version 2.0 (the "License"); you may not use this file except
 *  in compliance with the License.
 *  You may obtain a copy of the License at
 *
 *    http://www.apache.org/licenses/LICENSE-2.0
 *
 *  Unless required by applicable law or agreed to in writing,
 *  software distributed under the License is distributed on an
 *  "AS IS" BASIS, WITHOUT WARRANTIES OR CONDITIONS OF ANY
 *  KIND, either express or implied.  See the License for the
 *  specific language governing permissions and limitations
 *  under the License.
 */
package org.ballerinalang.langlib.test;

import io.ballerina.runtime.api.TypeTags;
import io.ballerina.runtime.api.utils.StringUtils;
import io.ballerina.runtime.api.values.BArray;
import io.ballerina.runtime.api.values.BMap;
import io.ballerina.runtime.api.values.BString;
import org.ballerinalang.test.BCompileUtil;
import org.ballerinalang.test.BRunUtil;
import org.ballerinalang.test.CompileResult;
import org.testng.Assert;
import org.testng.annotations.AfterClass;
import org.testng.annotations.BeforeClass;
import org.testng.annotations.DataProvider;
import org.testng.annotations.Test;

import java.util.Arrays;

import static io.ballerina.runtime.api.utils.TypeUtils.getType;
import static org.ballerinalang.test.BAssertUtil.validateError;
import static org.ballerinalang.test.BAssertUtil.validateWarning;
import static org.testng.Assert.assertEquals;
import static org.testng.Assert.assertNull;

/**
 * Test cases for value lib functions.
 *
 * @since 1.0
 */
@Test
public class LangLibValueTest {

    private CompileResult compileResult, file;

    @BeforeClass
    public void setup() {

        compileResult = BCompileUtil.compile("test-src/valuelib_test.bal");
        if (compileResult.getErrorCount() != 0) {
            Arrays.stream(compileResult.getDiagnostics()).forEach(System.out::println);
            Assert.fail("Compilation contains error");
        }
    }

    @AfterClass
    public void tearDown() {
        compileResult = null;
        file = null;
    }

    @Test void testNegativeCases() {
        CompileResult negativeResult = BCompileUtil.compile("test-src/valuelib_test_negative.bal");
        int index = 0;
        validateError(negativeResult, index++, "incompatible types: expected 'any', found " +
                "'ballerina/lang.value:0.0.0:Cloneable'", 22, 13);
        validateError(negativeResult, index++, "incompatible type for parameter 't' with inferred typedesc value: " +
                "expected 'typedesc<anydata>', found 'typedesc<MyClass>'", 31, 23);
        validateError(negativeResult, index++, "incompatible type for parameter 't' with inferred typedesc value: " +
                "expected 'typedesc<anydata>', found 'typedesc<MyClass>'", 32, 23);
        validateWarning(negativeResult, index++, "invalid usage of the 'check' expression operator: " +
                "no expression type is equivalent to error type", 41, 21);
        validateError(negativeResult, index++, "incompatible types: expected 'anydata', " +
                "found 'table<RecordWithHandleField>'", 55, 13);
        assertEquals(negativeResult.getErrorCount(), index - 1);
        assertEquals(negativeResult.getWarnCount(), 1);
    }

    @Test
    public void testToJsonString() {

        Object returns = BRunUtil.invoke(compileResult, "testToJsonString");
        assertEquals(getType(returns).getTag(), TypeTags.MAP_TAG);

        BMap<BString, BString> arr = (BMap<BString, BString>) returns;
        assertEquals(arr.get(StringUtils.fromString("aNil")).toString(), "null");
        assertEquals(arr.get(StringUtils.fromString("aString")).toString(), "\"aString\"");
        assertEquals(arr.get(StringUtils.fromString("aNumber")).toString(), "10");
        assertEquals(arr.get(StringUtils.fromString("aFloatNumber")).toString(), "10.5");
        assertEquals(arr.get(StringUtils.fromString("anArray")).toString(), "[\"hello\", \"world\"]");
        assertEquals(arr.get(StringUtils.fromString("anObject")).toString(),
                "{\"name\":\"anObject\", \"value\":10, \"sub\":{\"subName\":\"subObject\", \"subValue\":10}}");
        assertEquals(arr.get(StringUtils.fromString("anotherMap")).toString(),
                "{\"name\":\"anObject\", \"value\":\"10\", \"sub\":\"Science\", " +
                        "\"intVal\":2324, \"boolVal\":true, \"floatVal\":45.4, " +
                        "\"nestedMap\":{\"xx\":\"XXStr\", \"n\":343, \"nilVal\":null}}");
        assertEquals(arr.get(StringUtils.fromString("aStringMap")).toString(),
                "{\"name\":\"anObject\", \"value\":\"10\", \"sub\":\"Science\"}");
        assertEquals(arr.get(StringUtils.fromString("aArr")).toString(),
                "[{\"name\":\"anObject\", \"value\":\"10\", \"sub\":\"Science\", \"intVal\":2324, " +
                        "\"boolVal\":true, \"floatVal\":45.4, \"nestedMap\":{\"xx\":\"XXStr\", \"n\":343, " +
                        "\"nilVal\":null}}, {\"name\":\"anObject\", \"value\":\"10\", \"sub\":\"Science\"}]");
        assertEquals(arr.get(StringUtils.fromString("iArr")).toString(), "[0, 1, 255]");
        assertEquals(arr.get(StringUtils.fromString("arr1")).toString(),
                "{\"country\":\"x\", \"city\":\"y\", \"street\":\"z\", \"no\":3}");
        assertEquals(arr.size(), 11);
    }

    @Test
    public void testToJsonForNonJsonTypes() {
        BRunUtil.invoke(compileResult, "testToJsonStringForNonJsonTypes");
    }

    @Test
    public void testToStringOnCycles() {
        BRunUtil.invoke(compileResult, "testToStringOnCycles");
    }

    @Test
    public void testFromJsonString() {

        Object returns = BRunUtil.invoke(compileResult, "testFromJsonString");
        assertEquals(getType(returns).getTag(), TypeTags.MAP_TAG);

        BMap<BString, Object> arr = (BMap<BString, Object>) returns;
        assertEquals(getType(arr.get(StringUtils.fromString("aNil"))).getTag(), TypeTags.ERROR_TAG);
        assertNull(arr.get(StringUtils.fromString("aNull")));
        assertEquals(arr.get(StringUtils.fromString("aString")).toString(), "aString");
        assertEquals(arr.get(StringUtils.fromString("aNumber")).toString(), "10");
        assertEquals(arr.get(StringUtils.fromString("aFloatNumber")).toString(), "10.5");
        assertEquals(arr.get(StringUtils.fromString("positiveZero")).toString(), "0");
        assertEquals(arr.get(StringUtils.fromString("negativeZero")).toString(), "-0.0");
        assertEquals(arr.get(StringUtils.fromString("negativeNumber")).toString(), "-25");
        assertEquals(arr.get(StringUtils.fromString("negativeFloatNumber")).toString(), "-10.5");
        assertEquals(arr.get(StringUtils.fromString("anArray")).toString(), "[\"hello\",\"world\"]");
        assertEquals(arr.get(StringUtils.fromString("anObject")).toString(),
                "{\"name\":\"anObject\",\"value\":10,\"sub\":{\"subName\":\"subObject\",\"subValue\":10}}");
        assertEquals(getType(arr.get(StringUtils.fromString("anInvalid"))).getTag(), TypeTags.ERROR_TAG);
        assertEquals(arr.size(), 12);
    }

    @Test
    public void testFromJsonStringNegative() {
        BRunUtil.invoke(compileResult, "testFromJsonStringNegative");
    }

    @Test
    public void testFromJsonFloatString() {

        Object returns = BRunUtil.invoke(compileResult, "testFromJsonFloatString");
        assertEquals(getType(returns).getTag(), TypeTags.MAP_TAG);

        BMap<BString, Object> arr = (BMap<BString, Object>) returns;
        assertEquals(getType(arr.get(StringUtils.fromString("aNil"))).getTag(), TypeTags.ERROR_TAG);
        assertNull(arr.get(StringUtils.fromString("aNull")));
        assertEquals(arr.get(StringUtils.fromString("aString")).toString(), "aString");
        assertEquals(arr.get(StringUtils.fromString("aNumber")).toString(), "10.0");
        assertEquals(arr.get(StringUtils.fromString("aFloatNumber")).toString(), "10.5");
        assertEquals(arr.get(StringUtils.fromString("positiveZero")).toString(), "0.0");
        assertEquals(arr.get(StringUtils.fromString("negativeZero")).toString(), "-0.0");
        assertEquals(arr.get(StringUtils.fromString("negativeNumber")).toString(), "-25.0");
        assertEquals(arr.get(StringUtils.fromString("negativeFloatNumber")).toString(), "-10.5");
        assertEquals(arr.get(StringUtils.fromString("anArray")).toString(), "[\"hello\",\"world\"]");
        assertEquals(arr.get(StringUtils.fromString("anObject")).toString(),
                "{\"name\":\"anObject\",\"value\":10.0,\"sub\":{\"subName\":\"subObject\",\"subValue\":10.0}}");
        assertEquals(getType(arr.get(StringUtils.fromString("anInvalid"))).getTag(), TypeTags.ERROR_TAG);
        assertEquals(arr.size(), 12);
    }

    @Test
    public void testFromJsonDecimalString() {

        Object returns = BRunUtil.invoke(compileResult, "testFromJsonDecimalString");
        assertEquals(getType(returns).getTag(), TypeTags.MAP_TAG);

        BMap<BString, Object> arr = (BMap<BString, Object>) returns;
        assertEquals(getType(arr.get(StringUtils.fromString("aNil"))).getTag(), TypeTags.ERROR_TAG);
        assertNull(arr.get(StringUtils.fromString("aNull")));
        assertEquals(arr.get(StringUtils.fromString("aString")).toString(), "aString");
        assertEquals(arr.get(StringUtils.fromString("aNumber")).toString(), "10");
        assertEquals(arr.get(StringUtils.fromString("aFloatNumber")).toString(), "10.5");
        assertEquals(arr.get(StringUtils.fromString("positiveZero")).toString(), "0");
        assertEquals(arr.get(StringUtils.fromString("negativeZero")).toString(), "0");
        assertEquals(arr.get(StringUtils.fromString("negativeNumber")).toString(), "-25");
        assertEquals(arr.get(StringUtils.fromString("negativeFloatNumber")).toString(), "-10.5");
        assertEquals(arr.get(StringUtils.fromString("anArray")).toString(), "[\"hello\",\"world\"]");
        assertEquals(arr.get(StringUtils.fromString("anObject")).toString(),
                "{\"name\":\"anObject\",\"value\":10,\"sub\":{\"subName\":\"subObject\",\"subValue\":10}}");
        assertEquals(getType(arr.get(StringUtils.fromString("anInvalid"))).getTag(), TypeTags.ERROR_TAG);
        assertEquals(arr.size(), 12);
    }

    @Test
    public void testToString() {
        BRunUtil.invoke(compileResult, "testToStringMethod");

        Object returns = BRunUtil.invoke(compileResult, "testToString");
        BArray array = (BArray) returns;
        int i = 0;
        Assert.assertEquals(array.getString(i++), "6");
        Assert.assertEquals(array.getString(i++), "6.0");
        Assert.assertEquals(array.getString(i++), "toString");
        Assert.assertEquals(array.getString(i++), "");
        Assert.assertEquals(array.getString(i++), "true");
        Assert.assertEquals(array.getString(i++), "345.2425341");
        Assert.assertEquals(array.getString(i++), "{\"a\":\"STRING\",\"b\":12,\"c\":12.4,\"d\":true," +
                "\"e\":{\"x\":\"x\",\"y\":null}}");
        Assert.assertEquals(array.getString(i++),
                "<CATALOG>" +
                        "<CD><TITLE>Empire Burlesque</TITLE><ARTIST>Bob Dylan</ARTIST></CD>" +
                        "<CD><TITLE>Hide your heart</TITLE><ARTIST>Bonnie Tyler</ARTIST></CD>" +
                        "<CD><TITLE>Greatest Hits</TITLE><ARTIST>Dolly Parton</ARTIST></CD>" +
                        "</CATALOG>");
        Assert.assertEquals(array.getString(i++), "[\"str\",23,23.4,true]");
        Assert.assertEquals(array.getString(i++), "error FirstError (\"Reason1\",error(\"ExampleError\")," +
                "message=\"Test passing error union to a function\")");
        Assert.assertEquals(array.getString(i++), "object Student");
        Assert.assertEquals(array.getString(i++), "Rola from MMV");
        Assert.assertEquals(array.getString(i++), "[object Student,Rola from MMV]");
        Assert.assertEquals(array.getString(i++),
                "{\"name\":\"Gima\",\"address\":{\"country\":\"Sri Lanka\",\"city\":\"Colombo\"," +
                        "\"street\":\"Palm Grove\"},\"age\":12}");
        Assert.assertEquals(array.getString(i),
                "{\"varInt\":6,\"varFloat\":6.0," +
                        "\"varStr\":\"toString\"," +
                        "\"varNil\":null," +
                        "\"varBool\":true," +
                        "\"varDecimal\":345.2425341," +
                        "\"varjson\":{\"a\":\"STRING\",\"b\":12,\"c\":12.4," +
                        "\"d\":true,\"e\":{\"x\":\"x\",\"y\":null}}," +
                        "\"varXml\":`<CATALOG><CD><TITLE>Empire Burlesque</TITLE>" +
                        "<ARTIST>Bob Dylan</ARTIST></CD><CD><TITLE>Hide your heart" +
                        "</TITLE><ARTIST>Bonnie Tyler</ARTIST></CD><CD><TITLE>Greatest Hits</TITLE>" +
                        "<ARTIST>Dolly Parton</ARTIST></CD></CATALOG>`," +
                        "\"varArr\":[\"str\",23,23.4,true],\"varErr\":error FirstError (\"Reason1\"," +
                        "error(\"ExampleError\"),message=\"Test passing error union to a function\")," +
                        "\"varObj\":object Student,\"varObj2\":Rola from MMV," +
                        "\"varObjArr\":[object Student,Rola from MMV]," +
                        "\"varRecord\":{\"name\":\"Gima\",\"address\":{\"country\":\"Sri Lanka\"," +
                        "\"city\":\"Colombo\",\"street\":\"Palm Grove\"},\"age\":12}}");
    }

    @Test
    public void testToStringOnSubTypes() {
        BRunUtil.invoke(compileResult, "testToStringOnSubTypes");
    }

    @Test
    public void testToStringOnFiniteTypes() {
        BRunUtil.invoke(compileResult, "testToStringOnFiniteTypes");
    }

    @Test
    public void testXMLToStringWithXMLTextContainingAngleBrackets() {
        BRunUtil.invoke(compileResult, "testXMLWithAngleBrackets");
    }

    @Test
    public void testToStringForTable() {
        BRunUtil.invoke(compileResult, "testToStringMethodForTable");
    }

    @Test(dataProvider = "mergeJsonFunctions")
    public void testMergeJson(String function) {
        Object returns = BRunUtil.invoke(compileResult, function);
        Assert.assertTrue((Boolean) returns);
    }

    @Test
    public void xmlSequenceFragmentToString() {
        Object returns = BRunUtil.invoke(compileResult, "xmlSequenceFragmentToString");
        Assert.assertEquals((returns).toString(), "<def>DEF</def><ghi>1</ghi>");
    }

    @Test
    public void testToBalStringMethod() {
        CompileResult testFile = BCompileUtil.compile("test-src/valuelib_toBalString_test.bal");
        BRunUtil.invoke(testFile, "testIntValueToBalString");
        BRunUtil.invoke(testFile, "testStringValueToBalString");
        BRunUtil.invoke(testFile, "testFloatingPointNumbersToBalString");
        BRunUtil.invoke(testFile, "testAnyAnydataNilToBalString");
        BRunUtil.invoke(testFile, "testTableToBalString");
        BRunUtil.invoke(testFile, "testErrorToBalString");
        BRunUtil.invoke(testFile, "testArrayToBalString");
        BRunUtil.invoke(testFile, "testTupleToBalString");
        BRunUtil.invoke(testFile, "testJsonToBalString");
        BRunUtil.invoke(testFile, "testXmlToBalString");
        BRunUtil.invoke(testFile, "testObjectToBalString");
        BRunUtil.invoke(testFile, "testToBalStringOnCycles");
        BRunUtil.invoke(testFile, "testToBalStringOnRegExpValueWithLiterals");
        BRunUtil.invoke(testFile, "testToBalStringOnRegExpValueWithEscapes");
        BRunUtil.invoke(testFile, "testToBalStringOnRegExpValueWithCharacterClass");
        BRunUtil.invoke(testFile, "testToBalStringOnRegExpValueWithCharacterClass2");
        BRunUtil.invoke(testFile, "testToBalStringOnRegExpValueWithCapturingGroups");
        BRunUtil.invoke(testFile, "testToBalStringOnRegExpValueWithCapturingGroups2");
        BRunUtil.invoke(testFile, "testToBalStringOnRegExpValueWithCapturingGroups3");
        BRunUtil.invoke(testFile, "testToBalStringOnRegExpValueWithCapturingGroups4");
        BRunUtil.invoke(testFile, "testToBalStringOnRegExpValueWithCapturingGroups5");
        BRunUtil.invoke(testFile, "testToBalStringOnComplexRegExpValue");
        BRunUtil.invoke(testFile, "testToBalStringComplexRegExpValue2");
    }

    @Test
    public void testFromBalString() {
        CompileResult file = BCompileUtil.compile("test-src/valuelib_fromBalString_test.bal");
        BRunUtil.invoke(file, "testIntValueFromBalString");
        BRunUtil.invoke(file, "testStringValueFromBalString");
        BRunUtil.invoke(file, "testFloatingPointNumbersFromBalString");
        BRunUtil.invoke(file, "testAnydataNilFromBalString");
        BRunUtil.invoke(file, "testMapFromBalString");
        BRunUtil.invoke(file, "testTableFromBalString");
        BRunUtil.invoke(file, "testArrayFromBalString");
        BRunUtil.invoke(file, "testTupleFromBalString");
        BRunUtil.invoke(file, "testJsonFromBalString");
        BRunUtil.invoke(file, "testXmlFromBalString");
        BRunUtil.invoke(file, "testObjectFromString");
        BRunUtil.invoke(file, "testFromBalStringOnCycles");
        BRunUtil.invoke(file, "testFromBalStringNegative");
        BRunUtil.invoke(file, "testFromStringOnRegExp");
        BRunUtil.invoke(file, "testFromStringOnRegExpNegative");
    }

    @DataProvider(name = "mergeJsonFunctions")
    public Object[][] mergeJsonFunctions() {
        return new Object[][] {
            { "testNilAndNonNilJsonMerge" },
            { "testNonNilNonMappingJsonMerge" },
            { "testMappingJsonAndNonMappingJsonMerge1" },
            { "testMappingJsonAndNonMappingJsonMerge2" },
            { "testMappingJsonNoIntersectionMergeSuccess" },
            { "testMappingJsonWithIntersectionMergeFailure1" },
            { "testMappingJsonWithIntersectionMergeFailure2" },
            { "testMappingJsonWithIntersectionMergeSuccess" },
            { "testMergeJsonSuccessForValuesWithNonIntersectingCyclicRefererences" },
            { "testMergeJsonFailureForValuesWithIntersectingCyclicRefererences" }
        };
    }

    @Test(dataProvider = "cloneWithTypeFunctions")
    public void testCloneWithType(String function) {
        BRunUtil.invoke(compileResult, function);
    }

    @DataProvider(name = "cloneWithTypeFunctions")
    public Object[] cloneWithTypeFunctions() {
        return new String[]{
                "testCloneWithTypeJsonRec1", "testCloneWithTypeJsonRec2",
                "testCloneWithTypeOptionalFieldToMandotoryField", "testCloneWithTypeAmbiguousTargetType",
                "testCloneWithTypeForNilPositive", "testCloneWithTypeForNilNegative", "testCloneWithTypeNumeric1",
                "testCloneWithTypeNumeric2", "testCloneWithTypeNumeric3", "testCloneWithTypeNumeric4",
                "testCloneWithTypeNumeric5", "testCloneWithTypeNumeric6", "testCloneWithTypeNumeric7",
                "testCloneWithTypeToArrayOfRecord", "testCloneWithTypeToArrayOfMap",
                "testCloneWithTypeIntArrayToUnionArray", "testCloneWithTypeIntSubTypeArray",
                "testCloneWithTypeStringArray", "testCloneWithTypeWithInferredArgument",
                "testCloneWithTypeWithImmutableTypes", "testCloneWithTypeDecimalToInt",
                "testCloneWithTypeDecimalToIntNegative", "testCloneWithTypeDecimalToByte",
                "testCloneWithTypeDecimalToIntSubType", "testCloneWithTypeTupleToJSON",
                "testCloneWithTypeImmutableStructuredTypes", "testCloneWithTypeWithFiniteArrayTypeFromIntArray",
                "testCloneWithTypeWithFiniteType", "testCloneWithTypeWithUnionOfFiniteType",
                "testCloneWithTypeWithFiniteArrayTypeFromIntArray",
                "testCloneWithTypeWithUnionOfFiniteTypeArraysFromIntArray",
                "testCloneWithTypeWithUnionTypeArrayFromIntArray",
                "testCloneWithTypeWithFiniteTypeArrayFromIntArrayNegative", "testConvertJsonToNestedRecordsWithErrors",
                "testCloneWithTypeNestedStructuredTypesNegative", "testCloneWithTypeJsonToRecordRestField",
                "testCloneWithTypeWithAmbiguousUnion",
                "testCloneWithTypeWithTuples",
<<<<<<< HEAD
                "testCloneWithTypeToUnion",
                "testCloneWithTypeTable",
                "testCloneWithTypeOnRegExp",
                "testCloneWithTypeOnRegExpNegative",
                "testCloneWithTypeWithXML",
                "testCloneWithTypeRecordWithXMLField",
                "testConvertToUnionWithAmbiguousMemberTypes",
                "testCloneWithTypeTableToAnydata", "testUnionNestedTypeConversionErrors"
=======
                "testCloneWithTypeToUnion", "testCloneWithTypeToUnionOfTypeReference"
>>>>>>> eaa0395c
        };
    }

    @Test(dataProvider = "cloneWithTypeToTupleTypeFunctions")
    public void testCloneWithTypeToTuple(String function) {
        BRunUtil.invoke(compileResult, function);
    }

    @DataProvider(name = "cloneWithTypeToTupleTypeFunctions")
    public Object[][] cloneWithTypeToTupleTypeFunctions() {
        return new Object[][]{
                {"testCloneWithTypeArrayToTupleWithRestType"},
                {"testCloneWithTypeArrayToTupleWithRestTypeUnionType"},
                {"testCloneWithTypeArrayToUnionTupleNegative"},
                {"testCloneWithTypeArrayToTupleWithMoreTargetTypes"},
                {"testCloneWithTypeArrayToTupleWithUnionRestTypeNegative"},
                {"testCloneWithTypeArrayToTupleNegative"},
                {"testCloneWithTypeArrayToTupleWithStructureRestTypeNegative"},
                {"testCloneWithTypeTupleRestType"},
                {"testCloneWithTypeUnionTuple"},
                {"testCloneWithTypeTupleRestTypeNegative"},
                {"testCloneWithTypeUnionTupleRestTypeNegative"},
                {"testCloneWithTypeToTupleTypeWithFiniteTypesNegative"},
                {"testCloneWithTypeTupleConsideringFillerValues"},
                {"testCloneWithTypeConsideringReadOnlyFillerValues"}
        };
    }

    @Test(dataProvider = "fromJsonWithTypeFunctions")
    public void testFromJsonWithType(String function) {
        file = BCompileUtil.compile("test-src/valuelib_fromJson_test.bal");
        BRunUtil.invoke(file, function);
    }

    @Test
    public void testAssigningCloneableToAnyOrError() {
        BRunUtil.invoke(compileResult, "testAssigningCloneableToAnyOrError");
        BRunUtil.invoke(compileResult, "testUsingCloneableReturnType");
    }

    @Test
    public void testDestructuredNamedArgs() {
        BRunUtil.invoke(compileResult, "testDestructuredNamedArgs");
    }

    @DataProvider(name = "fromJsonWithTypeFunctions")
    public Object[][] fromJsonWithTypeFunctions() {
        return new Object[][] {
                { "testFromJsonWIthTypeNegative" },
                { "testFromJsonWithTypeRecord1" },
                { "testFromJsonWithTypeRecord2" },
                { "testFromJsonWithTypeRecord3" },
                { "testFromJsonWithTypeAmbiguousTargetType" },
                { "testFromJsonWithTypeXML" },
                { "testFromJsonWithTypeRecordWithXMLField" },
                { "testFromJsonWithTypeMap" },
                { "testFromJsonWithTypeStringArray" },
                { "testFromJsonWithTypeArrayNegative" },
                { "testFromJsonWithTypeIntArray" },
                { "testFromJsonWithTypeArrayNegative" },
                { "testFromJsonWithTypeTable" },
                { "tesFromJsonWithTypeMapWithDecimal" },
                { "testConvertJsonToAmbiguousType" },
                { "testFromJsonWithTypeWithNullValues" },
                { "testFromJsonWithTypeWithNullValuesNegative" },
                { "testFromJsonWithTypeWithInferredArgument" },
                { "testFromJsonWithTypeWithTypeReferences" },
                { "testFromJsonWithTypeNestedRecordsNegative" },
                { "testFromJsonWithTypeOnRegExp" },
                { "testFromJsonWithTypeOnRegExpNegative" },
                {"testFromJsonWithTypeToUnionOfTypeReference"}
        };
    }

    @Test(dataProvider = "fromJsonStringWithTypeFunctions")
    public void testFromJsonStringWithType(String function) {
        file = BCompileUtil.compile("test-src/valuelib_fromJson_test.bal");
        BRunUtil.invoke(file, function);
    }

    @DataProvider(name = "fromJsonStringWithTypeFunctions")
    public Object[][] fromJsonStringWithTypeFunctions() {
        return new Object[][] {
                { "testFromJsonStringWithTypeJson" },
                { "testFromJsonStringWithTypeRecord" },
                { "testFromJsonStringWithAmbiguousType" },
                { "testFromJsonStringWithTypeMap" },
                { "testFromJsonStringWithTypeStringArray" },
                { "testFromJsonStringWithTypeArrayNegative" },
                { "testFromJsonStringWithTypeIntArray" },
                { "testFromJsonStringWithTypeWithInferredArgument" }
        };
    }

    @Test(dataProvider = "toJsonFunctions")
    public void testToJson(String function) {
        BRunUtil.invoke(compileResult, function);
    }

    @DataProvider(name = "toJsonFunctions")
    public Object[][] toJsonFunctions() {
        return new Object[][] {
                { "testToJsonWithRecord1" },
                { "testToJsonWithRecord2" },
                { "testToJsonWithLiterals" },
                { "testToJsonWithArray" },
                { "testToJsonWithXML" },
                { "testToJsonWithMap" },
                { "testToJsonWithMapInt" },
                { "testToJsonWithStringArray" },
                { "testToJsonWithIntArray" },
                { "testToJsonWithTable" },
                { "testToJsonWithCyclicParameter" },
                { "testTableToJsonConversion" }
        };
    }

    @Test(dataProvider = "ensureTypeFunctions")
    public void testEnsureType(String function) {
        BRunUtil.invoke(compileResult, function);
    }

    @DataProvider(name = "ensureTypeFunctions")
    public Object[][] ensureTypeFunctions() {
        return new Object[][] {
                { "testEnsureType" },
                { "testEnsureTypeWithInferredArgument" }
        };
    }

    @Test(dataProvider = "ensureTypeNegativeFunctions")
    public void testEnsureTypeNegative(String function) {
        BRunUtil.invoke(compileResult, function);
    }

    @DataProvider(name = "ensureTypeNegativeFunctions")
    public Object[] ensureTypeNegativeFunctions() {
        return new String[]{
                "testEnsureTypeNegative", "testEnsureTypeJsonToNestedRecordsWithErrors",
                "testEnsureTypeFloatToIntNegative"
        };
    }

    @Test
    public void testDecimalToString() {
        BRunUtil.invoke(compileResult, "testDecimalZeroToString");
        BRunUtil.invoke(compileResult, "testDecimalNonZeroToString");
    }
}<|MERGE_RESOLUTION|>--- conflicted
+++ resolved
@@ -370,7 +370,6 @@
                 "testCloneWithTypeNestedStructuredTypesNegative", "testCloneWithTypeJsonToRecordRestField",
                 "testCloneWithTypeWithAmbiguousUnion",
                 "testCloneWithTypeWithTuples",
-<<<<<<< HEAD
                 "testCloneWithTypeToUnion",
                 "testCloneWithTypeTable",
                 "testCloneWithTypeOnRegExp",
@@ -378,10 +377,8 @@
                 "testCloneWithTypeWithXML",
                 "testCloneWithTypeRecordWithXMLField",
                 "testConvertToUnionWithAmbiguousMemberTypes",
-                "testCloneWithTypeTableToAnydata", "testUnionNestedTypeConversionErrors"
-=======
-                "testCloneWithTypeToUnion", "testCloneWithTypeToUnionOfTypeReference"
->>>>>>> eaa0395c
+                "testCloneWithTypeTableToAnydata", "testUnionNestedTypeConversionErrors",
+                "testCloneWithTypeToUnionOfTypeReference"
         };
     }
 
