/*
 * Copyright (c) 2019, WSO2 Inc. (http://www.wso2.org) All Rights Reserved.
 *
 * WSO2 Inc. licenses this file to you under the Apache License,
 * Version 2.0 (the "License"); you may not use this file except
 * in compliance with the License.
 * You may obtain a copy of the License at
 *
 *     http://www.apache.org/licenses/LICENSE-2.0
 *
 * Unless required by applicable law or agreed to in writing,
 * software distributed under the License is distributed on an
 * "AS IS" BASIS, WITHOUT WARRANTIES OR CONDITIONS OF ANY
 * KIND, either express or implied. See the License for the
 * specific language governing permissions and limitations
 * under the License.
 */

package org.ballerinalang.langlib.typedesc;

import org.ballerinalang.jvm.BallerinaErrors;
import org.ballerinalang.jvm.BallerinaValues;
import org.ballerinalang.jvm.StringUtils;
import org.ballerinalang.jvm.TypeChecker;
import org.ballerinalang.jvm.TypeConverter;
import org.ballerinalang.jvm.commons.TypeValuePair;
import org.ballerinalang.jvm.scheduling.Strand;
import org.ballerinalang.jvm.types.BArrayType;
import org.ballerinalang.jvm.types.BField;
import org.ballerinalang.jvm.types.BMapType;
import org.ballerinalang.jvm.types.BRecordType;
import org.ballerinalang.jvm.types.BTupleType;
import org.ballerinalang.jvm.types.BType;
import org.ballerinalang.jvm.types.BTypedescType;
import org.ballerinalang.jvm.types.BTypes;
import org.ballerinalang.jvm.types.TypeTags;
import org.ballerinalang.jvm.util.exceptions.BLangExceptionHelper;
import org.ballerinalang.jvm.util.exceptions.BallerinaException;
import org.ballerinalang.jvm.util.exceptions.RuntimeErrors;
import org.ballerinalang.jvm.values.ArrayValue;
import org.ballerinalang.jvm.values.ArrayValueImpl;
import org.ballerinalang.jvm.values.ErrorValue;
import org.ballerinalang.jvm.values.MapValue;
import org.ballerinalang.jvm.values.MapValueImpl;
import org.ballerinalang.jvm.values.RefValue;
import org.ballerinalang.jvm.values.TupleValueImpl;
import org.ballerinalang.jvm.values.TypedescValue;
import org.ballerinalang.jvm.values.api.BString;

import java.util.ArrayList;
import java.util.HashMap;
import java.util.List;
import java.util.Map;

import static org.ballerinalang.jvm.BallerinaErrors.createError;
import static org.ballerinalang.jvm.util.exceptions.BallerinaErrorReasons.CONSTRUCT_FROM_CONVERSION_ERROR;
import static org.ballerinalang.jvm.util.exceptions.BallerinaErrorReasons.CONSTRUCT_FROM_CYCLIC_VALUE_REFERENCE_ERROR;
import static org.ballerinalang.jvm.util.exceptions.RuntimeErrors.INCOMPATIBLE_CONVERT_OPERATION;
import static org.ballerinalang.util.BLangCompilerConstants.TYPEDESC_VERSION;

/**
 * Extern function lang.typedesc:constructFrom.
 *
 * @since 1.0
 */
<<<<<<< HEAD
=======
@BallerinaFunction(
        orgName = "ballerina", packageName = "lang.typedesc", version = TYPEDESC_VERSION,
        functionName = "constructFrom",
        args = {
                @Argument(name = "t", type = TypeKind.TYPEDESC),
                @Argument(name = "v", type = TypeKind.ANYDATA)
        },
        returnType = {
                @ReturnType(type = TypeKind.ANYDATA),
                @ReturnType(type = TypeKind.ERROR)
        },
        isPublic = true
)
>>>>>>> adf55467
public class ConstructFrom {

    private static final String AMBIGUOUS_TARGET = "ambiguous target type";

    public static Object constructFrom(TypedescValue t, Object v) {
        BType describingType = t.getDescribingType();
        // typedesc<json>.constructFrom like usage
        if (describingType.getTag() == TypeTags.TYPEDESC_TAG) {
            return convert(((BTypedescType) t.getDescribingType()).getConstraint(), v, t, strand);
        }
        // json.constructFrom like usage
        return convert(describingType, v, t, strand);
    }

    public static Object convert(BType convertType, Object inputValue) {
        return convert(convertType, inputValue, null, null);
    }

    public static Object convert(BType convertType, Object inputValue, TypedescValue t, Strand strand) {
        try {
            return convert(inputValue, convertType, new ArrayList<>(), t, strand);
        } catch (ErrorValue e) {
            return e;
        } catch (BallerinaException e) {
            return createError(CONSTRUCT_FROM_CONVERSION_ERROR, e.getDetail());
        }
    }

    private static Object convert(Object value, BType targetType, List<TypeValuePair> unresolvedValues) {
        return convert(value, targetType, unresolvedValues, false, null, null);
    }

    private static Object convert(Object value, BType targetType, List<TypeValuePair> unresolvedValues,
                                  boolean allowAmbiguity) {
        if (value == null) {
            if (targetType.isNilable()) {
                return null;
            }
            return createError(StringUtils.fromString(CONSTRUCT_FROM_CONVERSION_ERROR),
                               StringUtils.fromString(
                                       BLangExceptionHelper
                                               .getErrorMessage(RuntimeErrors.CANNOT_CONVERT_NIL, targetType)));
        }

        List<BType> convertibleTypes = TypeConverter.getConvertibleTypes(value, targetType);
        if (convertibleTypes.size() == 0) {
            throw createConversionError(value, targetType);
        } else if (!allowAmbiguity && convertibleTypes.size() > 1) {
            throw createConversionError(value, targetType, AMBIGUOUS_TARGET);
        }

        BType sourceType = TypeChecker.getType(value);
        BType matchingType = convertibleTypes.get(0);
        // handle primitive values
        if (sourceType.getTag() <= TypeTags.BOOLEAN_TAG) {
            if (TypeChecker.checkIsType(value, matchingType)) {
                return value;
            } else {
                // Has to be a numeric conversion.
                return TypeConverter.convertValues(matchingType, value);
            }
        }

        return convert((RefValue) value, matchingType, unresolvedValues);
    }

    private static Object convert(Object value, BType targetType, List<TypeValuePair> unresolvedValues,
                                  TypedescValue t, Strand strand) {
        return convert(value, targetType, unresolvedValues, false, t, strand);
    }


    private static Object convert(Object value, BType targetType, List<TypeValuePair> unresolvedValues,
                                  boolean allowAmbiguity, TypedescValue t, Strand strand) {
        if (value == null) {
            if (targetType.isNilable()) {
                return null;
            }
            return createError(CONSTRUCT_FROM_CONVERSION_ERROR,
                               BLangExceptionHelper.getErrorMessage(RuntimeErrors.CANNOT_CONVERT_NIL, targetType));
        }
        List<BType> convertibleTypes;
        convertibleTypes = TypeConverter.getConvertibleTypes(value, targetType);
        if (convertibleTypes.isEmpty()) {
            throw createConversionError(value, targetType);
        } else if (!allowAmbiguity && convertibleTypes.size() > 1) {
            throw createConversionError(value, targetType, AMBIGUOUS_TARGET);
        }

        BType sourceType = TypeChecker.getType(value);
        BType matchingType = convertibleTypes.get(0);
        // handle primitive values
        if (sourceType.getTag() <= TypeTags.BOOLEAN_TAG) {
            if (TypeChecker.checkIsType(value, matchingType)) {
                return value;
            } else {
                // Has to be a numeric conversion.
                return TypeConverter.convertValues(matchingType, value);
            }
        }

        return convert((RefValue) value, matchingType, unresolvedValues, t, strand);
    }

    private static Object convert(RefValue value, BType targetType, List<TypeValuePair> unresolvedValues,
                                  TypedescValue t, Strand strand) {
        TypeValuePair typeValuePair = new TypeValuePair(value, targetType);

        if (unresolvedValues.contains(typeValuePair)) {
            throw new BallerinaException(CONSTRUCT_FROM_CYCLIC_VALUE_REFERENCE_ERROR,
                    BLangExceptionHelper.getErrorMessage(RuntimeErrors.CYCLIC_VALUE_REFERENCE, value.getType()));
        }

        unresolvedValues.add(typeValuePair);

        Object newValue;
        switch (value.getType().getTag()) {
            case TypeTags.MAP_TAG:
            case TypeTags.RECORD_TYPE_TAG:
                newValue = convertMap((MapValue<?, ?>) value, targetType, unresolvedValues, t, strand);
                break;
            case TypeTags.ARRAY_TAG:
            case TypeTags.TUPLE_TAG:
                newValue = convertArray((ArrayValue) value, targetType, unresolvedValues, t, strand);
                break;
            case TypeTags.XML_TAG:
            case TypeTags.XML_ELEMENT_TAG:
            case TypeTags.XML_COMMENT_TAG:
            case TypeTags.XML_PI_TAG:
            case TypeTags.XML_TEXT_TAG:
            case TypeTags.ERROR_TAG:
                newValue = value.copy(new HashMap<>());
                break;
            default:
                // should never reach here
                throw BallerinaErrors.createConversionError(value, targetType);
        }

        unresolvedValues.remove(typeValuePair);
        return newValue;
    }

    private static Object convertMap(MapValue<?, ?> map, BType targetType, List<TypeValuePair> unresolvedValues,
                                     TypedescValue t, Strand strand) {
        switch (targetType.getTag()) {
            case TypeTags.MAP_TAG:
                MapValueImpl<BString, Object> newMap = new MapValueImpl<>(targetType);
                for (Map.Entry entry : map.entrySet()) {
                    BType constraintType = ((BMapType) targetType).getConstrainedType();
                    putToMap(newMap, entry, constraintType, unresolvedValues, t, strand);
                }
                return newMap;
            case TypeTags.RECORD_TYPE_TAG:
                BRecordType recordType = (BRecordType) targetType;
                MapValueImpl<BString, Object> newRecord;
                if (t != null && t.getDescribingType() == targetType) {
                    newRecord = (MapValueImpl<BString, Object>) t.instantiate(strand);
                } else {
                    newRecord = (MapValueImpl<BString, Object>) BallerinaValues
                            .createRecordValue(recordType.getPackage(), recordType.getName());
                }

                BType restFieldType = recordType.restFieldType;
                Map<String, BType> targetTypeField = new HashMap<>();
                for (BField field : recordType.getFields().values()) {
                    targetTypeField.put(field.getFieldName(), field.getFieldType());
                }

                for (Map.Entry entry : map.entrySet()) {
                    BType fieldType = targetTypeField.getOrDefault(entry.getKey().toString(), restFieldType);
                    putToMap(newRecord, entry, fieldType, unresolvedValues, t, strand);
                }
                return newRecord;
            case TypeTags.JSON_TAG:
                BType matchingType = TypeConverter.resolveMatchingTypeForUnion(map, targetType);
                return convert(map, matchingType, unresolvedValues, t, strand);
            default:
                break;
        }
        // should never reach here
        throw BallerinaErrors.createConversionError(map, targetType);
    }


    private static Object convertArray(ArrayValue array, BType targetType, List<TypeValuePair> unresolvedValues,
                                       TypedescValue t, Strand strand) {
        switch (targetType.getTag()) {
            case TypeTags.ARRAY_TAG:
                BArrayType arrayType = (BArrayType) targetType;
                ArrayValueImpl newArray = new ArrayValueImpl(arrayType);
                for (int i = 0; i < array.size(); i++) {
                    Object newValue = convert(array.get(i), arrayType.getElementType(), unresolvedValues, t, strand);
                    newArray.add(i, newValue);
                }
                return newArray;
            case TypeTags.TUPLE_TAG:
                BTupleType tupleType = (BTupleType) targetType;
                TupleValueImpl newTuple = new TupleValueImpl(tupleType);
                int minLen = tupleType.getTupleTypes().size();
                for (int i = 0; i < array.size(); i++) {
                    BType elementType = (i < minLen) ? tupleType.getTupleTypes().get(i) : tupleType.getRestType();
                    Object newValue = convert(array.get(i), elementType, unresolvedValues, t, strand);
                    newTuple.add(i, newValue);
                }
                return newTuple;
            case TypeTags.JSON_TAG:
                newArray = new ArrayValueImpl(new BArrayType(BTypes.typeJSON));
                for (int i = 0; i < array.size(); i++) {
                    Object newValue = convert(array.get(i), BTypes.typeJSON, unresolvedValues, t, strand);
                    newArray.add(i, newValue);
                }
                return newArray;
            default:
                break;
        }
        // should never reach here
        throw BallerinaErrors.createConversionError(array, targetType);
    }

    private static void putToMap(MapValue<BString, Object> map, Map.Entry entry, BType fieldType,
                                 List<TypeValuePair> unresolvedValues, TypedescValue t, Strand strand) {
        Object newValue = convert(entry.getValue(), fieldType, unresolvedValues, true, t, strand);
        map.put(StringUtils.fromString(entry.getKey().toString()), newValue);
    }

    private static ErrorValue createConversionError(Object inputValue, BType targetType) {
        return createError(StringUtils.fromString(CONSTRUCT_FROM_CONVERSION_ERROR), StringUtils.fromString(
                BLangExceptionHelper.getErrorMessage(INCOMPATIBLE_CONVERT_OPERATION,
                                                     TypeChecker.getType(inputValue), targetType)));
    }

    private static ErrorValue createConversionError(Object inputValue, BType targetType, String detailMessage) {
        return createError(StringUtils.fromString(CONSTRUCT_FROM_CONVERSION_ERROR),
                           StringUtils.fromString(BLangExceptionHelper.getErrorMessage(
                                   INCOMPATIBLE_CONVERT_OPERATION, TypeChecker.getType(inputValue), targetType)
                                                          .concat(": ".concat(detailMessage))));
    }

}<|MERGE_RESOLUTION|>--- conflicted
+++ resolved
@@ -56,29 +56,12 @@
 import static org.ballerinalang.jvm.util.exceptions.BallerinaErrorReasons.CONSTRUCT_FROM_CONVERSION_ERROR;
 import static org.ballerinalang.jvm.util.exceptions.BallerinaErrorReasons.CONSTRUCT_FROM_CYCLIC_VALUE_REFERENCE_ERROR;
 import static org.ballerinalang.jvm.util.exceptions.RuntimeErrors.INCOMPATIBLE_CONVERT_OPERATION;
-import static org.ballerinalang.util.BLangCompilerConstants.TYPEDESC_VERSION;
 
 /**
  * Extern function lang.typedesc:constructFrom.
  *
  * @since 1.0
  */
-<<<<<<< HEAD
-=======
-@BallerinaFunction(
-        orgName = "ballerina", packageName = "lang.typedesc", version = TYPEDESC_VERSION,
-        functionName = "constructFrom",
-        args = {
-                @Argument(name = "t", type = TypeKind.TYPEDESC),
-                @Argument(name = "v", type = TypeKind.ANYDATA)
-        },
-        returnType = {
-                @ReturnType(type = TypeKind.ANYDATA),
-                @ReturnType(type = TypeKind.ERROR)
-        },
-        isPublic = true
-)
->>>>>>> adf55467
 public class ConstructFrom {
 
     private static final String AMBIGUOUS_TARGET = "ambiguous target type";
