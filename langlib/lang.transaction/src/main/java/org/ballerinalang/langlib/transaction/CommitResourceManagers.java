--- conflicted
+++ resolved
@@ -19,10 +19,6 @@
 package org.ballerinalang.langlib.transaction;
 
 import io.ballerina.runtime.api.values.BString;
-<<<<<<< HEAD
-import io.ballerina.runtime.scheduling.Scheduler;
-=======
->>>>>>> dfa1fba9
 import io.ballerina.runtime.transactions.TransactionResourceManager;
 
 /**
@@ -33,11 +29,7 @@
 public class CommitResourceManagers {
 
     public static boolean commitResourceManagers(BString transactionId, BString transactionBlockId) {
-<<<<<<< HEAD
-        return TransactionResourceManager.getInstance().notifyCommit(Scheduler.getStrand(), transactionId.getValue(),
-=======
         return TransactionResourceManager.getInstance().notifyCommit(transactionId.getValue(),
->>>>>>> dfa1fba9
                                                                      transactionBlockId.getValue());
     }
 }