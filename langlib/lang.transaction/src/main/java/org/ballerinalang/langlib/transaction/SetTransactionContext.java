/*
 * Copyright (c) 2020, WSO2 Inc. (http://www.wso2.org) All Rights Reserved.
 *
 * WSO2 Inc. licenses this file to you under the Apache License,
 * Version 2.0 (the "License"); you may not use this file except
 * in compliance with the License.
 * You may obtain a copy of the License at
 *
 *    http://www.apache.org/licenses/LICENSE-2.0
 *
 * Unless required by applicable law or agreed to in writing,
 * software distributed under the License is distributed on an
 * "AS IS" BASIS, WITHOUT WARRANTIES OR CONDITIONS OF ANY
 * KIND, either express or implied.  See the License for the
 * specific language governing permissions and limitations
 * under the License.
 */

package org.ballerinalang.langlib.transaction;

import org.ballerinalang.jvm.BallerinaValues;
import org.ballerinalang.jvm.StringUtils;
import org.ballerinalang.jvm.scheduling.Scheduler;
import org.ballerinalang.jvm.transactions.TransactionConstants;
import org.ballerinalang.jvm.transactions.TransactionLocalContext;
import org.ballerinalang.jvm.values.MapValue;
import org.ballerinalang.jvm.values.api.BString;
import org.ballerinalang.jvm.values.api.BValueCreator;

import java.nio.charset.Charset;
import java.util.Map;

import static org.ballerinalang.jvm.transactions.TransactionConstants.TRANSACTION_PACKAGE_ID;

/**
 * Extern function transaction:setTransactionContext.
 *
 * @since 2.0.0-preview1
 */
public class SetTransactionContext {

    public static void setTransactionContext(MapValue txDataStruct, Object prevAttemptInfo) {
        String globalTransactionId = txDataStruct.get(TransactionConstants.TRANSACTION_ID).toString();
        String transactionBlockId = txDataStruct.get(TransactionConstants.TRANSACTION_BLOCK_ID).toString();
        String url = txDataStruct.get(TransactionConstants.REGISTER_AT_URL).toString();
        String protocol = txDataStruct.get(TransactionConstants.CORDINATION_TYPE).toString();
        long retryNmbr = getRetryNumber(prevAttemptInfo);
        MapValue<BString, Object> trxContext = BallerinaValues.createRecordValue(TRANSACTION_PACKAGE_ID,
                "Info");
        Object[] trxContextData = new Object[]{
                BValueCreator.createArrayValue(globalTransactionId.getBytes(Charset.defaultCharset())), retryNmbr,
                System.currentTimeMillis(), prevAttemptInfo
        };
        MapValue<BString, Object> infoRecord = BallerinaValues.createRecord(trxContext, trxContextData);
        TransactionLocalContext trxCtx = TransactionLocalContext
                .createTransactionParticipantLocalCtx(globalTransactionId, url, protocol, infoRecord);
        trxCtx.beginTransactionBlock(transactionBlockId);
<<<<<<< HEAD
        Scheduler.getStrand().transactionLocalContext = trxCtx;
=======
        strand.setCurrentTransactionContext(trxCtx);

>>>>>>> cbb05f7e
    }

    private static long getRetryNumber(Object prevAttemptInfo) {
        if (prevAttemptInfo == null) {
            return 0;
        } else {
            Map<BString, Object> infoRecord = (Map<BString, Object>) prevAttemptInfo;
            Long retryNumber = (Long) infoRecord.get(StringUtils.fromString("retryNumber"));
            return retryNumber + 1;
        }
    }
}<|MERGE_RESOLUTION|>--- conflicted
+++ resolved
@@ -55,12 +55,7 @@
         TransactionLocalContext trxCtx = TransactionLocalContext
                 .createTransactionParticipantLocalCtx(globalTransactionId, url, protocol, infoRecord);
         trxCtx.beginTransactionBlock(transactionBlockId);
-<<<<<<< HEAD
-        Scheduler.getStrand().transactionLocalContext = trxCtx;
-=======
-        strand.setCurrentTransactionContext(trxCtx);
-
->>>>>>> cbb05f7e
+        Scheduler.getStrand().setCurrentTransactionContext(trxCtx);
     }
 
     private static long getRetryNumber(Object prevAttemptInfo) {
