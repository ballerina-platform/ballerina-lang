/*
 * Copyright (c) 2020, WSO2 Inc. (http://www.wso2.org) All Rights Reserved.
 *
 * WSO2 Inc. licenses this file to you under the Apache License,
 * Version 2.0 (the "License"); you may not use this file except
 * in compliance with the License.
 * You may obtain a copy of the License at
 *
 *    http://www.apache.org/licenses/LICENSE-2.0
 *
 * Unless required by applicable law or agreed to in writing,
 * software distributed under the License is distributed on an
 * "AS IS" BASIS, WITHOUT WARRANTIES OR CONDITIONS OF ANY
 * KIND, either express or implied.  See the License for the
 * specific language governing permissions and limitations
 * under the License.
 */

package org.ballerinalang.langlib.transaction;

import org.ballerinalang.jvm.scheduling.Scheduler;
import org.ballerinalang.jvm.transactions.TransactionLocalContext;

/**
 * Extern function transaction:getRollbackOnlyError.
 *
 * @since 2.0.0-preview1
 */
public class GetRollbackOnlyError {

<<<<<<< HEAD
    public static Object getRollbackOnlyError() {
        TransactionLocalContext transactionLocalContext = Scheduler.getStrand().transactionLocalContext;
=======
    public static Object getRollbackOnlyError(Strand strand) {
        TransactionLocalContext transactionLocalContext = strand.currentTrxContext;
>>>>>>> cbb05f7e
        return transactionLocalContext.getRollbackOnly();
    }
}<|MERGE_RESOLUTION|>--- conflicted
+++ resolved
@@ -28,13 +28,8 @@
  */
 public class GetRollbackOnlyError {
 
-<<<<<<< HEAD
     public static Object getRollbackOnlyError() {
-        TransactionLocalContext transactionLocalContext = Scheduler.getStrand().transactionLocalContext;
-=======
-    public static Object getRollbackOnlyError(Strand strand) {
-        TransactionLocalContext transactionLocalContext = strand.currentTrxContext;
->>>>>>> cbb05f7e
+        TransactionLocalContext transactionLocalContext = Scheduler.getStrand().currentTrxContext;
         return transactionLocalContext.getRollbackOnly();
     }
 }