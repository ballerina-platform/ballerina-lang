--- conflicted
+++ resolved
@@ -30,14 +30,9 @@
  */
 public class RollbackTransaction {
 
-<<<<<<< HEAD
     public static void rollbackTransaction(BString transactionBlockId, Object err) {
         Strand strand = Scheduler.getStrand();
-        TransactionLocalContext transactionLocalContext = strand.transactionLocalContext;
-=======
-    public static void rollbackTransaction(Strand strand, BString transactionBlockId, Object err) {
         TransactionLocalContext transactionLocalContext = strand.currentTrxContext;
->>>>>>> cbb05f7e
         transactionLocalContext.rollbackTransaction(strand, transactionBlockId.getValue(), err);
     }
 }