--- conflicted
+++ resolved
@@ -34,17 +34,7 @@
  *
  * @since 1.2.0
  */
-<<<<<<< HEAD
 public class FromString {
-=======
-//@BallerinaFunction(
-//        orgName = "ballerina", packageName = "lang.boolean", functionName = "fromString",
-//        args = {@Argument(name = "s", type = TypeKind.STRING)},
-//        returnType = {@ReturnType(type = TypeKind.UNION)},
-//        isPublic = true
-//)
-public final class FromString {
->>>>>>> 5c9cc32c
 
     private static final BString ERROR_REASON = getModulePrefixedReason(BOOLEAN_LANG_LIB,
                                                                         BOOLEAN_PARSING_ERROR_IDENTIFIER);
