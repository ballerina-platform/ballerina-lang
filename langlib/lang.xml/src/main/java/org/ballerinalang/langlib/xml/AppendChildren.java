--- conflicted
+++ resolved
@@ -18,15 +18,9 @@
 
 package org.ballerinalang.langlib.xml;
 
-<<<<<<< HEAD
-import io.ballerina.runtime.api.values.BXML;
-import io.ballerina.runtime.scheduling.Strand;
-import io.ballerina.runtime.util.exceptions.BLangExceptionHelper;
-=======
 import io.ballerina.runtime.api.values.BXml;
 import io.ballerina.runtime.internal.scheduling.Strand;
 import io.ballerina.runtime.internal.util.exceptions.BLangExceptionHelper;
->>>>>>> dfa1fba9
 
 /**
  * Append children to an XML if its an element type XML. Error otherwise.
@@ -45,11 +39,7 @@
     private static final String OPERATION = "add children to xml element";
 
     @Deprecated
-<<<<<<< HEAD
-    public static void appendChildren(Strand strand, BXML xml, BXML children) {
-=======
     public static void appendChildren(Strand strand, BXml xml, BXml children) {
->>>>>>> dfa1fba9
         try {
             xml.addChildren(children);
         } catch (Throwable e) {
