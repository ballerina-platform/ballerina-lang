/*
 *   Copyright (c) 2019, WSO2 Inc. (http://www.wso2.org) All Rights Reserved.
 *
 *  WSO2 Inc. licenses this file to you under the Apache License,
 *  Version 2.0 (the "License"); you may not use this file except
 *  in compliance with the License.
 *  You may obtain a copy of the License at
 *
 *    http://www.apache.org/licenses/LICENSE-2.0
 *
 * Unless required by applicable law or agreed to in writing,
 * software distributed under the License is distributed on an
 * "AS IS" BASIS, WITHOUT WARRANTIES OR CONDITIONS OF ANY
 * KIND, either express or implied.  See the License for the
 * specific language governing permissions and limitations
 * under the License.
 */
package org.ballerinalang.langlib.xml;

import io.ballerina.runtime.api.creators.ValueCreator;
import io.ballerina.runtime.api.values.BMap;
import io.ballerina.runtime.api.values.BString;
import io.ballerina.runtime.api.values.BXml;
import io.ballerina.runtime.api.values.BXmlQName;
import io.ballerina.runtime.internal.XmlFactory;

import java.util.Map;

import javax.xml.XMLConstants;

/**
 * Create XML element from tag name and children sequence.
 *
 * @since 1.0
 */
<<<<<<< HEAD
public class CreateElement {
=======
//@BallerinaFunction(
//        orgName = "ballerina", packageName = "lang.xml",
//        functionName = "createElement",
//        args = {
//                @Argument(name = "name", type = TypeKind.STRING),
//                @Argument(name = "children", type = TypeKind.STRING)},
//        returnType = {@ReturnType(type = TypeKind.XML)},
//        isPublic = true
//)
public final class CreateElement {

>>>>>>> 5c9cc32c
    private static final String XML = "xml";
    private static final String XML_NS_URI_PREFIX = "{" + XMLConstants.XML_NS_URI + "}";
    private static final String XMLNS_NS_URI_PREFIX = "{" + XMLConstants.XMLNS_ATTRIBUTE_NS_URI + "}";

    private CreateElement() {
    }

    public static BXml createElement(BString name, BMap<BString, BString> attributes, BXml children) {
        String prefix = getPrefix(name.getValue(), attributes);
        BXmlQName xmlqName;
        if (prefix.isEmpty()) {
            xmlqName = ValueCreator.createXmlQName(name);
        } else {
            xmlqName = ValueCreator.createXmlQName(name, prefix);
        }
        BXml xmlElement = XmlFactory.createXMLElement(xmlqName, (String) null);
        xmlElement.setAttributes(attributes);
        xmlElement.setChildren(getChildren(children));
        return xmlElement;
    }

    private static String getPrefix(String name, BMap<BString, BString> attributes) {
        int curlyBracketEndIndex = name.lastIndexOf('}');
        if (name.startsWith("{") && curlyBracketEndIndex > 0) {
            String uri = name.substring(1, curlyBracketEndIndex);
            for (Map.Entry<BString, BString> entry : attributes.entrySet()) {
                if (entry.getValue().getValue().equals(uri)) {
                    String key = entry.getKey().getValue();
                    if (key.startsWith(XMLNS_NS_URI_PREFIX)) {
                        String prefix = key.substring(key.lastIndexOf('}') + 1);
                        if (prefix.equals(XML)) {
                            return "";
                        }
                        return prefix;
                    } else if (key.startsWith(XML_NS_URI_PREFIX)) {
                        // If `xml` namespace URI is used, we need to add `xml` namespace prefix to prefixMap
                        return XML;
                    }
                }
            }
        }
        return "";
    }

    private static BXml getChildren(BXml children) {
        if (children == null) {
            return ValueCreator.createXmlSequence();
        }
        return children;
    }
}
<|MERGE_RESOLUTION|>--- conflicted
+++ resolved
@@ -33,21 +33,8 @@
  *
  * @since 1.0
  */
-<<<<<<< HEAD
-public class CreateElement {
-=======
-//@BallerinaFunction(
-//        orgName = "ballerina", packageName = "lang.xml",
-//        functionName = "createElement",
-//        args = {
-//                @Argument(name = "name", type = TypeKind.STRING),
-//                @Argument(name = "children", type = TypeKind.STRING)},
-//        returnType = {@ReturnType(type = TypeKind.XML)},
-//        isPublic = true
-//)
 public final class CreateElement {
 
->>>>>>> 5c9cc32c
     private static final String XML = "xml";
     private static final String XML_NS_URI_PREFIX = "{" + XMLConstants.XML_NS_URI + "}";
     private static final String XMLNS_NS_URI_PREFIX = "{" + XMLConstants.XMLNS_ATTRIBUTE_NS_URI + "}";
