/*
 * Copyright (c) 2019, WSO2 Inc. (http://www.wso2.org) All Rights Reserved.
 *
 * WSO2 Inc. licenses this file to you under the Apache License,
 * Version 2.0 (the "License"); you may not use this file except
 * in compliance with the License.
 * You may obtain a copy of the License at
 *
 *     http://www.apache.org/licenses/LICENSE-2.0
 *
 * Unless required by applicable law or agreed to in writing,
 * software distributed under the License is distributed on an
 * "AS IS" BASIS, WITHOUT WARRANTIES OR CONDITIONS OF ANY
 * KIND, either express or implied. See the License for the
 * specific language governing permissions and limitations
 * under the License.
 */

package org.ballerinalang.langlib.xml;

import io.ballerina.runtime.api.PredefinedTypes;
import io.ballerina.runtime.api.creators.ValueCreator;
import io.ballerina.runtime.api.types.RecordType;
import io.ballerina.runtime.api.utils.StringUtils;
import io.ballerina.runtime.api.values.BIterator;
import io.ballerina.runtime.api.values.BObject;
import io.ballerina.runtime.api.values.BXml;

/**
 * Native implementation of lang.xml.XMLIterator:next().
 *
 * @since 1.0
 */
<<<<<<< HEAD
public class Next {
=======
//@BallerinaFunction(
//        orgName = "ballerina", packageName = "lang.xml", functionName = "next",
//        receiver = @Receiver(type = TypeKind.OBJECT, structType = "XMLIterator", structPackage = "ballerina/lang
//        .xml"),
//        returnType = {@ReturnType(type = TypeKind.RECORD)},
//        isPublic = true
//)
public final class Next {

    private Next() {
    }

    //TODO: refactor hard coded values
>>>>>>> 5c9cc32c
    public static Object next(BObject m) {
        BIterator<?> xmlIterator = (BIterator<?>) m.getNativeData("&iterator&");
        BXml bXml = (BXml) m.get(StringUtils.fromString("m"));

        if (xmlIterator == null) {
            xmlIterator = bXml.getIterator();
            m.addNativeData("&iterator&", xmlIterator);
        }

        if (xmlIterator.hasNext()) {
            Object xmlValue = xmlIterator.next();
            if (((BXml) xmlValue).getType() != PredefinedTypes.TYPE_XML_NEVER) {
                return ValueCreator.createRecordValue(ValueCreator.createRecordValue(
                        (RecordType) bXml.getIteratorNextReturnType()), xmlValue);
            }
        }
        return null;
    }
}<|MERGE_RESOLUTION|>--- conflicted
+++ resolved
@@ -31,23 +31,10 @@
  *
  * @since 1.0
  */
-<<<<<<< HEAD
-public class Next {
-=======
-//@BallerinaFunction(
-//        orgName = "ballerina", packageName = "lang.xml", functionName = "next",
-//        receiver = @Receiver(type = TypeKind.OBJECT, structType = "XMLIterator", structPackage = "ballerina/lang
-//        .xml"),
-//        returnType = {@ReturnType(type = TypeKind.RECORD)},
-//        isPublic = true
-//)
 public final class Next {
 
     private Next() {
     }
-
-    //TODO: refactor hard coded values
->>>>>>> 5c9cc32c
     public static Object next(BObject m) {
         BIterator<?> xmlIterator = (BIterator<?>) m.getNativeData("&iterator&");
         BXml bXml = (BXml) m.get(StringUtils.fromString("m"));
