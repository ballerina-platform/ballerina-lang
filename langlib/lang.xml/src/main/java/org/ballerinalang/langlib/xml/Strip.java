/**
 * Copyright (c) 2017, WSO2 Inc. (http://www.wso2.org) All Rights Reserved.
 *
 * WSO2 Inc. licenses this file to you under the Apache License,
 * Version 2.0 (the "License"); you may not use this file except
 * in compliance with the License.
 * You may obtain a copy of the License at
 *
 * http://www.apache.org/licenses/LICENSE-2.0
 *
 * Unless required by applicable law or agreed to in writing,
 * software distributed under the License is distributed on an
 * "AS IS" BASIS, WITHOUT WARRANTIES OR CONDITIONS OF ANY
 * KIND, either express or implied.  See the License for the
 * specific language governing permissions and limitations
 * under the License.
 **/

package org.ballerinalang.langlib.xml;

import io.ballerina.runtime.api.values.BXml;
import io.ballerina.runtime.internal.errors.ErrorHelper;

/**
 * Strips the insignificant parts of the an xml value.
 * Comment items, processing instruction items are considered insignificant.
 * After removal of comments and processing instructions, the text is grouped into
 * the biggest possible chunks (i.e., only elements cause division into multiple chunks)
 * and a chunk is considered insignificant if the entire chunk is whitespace.
 * 
 * @since 0.88
 */
<<<<<<< HEAD
public class Strip {
=======
//@BallerinaFunction(
//        orgName = "ballerina", packageName = "lang.xml",
//        functionName = "strip",
//        returnType = {@ReturnType(type = TypeKind.XML)},
//        isPublic = true
//)
public final class Strip {
>>>>>>> 5c9cc32c

    private static final String OPERATION = "strip xml";

    private Strip() {
    }

    public static BXml strip(BXml xml) {
        try {
            return xml.strip();
        } catch (Throwable e) {
            ErrorHelper.handleXMLException(OPERATION, e);
        }
        return null;
    }
}<|MERGE_RESOLUTION|>--- conflicted
+++ resolved
@@ -30,18 +30,7 @@
  * 
  * @since 0.88
  */
-<<<<<<< HEAD
 public class Strip {
-=======
-//@BallerinaFunction(
-//        orgName = "ballerina", packageName = "lang.xml",
-//        functionName = "strip",
-//        returnType = {@ReturnType(type = TypeKind.XML)},
-//        isPublic = true
-//)
-public final class Strip {
->>>>>>> 5c9cc32c
-
     private static final String OPERATION = "strip xml";
 
     private Strip() {
