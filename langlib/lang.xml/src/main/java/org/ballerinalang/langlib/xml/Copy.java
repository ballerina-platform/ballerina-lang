/**
 * Copyright (c) 2016, WSO2 Inc. (http://www.wso2.org) All Rights Reserved.
 *
 * WSO2 Inc. licenses this file to you under the Apache License,
 * Version 2.0 (the "License"); you may not use this file except
 * in compliance with the License.
 * You may obtain a copy of the License at
 *
 * http://www.apache.org/licenses/LICENSE-2.0
 *
 * Unless required by applicable law or agreed to in writing,
 * software distributed under the License is distributed on an
 * "AS IS" BASIS, WITHOUT WARRANTIES OR CONDITIONS OF ANY
 * KIND, either express or implied.  See the License for the
 * specific language governing permissions and limitations
 * under the License.
 **/

package org.ballerinalang.langlib.xml;

import io.ballerina.runtime.api.values.BXml;
import io.ballerina.runtime.internal.errors.ErrorHelper;
import io.ballerina.runtime.internal.scheduling.Strand;

import java.util.HashMap;

/**
 * Make a deep copy of an XML.
 */
<<<<<<< HEAD
public class Copy {
=======
//@BallerinaFunction(
//        orgName = "ballerina", packageName = "lang.xml",
//        functionName = "copy",
//        returnType = {@ReturnType(type = TypeKind.XML)},
//        isPublic = true
//)
public final class Copy {
>>>>>>> 5c9cc32c

    private static final String OPERATION = "copy xml";

    private Copy() {
    }

    public static BXml copy(Strand strand, BXml xml) {
        try {
            return (BXml) xml.copy(new HashMap<>());
        } catch (Throwable e) {
            ErrorHelper.handleXMLException(OPERATION, e);
        }

        return null;
    }
}<|MERGE_RESOLUTION|>--- conflicted
+++ resolved
@@ -27,17 +27,7 @@
 /**
  * Make a deep copy of an XML.
  */
-<<<<<<< HEAD
-public class Copy {
-=======
-//@BallerinaFunction(
-//        orgName = "ballerina", packageName = "lang.xml",
-//        functionName = "copy",
-//        returnType = {@ReturnType(type = TypeKind.XML)},
-//        isPublic = true
-//)
 public final class Copy {
->>>>>>> 5c9cc32c
 
     private static final String OPERATION = "copy xml";
 
