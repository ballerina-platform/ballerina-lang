/**
 * Copyright (c) 2017, WSO2 Inc. (http://www.wso2.org) All Rights Reserved.
 *
 * WSO2 Inc. licenses this file to you under the Apache License,
 * Version 2.0 (the "License"); you may not use this file except
 * in compliance with the License.
 * You may obtain a copy of the License at
 *
 * http://www.apache.org/licenses/LICENSE-2.0
 *
 * Unless required by applicable law or agreed to in writing,
 * software distributed under the License is distributed on an
 * "AS IS" BASIS, WITHOUT WARRANTIES OR CONDITIONS OF ANY
 * KIND, either express or implied.  See the License for the
 * specific language governing permissions and limitations
 * under the License.
 **/

package org.ballerinalang.langlib.xml;

import io.ballerina.runtime.api.values.BXml;
import io.ballerina.runtime.internal.errors.ErrorHelper;

/**
 * Slice and return a subsequence of the an XML sequence.
 * 
 * @since 0.88
 */
<<<<<<< HEAD
public class Slice {
=======
//@BallerinaFunction(
//        orgName = "ballerina", packageName = "lang.xml",
//        functionName = "slice",
//        args = { @Argument(name = "startIndex", type = TypeKind.INT),
//                @Argument(name = "endIndex", type = TypeKind.INT) },
//        returnType = { @ReturnType(type = TypeKind.XML) }, isPublic = true
//)
public final class Slice {
>>>>>>> 5c9cc32c

    private static final String OPERATION = "slice xml";

    private Slice() {
    }

    public static BXml slice(BXml xml, long startIndex, long endIndex) {
        try {
            return xml.slice(startIndex, endIndex);
        } catch (Throwable e) {
            ErrorHelper.handleXMLException(OPERATION, e);
        }
        return null;
    }
}<|MERGE_RESOLUTION|>--- conflicted
+++ resolved
@@ -26,19 +26,7 @@
  * 
  * @since 0.88
  */
-<<<<<<< HEAD
-public class Slice {
-=======
-//@BallerinaFunction(
-//        orgName = "ballerina", packageName = "lang.xml",
-//        functionName = "slice",
-//        args = { @Argument(name = "startIndex", type = TypeKind.INT),
-//                @Argument(name = "endIndex", type = TypeKind.INT) },
-//        returnType = { @ReturnType(type = TypeKind.XML) }, isPublic = true
-//)
 public final class Slice {
->>>>>>> 5c9cc32c
-
     private static final String OPERATION = "slice xml";
 
     private Slice() {
