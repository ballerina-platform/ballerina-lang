--- conflicted
+++ resolved
@@ -37,14 +37,8 @@
     public static BXml concat(Object... arrayValue) {
         List<BXml> backingArray = new ArrayList<>();
         BXml lastItem = null;
-<<<<<<< HEAD
-        for (int i = 0; i < arrayValue.length; i++) {
-            Object refValue = arrayValue[i];
+        for (Object refValue : arrayValue) {
             if (refValue instanceof BString bString) {
-=======
-        for (Object refValue : arrayValue) {
-            if (refValue instanceof BString) {
->>>>>>> a6a35263
                 if (lastItem != null && lastItem.getNodeType() == XmlNodeType.TEXT) {
                     // If last added item is a string, then concat prev values with this values and replace prev value.
                     String concat = lastItem.getTextValue() + refValue;
