/*
 * Copyright (c) 2019, WSO2 Inc. (http://www.wso2.org) All Rights Reserved.
 *
 * WSO2 Inc. licenses this file to you under the Apache License,
 * Version 2.0 (the "License"); you may not use this file except
 * in compliance with the License.
 * You may obtain a copy of the License at
 *
 *     http://www.apache.org/licenses/LICENSE-2.0
 *
 * Unless required by applicable law or agreed to in writing,
 * software distributed under the License is distributed on an
 * "AS IS" BASIS, WITHOUT WARRANTIES OR CONDITIONS OF ANY
 * KIND, either express or implied. See the License for the
 * specific language governing permissions and limitations
 * under the License.
 */

package org.ballerinalang.langlib.xml;

import org.ballerinalang.jvm.scheduling.Strand;
import org.ballerinalang.jvm.values.XMLValue;

import static org.ballerinalang.util.BLangCompilerConstants.XML_VERSION;

/**
 * Native implementation of lang.xml:length(xml).
 *
 * @since 1.0
 */
<<<<<<< HEAD
//@BallerinaFunction(
//        orgName = "ballerina", packageName = "lang.xml", functionName = "length",
//        args = {@Argument(name = "x", type = TypeKind.XML)},
//        returnType = {@ReturnType(type = TypeKind.INT)},
//        isPublic = true
//)
=======
@BallerinaFunction(
        orgName = "ballerina", packageName = "lang.xml", version = XML_VERSION, functionName = "length",
        args = {@Argument(name = "x", type = TypeKind.XML)},
        returnType = {@ReturnType(type = TypeKind.INT)},
        isPublic = true
)
>>>>>>> adf55467
public class Length {

    public static long length(Strand strand, XMLValue xml) {
        return xml.size();
    }

}<|MERGE_RESOLUTION|>--- conflicted
+++ resolved
@@ -21,28 +21,17 @@
 import org.ballerinalang.jvm.scheduling.Strand;
 import org.ballerinalang.jvm.values.XMLValue;
 
-import static org.ballerinalang.util.BLangCompilerConstants.XML_VERSION;
-
 /**
  * Native implementation of lang.xml:length(xml).
  *
  * @since 1.0
  */
-<<<<<<< HEAD
 //@BallerinaFunction(
 //        orgName = "ballerina", packageName = "lang.xml", functionName = "length",
 //        args = {@Argument(name = "x", type = TypeKind.XML)},
 //        returnType = {@ReturnType(type = TypeKind.INT)},
 //        isPublic = true
 //)
-=======
-@BallerinaFunction(
-        orgName = "ballerina", packageName = "lang.xml", version = XML_VERSION, functionName = "length",
-        args = {@Argument(name = "x", type = TypeKind.XML)},
-        returnType = {@ReturnType(type = TypeKind.INT)},
-        isPublic = true
-)
->>>>>>> adf55467
 public class Length {
 
     public static long length(Strand strand, XMLValue xml) {
