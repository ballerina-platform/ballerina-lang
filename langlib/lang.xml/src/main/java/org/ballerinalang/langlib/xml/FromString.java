/*
*   Copyright (c) 2017, WSO2 Inc. (http://www.wso2.org) All Rights Reserved.
*
*  WSO2 Inc. licenses this file to you under the Apache License,
*  Version 2.0 (the "License"); you may not use this file except
*  in compliance with the License.
*  You may obtain a copy of the License at
*
*    http://www.apache.org/licenses/LICENSE-2.0
*
* Unless required by applicable law or agreed to in writing,
* software distributed under the License is distributed on an
* "AS IS" BASIS, WITHOUT WARRANTIES OR CONDITIONS OF ANY
* KIND, either express or implied.  See the License for the
* specific language governing permissions and limitations
* under the License.
*/
package org.ballerinalang.langlib.xml;

import io.ballerina.runtime.api.values.BError;
import io.ballerina.runtime.api.values.BString;
import io.ballerina.runtime.internal.TypeConverter;

/**
 * Converts a XML to the corresponding JSON representation.
 *
 * @since 0.90
 */
<<<<<<< HEAD
public class FromString {
=======
//@BallerinaFunction(
//        orgName = "ballerina", packageName = "lang.xml",
//        functionName = "fromString",
//        args = {@Argument(name = "string", type = TypeKind.STRING)},
//        returnType = {@ReturnType(type = TypeKind.XML)},
//        isPublic = true
//)
public final class FromString {

    private FromString() {
    }
>>>>>>> 5c9cc32c

    public static Object fromString(BString string) {
        try {
            return TypeConverter.stringToXml(string.getValue());
        } catch (BError BError) {
            return BError;
        }
    }
}<|MERGE_RESOLUTION|>--- conflicted
+++ resolved
@@ -26,21 +26,10 @@
  *
  * @since 0.90
  */
-<<<<<<< HEAD
-public class FromString {
-=======
-//@BallerinaFunction(
-//        orgName = "ballerina", packageName = "lang.xml",
-//        functionName = "fromString",
-//        args = {@Argument(name = "string", type = TypeKind.STRING)},
-//        returnType = {@ReturnType(type = TypeKind.XML)},
-//        isPublic = true
-//)
 public final class FromString {
 
     private FromString() {
     }
->>>>>>> 5c9cc32c
 
     public static Object fromString(BString string) {
         try {
