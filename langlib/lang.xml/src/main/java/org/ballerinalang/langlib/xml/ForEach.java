--- conflicted
+++ resolved
@@ -29,17 +29,10 @@
  */
 public final class ForEach {
 
-<<<<<<< HEAD
-    public static void forEach(Environment env, BXml x, BFunctionPointer func) {
-=======
-    private static final StrandMetadata METADATA = new StrandMetadata(BALLERINA_BUILTIN_PKG_PREFIX, XML_LANG_LIB,
-                                                                      XML_VERSION, "forEach");
-
     private ForEach() {
     }
 
-    public static void forEach(BXml x, BFunctionPointer<Object[], Object> func) {
->>>>>>> 5c9cc32c
+    public static void forEach(Environment env, BXml x, BFunctionPointer func) {
         if (x.isSingleton()) {
             func.call(env.getRuntime(), x);
             return;
