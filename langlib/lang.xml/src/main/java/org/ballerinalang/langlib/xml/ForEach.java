/*
 * Copyright (c) 2019, WSO2 Inc. (http://www.wso2.org) All Rights Reserved.
 *
 * WSO2 Inc. licenses this file to you under the Apache License,
 * Version 2.0 (the "License"); you may not use this file except
 * in compliance with the License.
 * You may obtain a copy of the License at
 *
 *     http://www.apache.org/licenses/LICENSE-2.0
 *
 * Unless required by applicable law or agreed to in writing,
 * software distributed under the License is distributed on an
 * "AS IS" BASIS, WITHOUT WARRANTIES OR CONDITIONS OF ANY
 * KIND, either express or implied. See the License for the
 * specific language governing permissions and limitations
 * under the License.
 */

package org.ballerinalang.langlib.xml;

<<<<<<< HEAD
import org.ballerinalang.jvm.BRuntime;
=======
import org.ballerinalang.jvm.runtime.AsyncUtils;
>>>>>>> 232f870e
import org.ballerinalang.jvm.scheduling.Scheduler;
import org.ballerinalang.jvm.scheduling.Strand;
import org.ballerinalang.jvm.scheduling.StrandMetadata;
import org.ballerinalang.jvm.values.FPValue;
import org.ballerinalang.jvm.values.XMLValue;

import java.util.concurrent.atomic.AtomicInteger;

import static org.ballerinalang.jvm.util.BLangConstants.BALLERINA_BUILTIN_PKG_PREFIX;
import static org.ballerinalang.jvm.util.BLangConstants.XML_LANG_LIB;
import static org.ballerinalang.util.BLangCompilerConstants.XML_VERSION;

/**
 * Native implementation of lang.xml:forEach(map&lt;Type&gt;, function).
 *
 * @since 1.0
 */
//@BallerinaFunction(
//        orgName = "ballerina", packageName = "lang.xml", functionName = "forEach",
//        args = {
//                @Argument(name = "x", type = TypeKind.XML),
//                @Argument(name = "func", type = TypeKind.FUNCTION)},
//        isPublic = true
//)
public class ForEach {

    private static final StrandMetadata METADATA = new StrandMetadata(BALLERINA_BUILTIN_PKG_PREFIX, XML_LANG_LIB,
                                                                      XML_VERSION, "forEach");

    public static void forEach(XMLValue x, FPValue<Object, Object> func) {
        if (x.isSingleton()) {
            func.asyncCall(new Object[]{Scheduler.getStrand(), x, true}, METADATA);
            return;
        }
        AtomicInteger index = new AtomicInteger(-1);
<<<<<<< HEAD
        // accessing the parent strand here to use it with each iteration
        Strand parentStrand = Scheduler.getStrand();
        BRuntime.getCurrentRuntime()
                .invokeFunctionPointerAsyncIteratively(func, null, METADATA, x.size(),
                        () -> new Object[]{parentStrand, x.getItem(index.incrementAndGet()),
                                true},
                        result -> {
                        }, () -> null);
=======
        AsyncUtils
                .invokeFunctionPointerAsyncIteratively(func, null, METADATA, x.size(),
                                                       () -> new Object[]{strand, x.getItem(index.incrementAndGet()),
                                                               true},
                                                       result -> {
                                                       }, () -> null, Scheduler.getStrand().scheduler);
>>>>>>> 232f870e
    }
}<|MERGE_RESOLUTION|>--- conflicted
+++ resolved
@@ -18,11 +18,7 @@
 
 package org.ballerinalang.langlib.xml;
 
-<<<<<<< HEAD
-import org.ballerinalang.jvm.BRuntime;
-=======
 import org.ballerinalang.jvm.runtime.AsyncUtils;
->>>>>>> 232f870e
 import org.ballerinalang.jvm.scheduling.Scheduler;
 import org.ballerinalang.jvm.scheduling.Strand;
 import org.ballerinalang.jvm.scheduling.StrandMetadata;
@@ -58,22 +54,11 @@
             return;
         }
         AtomicInteger index = new AtomicInteger(-1);
-<<<<<<< HEAD
-        // accessing the parent strand here to use it with each iteration
-        Strand parentStrand = Scheduler.getStrand();
-        BRuntime.getCurrentRuntime()
+        AsyncUtils
                 .invokeFunctionPointerAsyncIteratively(func, null, METADATA, x.size(),
                         () -> new Object[]{parentStrand, x.getItem(index.incrementAndGet()),
                                 true},
                         result -> {
-                        }, () -> null);
-=======
-        AsyncUtils
-                .invokeFunctionPointerAsyncIteratively(func, null, METADATA, x.size(),
-                                                       () -> new Object[]{strand, x.getItem(index.incrementAndGet()),
-                                                               true},
-                                                       result -> {
                                                        }, () -> null, Scheduler.getStrand().scheduler);
->>>>>>> 232f870e
     }
 }