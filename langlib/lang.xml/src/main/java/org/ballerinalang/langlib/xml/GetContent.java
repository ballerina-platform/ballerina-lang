/*
 *   Copyright (c) 2019, WSO2 Inc. (http://www.wso2.org) All Rights Reserved.
 *
 *  WSO2 Inc. licenses this file to you under the Apache License,
 *  Version 2.0 (the "License"); you may not use this file except
 *  in compliance with the License.
 *  You may obtain a copy of the License at
 *
 *    http://www.apache.org/licenses/LICENSE-2.0
 *
 * Unless required by applicable law or agreed to in writing,
 * software distributed under the License is distributed on an
 * "AS IS" BASIS, WITHOUT WARRANTIES OR CONDITIONS OF ANY
 * KIND, either express or implied.  See the License for the
 * specific language governing permissions and limitations
 * under the License.
 */
package org.ballerinalang.langlib.xml;

<<<<<<< HEAD
import io.ballerina.runtime.api.StringUtils;
import io.ballerina.runtime.api.values.BString;
import io.ballerina.runtime.api.values.BXML;
import io.ballerina.runtime.util.exceptions.BLangExceptionHelper;
import io.ballerina.runtime.util.exceptions.RuntimeErrors;
=======
import io.ballerina.runtime.api.utils.StringUtils;
import io.ballerina.runtime.api.values.BString;
import io.ballerina.runtime.api.values.BXml;
import io.ballerina.runtime.internal.util.exceptions.BLangExceptionHelper;
import io.ballerina.runtime.internal.util.exceptions.RuntimeErrors;
>>>>>>> dfa1fba9

/**
 * Returns the content of a text or processing instruction or comment item.
 *
 * @since 0.90
 */
public class GetContent {

    public static BString getContent(Object xmlVal) {
<<<<<<< HEAD
        BXML value = (BXML) xmlVal;
=======
        BXml value = (BXml) xmlVal;
>>>>>>> dfa1fba9
        if (IsText.isText(value)) {
            return StringUtils.fromString(value.getTextValue());
        } else if (IsProcessingInstruction.isProcessingInstruction(value)) {
            return StringUtils.fromString(XMLValueUtil.getPIContent(value));
        } else if (IsComment.isComment(value)) {
            return StringUtils.fromString(XMLValueUtil.getCommentContent(value));
        }
        throw BLangExceptionHelper.getRuntimeException(RuntimeErrors.XML_FUNC_TYPE_ERROR, "getContent",
                                                       "text|processing instruction|comment");
    }
}<|MERGE_RESOLUTION|>--- conflicted
+++ resolved
@@ -17,19 +17,11 @@
  */
 package org.ballerinalang.langlib.xml;
 
-<<<<<<< HEAD
-import io.ballerina.runtime.api.StringUtils;
-import io.ballerina.runtime.api.values.BString;
-import io.ballerina.runtime.api.values.BXML;
-import io.ballerina.runtime.util.exceptions.BLangExceptionHelper;
-import io.ballerina.runtime.util.exceptions.RuntimeErrors;
-=======
 import io.ballerina.runtime.api.utils.StringUtils;
 import io.ballerina.runtime.api.values.BString;
 import io.ballerina.runtime.api.values.BXml;
 import io.ballerina.runtime.internal.util.exceptions.BLangExceptionHelper;
 import io.ballerina.runtime.internal.util.exceptions.RuntimeErrors;
->>>>>>> dfa1fba9
 
 /**
  * Returns the content of a text or processing instruction or comment item.
@@ -39,11 +31,7 @@
 public class GetContent {
 
     public static BString getContent(Object xmlVal) {
-<<<<<<< HEAD
-        BXML value = (BXML) xmlVal;
-=======
         BXml value = (BXml) xmlVal;
->>>>>>> dfa1fba9
         if (IsText.isText(value)) {
             return StringUtils.fromString(value.getTextValue());
         } else if (IsProcessingInstruction.isProcessingInstruction(value)) {
