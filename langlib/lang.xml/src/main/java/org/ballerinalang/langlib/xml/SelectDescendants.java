--- conflicted
+++ resolved
@@ -19,15 +19,9 @@
 package org.ballerinalang.langlib.xml;
 
 import io.ballerina.runtime.api.values.BArray;
-<<<<<<< HEAD
-import io.ballerina.runtime.api.values.BXML;
-import io.ballerina.runtime.scheduling.Strand;
-import io.ballerina.runtime.util.exceptions.BLangExceptionHelper;
-=======
 import io.ballerina.runtime.api.values.BXml;
 import io.ballerina.runtime.internal.scheduling.Strand;
 import io.ballerina.runtime.internal.util.exceptions.BLangExceptionHelper;
->>>>>>> dfa1fba9
 import org.wso2.ballerinalang.util.Lists;
 
 /**
@@ -47,19 +41,11 @@
 
     private static final String OPERATION = "select descendants from xml";
 
-<<<<<<< HEAD
-    public static BXML selectDescendants(Strand strand, BXML xml, BArray qnames) {
-        try {
-            // todo: this need to support list of qnames.
-            String qname = qnames.getString(0);
-            return (BXML) xml.descendants(Lists.of(qname));
-=======
     public static BXml selectDescendants(Strand strand, BXml xml, BArray qnames) {
         try {
             // todo: this need to support list of qnames.
             String qname = qnames.getString(0);
             return (BXml) xml.descendants(Lists.of(qname));
->>>>>>> dfa1fba9
         } catch (Throwable e) {
             BLangExceptionHelper.handleXMLException(OPERATION, e);
         }
