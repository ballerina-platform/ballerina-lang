/**
 * Copyright (c) 2017, WSO2 Inc. (http://www.wso2.org) All Rights Reserved.
 *
 * WSO2 Inc. licenses this file to you under the Apache License,
 * Version 2.0 (the "License"); you may not use this file except
 * in compliance with the License.
 * You may obtain a copy of the License at
 *
 * http://www.apache.org/licenses/LICENSE-2.0
 *
 * Unless required by applicable law or agreed to in writing,
 * software distributed under the License is distributed on an
 * "AS IS" BASIS, WITHOUT WARRANTIES OR CONDITIONS OF ANY
 * KIND, either express or implied.  See the License for the
 * specific language governing permissions and limitations
 * under the License.
 **/

package org.ballerinalang.langlib.xml;

import io.ballerina.runtime.api.values.BArray;
import io.ballerina.runtime.api.values.BXml;
import io.ballerina.runtime.internal.errors.ErrorHelper;
import io.ballerina.runtime.internal.scheduling.Strand;
import org.ballerinalang.langlib.xml.utils.XmlUtils;

/**
 * Searches in children recursively for elements matching the name and returns a sequence containing them all.
 * Does not search within a matched result.
 * 
 * @since 0.92
 */
<<<<<<< HEAD
public class SelectDescendants {
=======
//@BallerinaFunction(
//        orgName = "ballerina", packageName = "lang.xml",
//        functionName = "selectDescendants",
//        args = {@Argument(name = "qname", type = TypeKind.ARRAY)},
//        returnType = {@ReturnType(type = TypeKind.XML)},
//        isPublic = true
//)
public final class SelectDescendants {
>>>>>>> 5c9cc32c

    private static final String OPERATION = "select descendants from xml";

    private SelectDescendants() {
    }

    public static BXml selectDescendants(Strand strand, BXml xml, BArray qnames) {
        try {
            // todo: this need to support list of qnames.
            String qname = qnames.getString(0);
            return xml.descendants(XmlUtils.getList(qname));
        } catch (Throwable e) {
            ErrorHelper.handleXMLException(OPERATION, e);
        }
        return null;
    }
}<|MERGE_RESOLUTION|>--- conflicted
+++ resolved
@@ -30,18 +30,7 @@
  * 
  * @since 0.92
  */
-<<<<<<< HEAD
-public class SelectDescendants {
-=======
-//@BallerinaFunction(
-//        orgName = "ballerina", packageName = "lang.xml",
-//        functionName = "selectDescendants",
-//        args = {@Argument(name = "qname", type = TypeKind.ARRAY)},
-//        returnType = {@ReturnType(type = TypeKind.XML)},
-//        isPublic = true
-//)
 public final class SelectDescendants {
->>>>>>> 5c9cc32c
 
     private static final String OPERATION = "select descendants from xml";
 
