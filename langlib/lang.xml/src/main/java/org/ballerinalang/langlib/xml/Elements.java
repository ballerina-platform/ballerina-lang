/*
 * Copyright (c) 2017, WSO2 Inc. (http://www.wso2.org) All Rights Reserved.
 *
 * WSO2 Inc. licenses this file to you under the Apache License,
 * Version 2.0 (the "License"); you may not use this file except
 * in compliance with the License.
 * You may obtain a copy of the License at
 *
 * http://www.apache.org/licenses/LICENSE-2.0
 *
 * Unless required by applicable law or agreed to in writing,
 * software distributed under the License is distributed on an
 * "AS IS" BASIS, WITHOUT WARRANTIES OR CONDITIONS OF ANY
 * KIND, either express or implied.  See the License for the
 * specific language governing permissions and limitations
 * under the License.
 **/

package org.ballerinalang.langlib.xml;

import io.ballerina.runtime.api.creators.ValueCreator;
import io.ballerina.runtime.api.values.BIterator;
import io.ballerina.runtime.api.values.BString;
import io.ballerina.runtime.api.values.BXml;
import io.ballerina.runtime.internal.errors.ErrorHelper;

import java.util.ArrayList;
import java.util.List;

/**
 * Get all the elements-type items of a xml.
 * 
 * @since 0.88
 */
<<<<<<< HEAD
public class Elements {
=======
//@BallerinaFunction(
//        orgName = "ballerina", packageName = "lang.xml",
//        functionName = "elements",
//        returnType = {@ReturnType(type = TypeKind.XML)},
//        isPublic = true
//)
public final class Elements {
>>>>>>> 5c9cc32c

    private static final String OPERATION = "get elements from xml";

    private Elements() {
    }

    public static BXml elements(BXml xml, Object name) {
        try {
            if (name instanceof BString bString) {
                return xml.elements(bString.getValue());
            }
            return xml.elements();
        } catch (Throwable e) {
            ErrorHelper.handleXMLException(OPERATION, e);
        }

        return null;
    }

    private static BXml generateCodePointSequence(BXml value) {
        List<BXml> list = new ArrayList<>();
        BIterator<?> bIterator = value.getIterator();
        while (bIterator.hasNext()) {
            list.add((BXml) bIterator.next());
        }
        return ValueCreator.createXmlSequence(list);
    }
}<|MERGE_RESOLUTION|>--- conflicted
+++ resolved
@@ -32,17 +32,7 @@
  * 
  * @since 0.88
  */
-<<<<<<< HEAD
-public class Elements {
-=======
-//@BallerinaFunction(
-//        orgName = "ballerina", packageName = "lang.xml",
-//        functionName = "elements",
-//        returnType = {@ReturnType(type = TypeKind.XML)},
-//        isPublic = true
-//)
 public final class Elements {
->>>>>>> 5c9cc32c
 
     private static final String OPERATION = "get elements from xml";
 
