--- conflicted
+++ resolved
@@ -18,15 +18,6 @@
 
 package org.ballerinalang.langlib.xml;
 
-<<<<<<< HEAD
-import io.ballerina.runtime.api.ValueCreator;
-import io.ballerina.runtime.api.async.StrandMetadata;
-import io.ballerina.runtime.api.values.BFunctionPointer;
-import io.ballerina.runtime.api.values.BXML;
-import io.ballerina.runtime.scheduling.AsyncUtils;
-import io.ballerina.runtime.scheduling.Scheduler;
-import io.ballerina.runtime.scheduling.Strand;
-=======
 import io.ballerina.runtime.api.async.StrandMetadata;
 import io.ballerina.runtime.api.creators.ValueCreator;
 import io.ballerina.runtime.api.values.BFunctionPointer;
@@ -34,19 +25,13 @@
 import io.ballerina.runtime.internal.scheduling.AsyncUtils;
 import io.ballerina.runtime.internal.scheduling.Scheduler;
 import io.ballerina.runtime.internal.scheduling.Strand;
->>>>>>> dfa1fba9
 
 import java.util.ArrayList;
 import java.util.List;
 import java.util.concurrent.atomic.AtomicInteger;
 
-<<<<<<< HEAD
-import static io.ballerina.runtime.util.BLangConstants.BALLERINA_BUILTIN_PKG_PREFIX;
-import static io.ballerina.runtime.util.BLangConstants.XML_LANG_LIB;
-=======
 import static io.ballerina.runtime.api.constants.RuntimeConstants.BALLERINA_BUILTIN_PKG_PREFIX;
 import static io.ballerina.runtime.api.constants.RuntimeConstants.XML_LANG_LIB;
->>>>>>> dfa1fba9
 import static org.ballerinalang.util.BLangCompilerConstants.XML_VERSION;
 
 /**
@@ -67,11 +52,7 @@
     private static final StrandMetadata METADATA = new StrandMetadata(BALLERINA_BUILTIN_PKG_PREFIX, XML_LANG_LIB,
                                                                       XML_VERSION, "filter");
 
-<<<<<<< HEAD
-    public static BXML map(BXML x, BFunctionPointer<Object, Object> func) {
-=======
     public static BXml map(BXml x, BFunctionPointer<Object, Object> func) {
->>>>>>> dfa1fba9
         if (x.isSingleton()) {
             func.asyncCall(new Object[]{Scheduler.getStrand(), x, true}, METADATA);
             return null;
@@ -82,16 +63,9 @@
         AsyncUtils.invokeFunctionPointerAsyncIteratively(func, null, METADATA, x.size(),
                         () -> new Object[]{parentStrand, x.getItem(index.incrementAndGet()),
                                 true},
-<<<<<<< HEAD
-                        result -> elements.add((BXML) result),
-                                                       () -> ValueCreator.createXMLSequence(elements),
-                                                       Scheduler.getStrand().scheduler);
-        return ValueCreator.createXMLSequence(elements);
-=======
                         result -> elements.add((BXml) result),
                                                        () -> ValueCreator.createXmlSequence(elements),
                                                        Scheduler.getStrand().scheduler);
         return ValueCreator.createXmlSequence(elements);
->>>>>>> dfa1fba9
     }
 }