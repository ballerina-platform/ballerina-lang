/*
 *   Copyright (c) 2019, WSO2 Inc. (http://www.wso2.org) All Rights Reserved.
 *
 *  WSO2 Inc. licenses this file to you under the Apache License,
 *  Version 2.0 (the "License"); you may not use this file except
 *  in compliance with the License.
 *  You may obtain a copy of the License at
 *
 *    http://www.apache.org/licenses/LICENSE-2.0
 *
 * Unless required by applicable law or agreed to in writing,
 * software distributed under the License is distributed on an
 * "AS IS" BASIS, WITHOUT WARRANTIES OR CONDITIONS OF ANY
 * KIND, either express or implied.  See the License for the
 * specific language governing permissions and limitations
 * under the License.
 */
package org.ballerinalang.langlib.xml;

import io.ballerina.runtime.api.utils.StringUtils;
import io.ballerina.runtime.api.values.BString;
import io.ballerina.runtime.api.values.BXml;
import io.ballerina.runtime.internal.errors.ErrorCodes;
import io.ballerina.runtime.internal.errors.ErrorHelper;

/**
 * Returns the string giving the expanded name of provided xml element.
 *
 * @since 1.0
 */
<<<<<<< HEAD
public class GetName {
=======
//@BallerinaFunction(
//        orgName = "ballerina", packageName = "lang.xml",
//        functionName = "getName",
//        args = {@Argument(name = "BXML", type = TypeKind.XML)},
//        returnType = {@ReturnType(type = TypeKind.STRING)},
//        isPublic = true
//)
public final class GetName {
>>>>>>> 5c9cc32c

    private static final String OPERATION = "get element name in xml";

    private GetName() {
    }

    public static BString getName(BXml xmlVal) {
        if (!IsElement.isElement(xmlVal)) {
            throw ErrorHelper.getRuntimeException(ErrorCodes.XML_FUNC_TYPE_ERROR, "getName", "element");
        }
        try {
            return StringUtils.fromString(xmlVal.getElementName());
        } catch (Throwable e) {
            ErrorHelper.handleXMLException(OPERATION, e);
        }

        return null;
    }
}<|MERGE_RESOLUTION|>--- conflicted
+++ resolved
@@ -28,18 +28,7 @@
  *
  * @since 1.0
  */
-<<<<<<< HEAD
-public class GetName {
-=======
-//@BallerinaFunction(
-//        orgName = "ballerina", packageName = "lang.xml",
-//        functionName = "getName",
-//        args = {@Argument(name = "BXML", type = TypeKind.XML)},
-//        returnType = {@ReturnType(type = TypeKind.STRING)},
-//        isPublic = true
-//)
 public final class GetName {
->>>>>>> 5c9cc32c
 
     private static final String OPERATION = "get element name in xml";
 
