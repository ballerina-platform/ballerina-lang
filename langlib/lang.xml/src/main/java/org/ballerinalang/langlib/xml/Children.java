--- conflicted
+++ resolved
@@ -30,21 +30,10 @@
  *
  * @since 1.2
  */
-<<<<<<< HEAD
-public class Children {
-=======
-//@BallerinaFunction(
-//        orgName = "ballerina", packageName = "lang.xml",
-//        functionName = "children",
-//        args = {@Argument(name = "BXML", type = TypeKind.XML)},
-//        returnType = {@ReturnType(type = TypeKind.XML)},
-//        isPublic = true
-//)
 public final class Children {
 
     private Children() {
     }
->>>>>>> 5c9cc32c
 
     public static BXml children(BXml xmlVal) {
         if (xmlVal.getNodeType() == XmlNodeType.ELEMENT) {
