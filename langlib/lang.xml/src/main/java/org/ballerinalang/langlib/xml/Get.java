/*
 *   Copyright (c) 2020, WSO2 Inc. (http://www.wso2.org) All Rights Reserved.
 *
 *  WSO2 Inc. licenses this file to you under the Apache License,
 *  Version 2.0 (the "License"); you may not use this file except
 *  in compliance with the License.
 *  You may obtain a copy of the License at
 *
 *    http://www.apache.org/licenses/LICENSE-2.0
 *
 * Unless required by applicable law or agreed to in writing,
 * software distributed under the License is distributed on an
 * "AS IS" BASIS, WITHOUT WARRANTIES OR CONDITIONS OF ANY
 * KIND, either express or implied.  See the License for the
 * specific language governing permissions and limitations
 * under the License.
 */
package org.ballerinalang.langlib.xml;

<<<<<<< HEAD
import io.ballerina.runtime.XMLNodeType;
import io.ballerina.runtime.api.values.BXML;
import io.ballerina.runtime.api.values.BXMLSequence;
import io.ballerina.runtime.util.exceptions.BLangExceptionHelper;
import io.ballerina.runtime.util.exceptions.RuntimeErrors;
=======
import io.ballerina.runtime.api.types.XmlNodeType;
import io.ballerina.runtime.api.values.BXml;
import io.ballerina.runtime.api.values.BXmlSequence;
import io.ballerina.runtime.internal.util.exceptions.BLangExceptionHelper;
import io.ballerina.runtime.internal.util.exceptions.RuntimeErrors;
>>>>>>> dfa1fba9

import java.util.List;

/**
 * Returns the item of `x` with index `i`.
 * This differs from `x[i]` in that it panics if `x` does not have an item with index `i`.
 *
 * @since 1.2.0
 */
//@BallerinaFunction(
//        orgName = "ballerina", packageName = "lang.xml",
//        functionName = "get",
//        args = {@Argument(name = "BXML", type = TypeKind.XML),
//                @Argument(name = "i", type = TypeKind.INT)},
//        returnType = {@ReturnType(type = TypeKind.XML)},
//        isPublic = true
//)
public class Get {

    public static final int LENGTH_OF_ONE = 1;

<<<<<<< HEAD
    public static BXML get(BXML xmlVal, long i) {
=======
    public static BXml get(BXml xmlVal, long i) {
>>>>>>> dfa1fba9
        // Handle single xml items
        XmlNodeType nodeType = xmlVal.getNodeType();
        switch (nodeType) {
            case ELEMENT:
            case COMMENT:
            case TEXT:
            case PI:
                if (i == 0) {
                    return xmlVal;
                }
                throw BLangExceptionHelper.getRuntimeException(
                        RuntimeErrors.XML_SEQUENCE_INDEX_OUT_OF_RANGE, LENGTH_OF_ONE, i);
        }

        // Handle xml sequence
<<<<<<< HEAD
        List<BXML> childrenList = ((BXMLSequence) xmlVal).getChildrenList();
=======
        List<BXml> childrenList = ((BXmlSequence) xmlVal).getChildrenList();
>>>>>>> dfa1fba9
        int size = childrenList.size();
        if (i < 0 || i >= size) {
            throw BLangExceptionHelper.getRuntimeException(RuntimeErrors.XML_SEQUENCE_INDEX_OUT_OF_RANGE, size, i);
        }

<<<<<<< HEAD
        return (BXML) childrenList.get((int) i);
=======
        return (BXml) childrenList.get((int) i);
>>>>>>> dfa1fba9
    }
}<|MERGE_RESOLUTION|>--- conflicted
+++ resolved
@@ -17,19 +17,11 @@
  */
 package org.ballerinalang.langlib.xml;
 
-<<<<<<< HEAD
-import io.ballerina.runtime.XMLNodeType;
-import io.ballerina.runtime.api.values.BXML;
-import io.ballerina.runtime.api.values.BXMLSequence;
-import io.ballerina.runtime.util.exceptions.BLangExceptionHelper;
-import io.ballerina.runtime.util.exceptions.RuntimeErrors;
-=======
 import io.ballerina.runtime.api.types.XmlNodeType;
 import io.ballerina.runtime.api.values.BXml;
 import io.ballerina.runtime.api.values.BXmlSequence;
 import io.ballerina.runtime.internal.util.exceptions.BLangExceptionHelper;
 import io.ballerina.runtime.internal.util.exceptions.RuntimeErrors;
->>>>>>> dfa1fba9
 
 import java.util.List;
 
@@ -51,11 +43,7 @@
 
     public static final int LENGTH_OF_ONE = 1;
 
-<<<<<<< HEAD
-    public static BXML get(BXML xmlVal, long i) {
-=======
     public static BXml get(BXml xmlVal, long i) {
->>>>>>> dfa1fba9
         // Handle single xml items
         XmlNodeType nodeType = xmlVal.getNodeType();
         switch (nodeType) {
@@ -71,20 +59,12 @@
         }
 
         // Handle xml sequence
-<<<<<<< HEAD
-        List<BXML> childrenList = ((BXMLSequence) xmlVal).getChildrenList();
-=======
         List<BXml> childrenList = ((BXmlSequence) xmlVal).getChildrenList();
->>>>>>> dfa1fba9
         int size = childrenList.size();
         if (i < 0 || i >= size) {
             throw BLangExceptionHelper.getRuntimeException(RuntimeErrors.XML_SEQUENCE_INDEX_OUT_OF_RANGE, size, i);
         }
 
-<<<<<<< HEAD
-        return (BXML) childrenList.get((int) i);
-=======
         return (BXml) childrenList.get((int) i);
->>>>>>> dfa1fba9
     }
 }