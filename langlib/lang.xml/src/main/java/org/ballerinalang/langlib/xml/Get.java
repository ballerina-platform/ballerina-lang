/*
 *   Copyright (c) 2020, WSO2 Inc. (http://www.wso2.org) All Rights Reserved.
 *
 *  WSO2 Inc. licenses this file to you under the Apache License,
 *  Version 2.0 (the "License"); you may not use this file except
 *  in compliance with the License.
 *  You may obtain a copy of the License at
 *
 *    http://www.apache.org/licenses/LICENSE-2.0
 *
 * Unless required by applicable law or agreed to in writing,
 * software distributed under the License is distributed on an
 * "AS IS" BASIS, WITHOUT WARRANTIES OR CONDITIONS OF ANY
 * KIND, either express or implied.  See the License for the
 * specific language governing permissions and limitations
 * under the License.
 */
package org.ballerinalang.langlib.xml;

import io.ballerina.runtime.api.types.XmlNodeType;
import io.ballerina.runtime.api.values.BXml;
import io.ballerina.runtime.api.values.BXmlSequence;
import io.ballerina.runtime.internal.errors.ErrorCodes;
import io.ballerina.runtime.internal.errors.ErrorHelper;

import java.util.List;

/**
 * Returns the item of `x` with index `i`.
 * This differs from `x[i]` in that it panics if `x` does not have an item with index `i`.
 *
 * @since 1.2.0
 */
<<<<<<< HEAD
public class Get {
=======
//@BallerinaFunction(
//        orgName = "ballerina", packageName = "lang.xml",
//        functionName = "get",
//        args = {@Argument(name = "BXML", type = TypeKind.XML),
//                @Argument(name = "i", type = TypeKind.INT)},
//        returnType = {@ReturnType(type = TypeKind.XML)},
//        isPublic = true
//)
public final class Get {
>>>>>>> 5c9cc32c

    public static final int LENGTH_OF_ONE = 1;

    private Get() {
    }

    public static BXml get(BXml xmlVal, long i) {
        // Handle single xml items
        XmlNodeType nodeType = xmlVal.getNodeType();
        switch (nodeType) {
            case ELEMENT:
            case COMMENT:
            case TEXT:
            case PI:
                if (i == 0) {
                    return xmlVal;
                }
                throw ErrorHelper.getRuntimeException(
                        ErrorCodes.XML_SEQUENCE_INDEX_OUT_OF_RANGE, LENGTH_OF_ONE, i);
        }

        // Handle xml sequence
        List<BXml> childrenList = ((BXmlSequence) xmlVal).getChildrenList();
        int size = childrenList.size();
        if (i < 0 || i >= size) {
            throw ErrorHelper.getRuntimeException(ErrorCodes.XML_SEQUENCE_INDEX_OUT_OF_RANGE, size, i);
        }

        return childrenList.get((int) i);
    }
}<|MERGE_RESOLUTION|>--- conflicted
+++ resolved
@@ -31,19 +31,7 @@
  *
  * @since 1.2.0
  */
-<<<<<<< HEAD
-public class Get {
-=======
-//@BallerinaFunction(
-//        orgName = "ballerina", packageName = "lang.xml",
-//        functionName = "get",
-//        args = {@Argument(name = "BXML", type = TypeKind.XML),
-//                @Argument(name = "i", type = TypeKind.INT)},
-//        returnType = {@ReturnType(type = TypeKind.XML)},
-//        isPublic = true
-//)
 public final class Get {
->>>>>>> 5c9cc32c
 
     public static final int LENGTH_OF_ONE = 1;
 
