/*
 *   Copyright (c) 2019, WSO2 Inc. (http://www.wso2.org) All Rights Reserved.
 *
 *  WSO2 Inc. licenses this file to you under the Apache License,
 *  Version 2.0 (the "License"); you may not use this file except
 *  in compliance with the License.
 *  You may obtain a copy of the License at
 *
 *    http://www.apache.org/licenses/LICENSE-2.0
 *
 * Unless required by applicable law or agreed to in writing,
 * software distributed under the License is distributed on an
 * "AS IS" BASIS, WITHOUT WARRANTIES OR CONDITIONS OF ANY
 * KIND, either express or implied.  See the License for the
 * specific language governing permissions and limitations
 * under the License.
 */
package org.ballerinalang.langlib.xml;

import io.ballerina.runtime.api.values.BXml;

/**
 * Test xml to be single xml element.
 *
 * @since 1.0
 */
<<<<<<< HEAD
public class IsElement {
=======
//@BallerinaFunction(
//        orgName = "ballerina", packageName = "lang.xml",
//        functionName = "isElement",
//        args = {@Argument(name = "xmlValue", type = TypeKind.XML)},
//        returnType = {@ReturnType(type = TypeKind.BOOLEAN)},
//        isPublic = true
//)
public final class IsElement {

    private IsElement() {
    }
>>>>>>> 5c9cc32c

    public static boolean isElement(BXml xmlValue) {
        return org.ballerinalang.langlib.internal.IsElement.isElement(xmlValue);
    }
}<|MERGE_RESOLUTION|>--- conflicted
+++ resolved
@@ -24,21 +24,10 @@
  *
  * @since 1.0
  */
-<<<<<<< HEAD
-public class IsElement {
-=======
-//@BallerinaFunction(
-//        orgName = "ballerina", packageName = "lang.xml",
-//        functionName = "isElement",
-//        args = {@Argument(name = "xmlValue", type = TypeKind.XML)},
-//        returnType = {@ReturnType(type = TypeKind.BOOLEAN)},
-//        isPublic = true
-//)
 public final class IsElement {
 
     private IsElement() {
     }
->>>>>>> 5c9cc32c
 
     public static boolean isElement(BXml xmlValue) {
         return org.ballerinalang.langlib.internal.IsElement.isElement(xmlValue);
