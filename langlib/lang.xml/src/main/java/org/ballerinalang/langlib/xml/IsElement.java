/*
 *   Copyright (c) 2019, WSO2 Inc. (http://www.wso2.org) All Rights Reserved.
 *
 *  WSO2 Inc. licenses this file to you under the Apache License,
 *  Version 2.0 (the "License"); you may not use this file except
 *  in compliance with the License.
 *  You may obtain a copy of the License at
 *
 *    http://www.apache.org/licenses/LICENSE-2.0
 *
 * Unless required by applicable law or agreed to in writing,
 * software distributed under the License is distributed on an
 * "AS IS" BASIS, WITHOUT WARRANTIES OR CONDITIONS OF ANY
 * KIND, either express or implied.  See the License for the
 * specific language governing permissions and limitations
 * under the License.
 */
package org.ballerinalang.langlib.xml;

<<<<<<< HEAD
import io.ballerina.runtime.api.values.BXML;
=======
import io.ballerina.runtime.api.values.BXml;
>>>>>>> dfa1fba9

/**
 * Test xml to be single xml element.
 *
 * @since 1.0
 */
//@BallerinaFunction(
//        orgName = "ballerina", packageName = "lang.xml",
//        functionName = "isElement",
//        args = {@Argument(name = "xmlValue", type = TypeKind.XML)},
//        returnType = {@ReturnType(type = TypeKind.BOOLEAN)},
//        isPublic = true
//)
public class IsElement {

<<<<<<< HEAD
    public static boolean isElement(BXML xmlValue) {
=======
    public static boolean isElement(BXml xmlValue) {
>>>>>>> dfa1fba9
        return org.ballerinalang.langlib.internal.IsElement.isElement(xmlValue);
    }
}<|MERGE_RESOLUTION|>--- conflicted
+++ resolved
@@ -17,11 +17,7 @@
  */
 package org.ballerinalang.langlib.xml;
 
-<<<<<<< HEAD
-import io.ballerina.runtime.api.values.BXML;
-=======
 import io.ballerina.runtime.api.values.BXml;
->>>>>>> dfa1fba9
 
 /**
  * Test xml to be single xml element.
@@ -37,11 +33,7 @@
 //)
 public class IsElement {
 
-<<<<<<< HEAD
-    public static boolean isElement(BXML xmlValue) {
-=======
     public static boolean isElement(BXml xmlValue) {
->>>>>>> dfa1fba9
         return org.ballerinalang.langlib.internal.IsElement.isElement(xmlValue);
     }
 }