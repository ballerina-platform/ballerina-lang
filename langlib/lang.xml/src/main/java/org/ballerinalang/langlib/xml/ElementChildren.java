/*
 *   Copyright (c) 2020, WSO2 Inc. (http://www.wso2.org) All Rights Reserved.
 *
 *  WSO2 Inc. licenses this file to you under the Apache License,
 *  Version 2.0 (the "License"); you may not use this file except
 *  in compliance with the License.
 *  You may obtain a copy of the License at
 *
 *    http://www.apache.org/licenses/LICENSE-2.0
 *
 * Unless required by applicable law or agreed to in writing,
 * software distributed under the License is distributed on an
 * "AS IS" BASIS, WITHOUT WARRANTIES OR CONDITIONS OF ANY
 * KIND, either express or implied.  See the License for the
 * specific language governing permissions and limitations
 * under the License.
 */
package org.ballerinalang.langlib.xml;

<<<<<<< HEAD
import io.ballerina.runtime.XMLNodeType;
import io.ballerina.runtime.api.ValueCreator;
import io.ballerina.runtime.api.values.BString;
import io.ballerina.runtime.api.values.BXML;
import io.ballerina.runtime.api.values.BXMLItem;
import io.ballerina.runtime.api.values.BXMLSequence;
=======
import io.ballerina.runtime.api.creators.ValueCreator;
import io.ballerina.runtime.api.types.XmlNodeType;
import io.ballerina.runtime.api.values.BString;
import io.ballerina.runtime.api.values.BXml;
import io.ballerina.runtime.api.values.BXmlItem;
import io.ballerina.runtime.api.values.BXmlSequence;
>>>>>>> dfa1fba9

import java.util.ArrayList;
import java.util.List;

/**
 * Return lift getChildren over sequences.
 *
 * @since 1.2
 */
//@BallerinaFunction(
//        orgName = "ballerina", packageName = "lang.xml",
//        functionName = "elementChildren",
//        args = {@Argument(name = "BXML", type = TypeKind.XML), @Argument(name = "nm", type = TypeKind.UNION)},
//        returnType = {@ReturnType(type = TypeKind.XML)},
//        isPublic = true
//)
public class ElementChildren {

<<<<<<< HEAD
    public static BXML elementChildren(BXML xmlVal, Object nameObj) {
=======
    public static BXml elementChildren(BXml xmlVal, Object nameObj) {
>>>>>>> dfa1fba9
        boolean namedQuery = nameObj != null;
        String name = namedQuery ? ((BString) nameObj).getValue() : null;
        if (xmlVal.getNodeType() == XmlNodeType.ELEMENT) {
            if (namedQuery) {
                return (xmlVal).children().elements(name);
            }
            return (xmlVal).children().elements();
<<<<<<< HEAD
        } else if (xmlVal.getNodeType() == XMLNodeType.SEQUENCE) {
            List<BXML> items = new ArrayList<>();
            BXMLSequence sequence = (BXMLSequence) xmlVal.elements();
            for (BXML bxml : sequence.getChildrenList()) {
                if (bxml.getNodeType() != XMLNodeType.ELEMENT) {
                    continue;
                }
                for (BXML childElement : ((BXMLItem) bxml).getChildrenSeq().getChildrenList()) {
                    if (childElement.getNodeType() != XMLNodeType.ELEMENT) {
=======
        } else if (xmlVal.getNodeType() == XmlNodeType.SEQUENCE) {
            List<BXml> items = new ArrayList<>();
            BXmlSequence sequence = (BXmlSequence) xmlVal.elements();
            for (BXml bxml : sequence.getChildrenList()) {
                if (bxml.getNodeType() != XmlNodeType.ELEMENT) {
                    continue;
                }
                for (BXml childElement : ((BXmlItem) bxml).getChildrenSeq().getChildrenList()) {
                    if (childElement.getNodeType() != XmlNodeType.ELEMENT) {
>>>>>>> dfa1fba9
                        continue;
                    }
                    if (namedQuery) {
                        if (!childElement.getElementName().equals(name)) {
                            continue;
                        }
                    }
                    items.add(childElement);
                }
            }
<<<<<<< HEAD
            return ValueCreator.createXMLSequence(items);
        }
        return ValueCreator.createXMLSequence();
=======
            return ValueCreator.createXmlSequence(items);
        }
        return ValueCreator.createXmlSequence();
>>>>>>> dfa1fba9
    }
}<|MERGE_RESOLUTION|>--- conflicted
+++ resolved
@@ -17,21 +17,12 @@
  */
 package org.ballerinalang.langlib.xml;
 
-<<<<<<< HEAD
-import io.ballerina.runtime.XMLNodeType;
-import io.ballerina.runtime.api.ValueCreator;
-import io.ballerina.runtime.api.values.BString;
-import io.ballerina.runtime.api.values.BXML;
-import io.ballerina.runtime.api.values.BXMLItem;
-import io.ballerina.runtime.api.values.BXMLSequence;
-=======
 import io.ballerina.runtime.api.creators.ValueCreator;
 import io.ballerina.runtime.api.types.XmlNodeType;
 import io.ballerina.runtime.api.values.BString;
 import io.ballerina.runtime.api.values.BXml;
 import io.ballerina.runtime.api.values.BXmlItem;
 import io.ballerina.runtime.api.values.BXmlSequence;
->>>>>>> dfa1fba9
 
 import java.util.ArrayList;
 import java.util.List;
@@ -50,11 +41,7 @@
 //)
 public class ElementChildren {
 
-<<<<<<< HEAD
-    public static BXML elementChildren(BXML xmlVal, Object nameObj) {
-=======
     public static BXml elementChildren(BXml xmlVal, Object nameObj) {
->>>>>>> dfa1fba9
         boolean namedQuery = nameObj != null;
         String name = namedQuery ? ((BString) nameObj).getValue() : null;
         if (xmlVal.getNodeType() == XmlNodeType.ELEMENT) {
@@ -62,17 +49,6 @@
                 return (xmlVal).children().elements(name);
             }
             return (xmlVal).children().elements();
-<<<<<<< HEAD
-        } else if (xmlVal.getNodeType() == XMLNodeType.SEQUENCE) {
-            List<BXML> items = new ArrayList<>();
-            BXMLSequence sequence = (BXMLSequence) xmlVal.elements();
-            for (BXML bxml : sequence.getChildrenList()) {
-                if (bxml.getNodeType() != XMLNodeType.ELEMENT) {
-                    continue;
-                }
-                for (BXML childElement : ((BXMLItem) bxml).getChildrenSeq().getChildrenList()) {
-                    if (childElement.getNodeType() != XMLNodeType.ELEMENT) {
-=======
         } else if (xmlVal.getNodeType() == XmlNodeType.SEQUENCE) {
             List<BXml> items = new ArrayList<>();
             BXmlSequence sequence = (BXmlSequence) xmlVal.elements();
@@ -82,7 +58,6 @@
                 }
                 for (BXml childElement : ((BXmlItem) bxml).getChildrenSeq().getChildrenList()) {
                     if (childElement.getNodeType() != XmlNodeType.ELEMENT) {
->>>>>>> dfa1fba9
                         continue;
                     }
                     if (namedQuery) {
@@ -93,14 +68,8 @@
                     items.add(childElement);
                 }
             }
-<<<<<<< HEAD
-            return ValueCreator.createXMLSequence(items);
-        }
-        return ValueCreator.createXMLSequence();
-=======
             return ValueCreator.createXmlSequence(items);
         }
         return ValueCreator.createXmlSequence();
->>>>>>> dfa1fba9
     }
 }