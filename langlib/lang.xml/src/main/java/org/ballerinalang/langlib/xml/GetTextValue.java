--- conflicted
+++ resolved
@@ -27,17 +27,7 @@
  * 
  * @since 0.88
  */
-<<<<<<< HEAD
 public class GetTextValue {
-=======
-//@BallerinaFunction(
-//        orgName = "ballerina", packageName = "lang.xml",
-//        functionName = "getTextValue",
-//        returnType = {@ReturnType(type = TypeKind.STRING)},
-//        isPublic = true
-//)
-public final class GetTextValue {
->>>>>>> 5c9cc32c
 
     private static final String OPERATION = "get text from xml";
 
