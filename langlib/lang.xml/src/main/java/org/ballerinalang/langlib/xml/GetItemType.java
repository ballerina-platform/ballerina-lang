--- conflicted
+++ resolved
@@ -28,17 +28,7 @@
  * 
  * @since 0.88
  */
-<<<<<<< HEAD
 public class GetItemType {
-=======
-//@BallerinaFunction(
-//        orgName = "ballerina", packageName = "lang.xml",
-//        functionName = "getItemType",
-//        returnType = {@ReturnType(type = TypeKind.STRING)},
-//        isPublic = true
-//)
-public final class GetItemType {
->>>>>>> 5c9cc32c
 
     private static final String OPERATION = "get xml item type";
 
