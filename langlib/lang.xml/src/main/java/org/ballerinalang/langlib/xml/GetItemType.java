/*
 * Copyright (c) 2017, WSO2 Inc. (http://www.wso2.org) All Rights Reserved.
 *
 * WSO2 Inc. licenses this file to you under the Apache License,
 * Version 2.0 (the "License"); you may not use this file except
 * in compliance with the License.
 * You may obtain a copy of the License at
 *
 * http://www.apache.org/licenses/LICENSE-2.0
 *
 * Unless required by applicable law or agreed to in writing,
 * software distributed under the License is distributed on an
 * "AS IS" BASIS, WITHOUT WARRANTIES OR CONDITIONS OF ANY
 * KIND, either express or implied.  See the License for the
 * specific language governing permissions and limitations
 * under the License.
 **/

package org.ballerinalang.langlib.xml;

<<<<<<< HEAD
import io.ballerina.runtime.api.values.BXML;
import io.ballerina.runtime.scheduling.Strand;
import io.ballerina.runtime.util.exceptions.BLangExceptionHelper;
=======
import io.ballerina.runtime.api.values.BXml;
import io.ballerina.runtime.internal.scheduling.Strand;
import io.ballerina.runtime.internal.util.exceptions.BLangExceptionHelper;
>>>>>>> dfa1fba9

/**
 * Get the type of a XML as a string. If the xml is singleton, type can be one of 
 * 'element', 'text', 'comment' or 'pi'. Returns an empty string if the xml is not a singleton.
 * 
 * @since 0.88
 */
//@BallerinaFunction(
//        orgName = "ballerina", packageName = "lang.xml",
//        functionName = "getItemType",
//        returnType = {@ReturnType(type = TypeKind.STRING)},
//        isPublic = true
//)
public class GetItemType {

    private static final String OPERATION = "get xml item type";

<<<<<<< HEAD
    public static Object getItemType(Strand strand, BXML xml) {
=======
    public static Object getItemType(Strand strand, BXml xml) {
>>>>>>> dfa1fba9
        try {
            return xml.getItemType();
        } catch (Throwable e) {
            BLangExceptionHelper.handleXMLException(OPERATION, e);
        }

        return null;
    }
}<|MERGE_RESOLUTION|>--- conflicted
+++ resolved
@@ -18,15 +18,9 @@
 
 package org.ballerinalang.langlib.xml;
 
-<<<<<<< HEAD
-import io.ballerina.runtime.api.values.BXML;
-import io.ballerina.runtime.scheduling.Strand;
-import io.ballerina.runtime.util.exceptions.BLangExceptionHelper;
-=======
 import io.ballerina.runtime.api.values.BXml;
 import io.ballerina.runtime.internal.scheduling.Strand;
 import io.ballerina.runtime.internal.util.exceptions.BLangExceptionHelper;
->>>>>>> dfa1fba9
 
 /**
  * Get the type of a XML as a string. If the xml is singleton, type can be one of 
@@ -44,11 +38,7 @@
 
     private static final String OPERATION = "get xml item type";
 
-<<<<<<< HEAD
-    public static Object getItemType(Strand strand, BXML xml) {
-=======
     public static Object getItemType(Strand strand, BXml xml) {
->>>>>>> dfa1fba9
         try {
             return xml.getItemType();
         } catch (Throwable e) {
