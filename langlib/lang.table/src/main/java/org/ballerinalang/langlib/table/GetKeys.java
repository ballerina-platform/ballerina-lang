--- conflicted
+++ resolved
@@ -32,18 +32,7 @@
  *
  * @since 1.3.0
  */
-<<<<<<< HEAD
-public class GetKeys {
-=======
-//@BallerinaFunction(
-//        orgName = "ballerina", packageName = "lang.table",
-//        functionName = "keys",
-//        args = {@Argument(name = "tbl", type = TypeKind.TABLE)},
-//        returnType = {@ReturnType(type = TypeKind.ARRAY, elementType = TypeKind.ANYDATA)},
-//        isPublic = true
-//)
 public final class GetKeys {
->>>>>>> 5c9cc32c
 
     private GetKeys() {
     }
