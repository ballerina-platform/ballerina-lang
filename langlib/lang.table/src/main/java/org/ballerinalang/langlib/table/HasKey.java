--- conflicted
+++ resolved
@@ -26,20 +26,10 @@
  *
  * @since 1.3.0
  */
-<<<<<<< HEAD
-public class HasKey {
-=======
-//@BallerinaFunction(
-//        orgName = "ballerina", packageName = "lang.table", functionName = "hasKey",
-//        args = {@Argument(name = "tbl", type = TypeKind.TABLE), @Argument(name = "key", type = TypeKind.ANYDATA)},
-//        returnType = {@ReturnType(type = TypeKind.BOOLEAN)},
-//        isPublic = true
-//)
 public final class HasKey {
 
     private HasKey() {
     }
->>>>>>> 5c9cc32c
 
     @Deprecated
     public static boolean hasKey(BTable<?, ?> tbl, Object key) {
