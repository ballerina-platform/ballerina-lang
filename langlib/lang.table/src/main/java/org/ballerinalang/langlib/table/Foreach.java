--- conflicted
+++ resolved
@@ -20,7 +20,6 @@
 
 import io.ballerina.runtime.api.Environment;
 import io.ballerina.runtime.api.values.BFunctionPointer;
-import io.ballerina.runtime.api.values.BString;
 import io.ballerina.runtime.api.values.BTable;
 
 /**
@@ -28,26 +27,12 @@
  *
  * @since 1.3.0
  */
-<<<<<<< HEAD
-public class Foreach {
-
-    public static void forEach(Environment env, BTable<BString, Object> tbl, BFunctionPointer func) {
-=======
-//@BallerinaFunction(
-//        orgName = "ballerina", packageName = "lang.table", functionName = "forEach",
-//        args = {@Argument(name = "tbl", type = TypeKind.TABLE), @Argument(name = "func", type = TypeKind.FUNCTION)},
-//        isPublic = true
-//)
 public final class Foreach {
-
-    private static final StrandMetadata METADATA = new StrandMetadata(BALLERINA_BUILTIN_PKG_PREFIX, TABLE_LANG_LIB,
-                                                                      TABLE_VERSION, "forEach");
 
     private Foreach() {
     }
 
-    public static void forEach(BTable<?, ?> tbl, BFunctionPointer<Object[], Object> func) {
->>>>>>> 5c9cc32c
+    public static void forEach(Environment env, BTable<?, ?> tbl, BFunctionPointer func) {
         int size = tbl.size();
         Object[] values = tbl.values().toArray();
         for (int i = 0; i < size; i++) {
