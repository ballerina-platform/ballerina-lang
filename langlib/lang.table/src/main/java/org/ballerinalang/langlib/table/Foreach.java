--- conflicted
+++ resolved
@@ -18,11 +18,7 @@
 
 package org.ballerinalang.langlib.table;
 
-<<<<<<< HEAD
-import org.ballerinalang.jvm.BRuntime;
-=======
 import org.ballerinalang.jvm.runtime.AsyncUtils;
->>>>>>> 232f870e
 import org.ballerinalang.jvm.scheduling.Scheduler;
 import org.ballerinalang.jvm.scheduling.Strand;
 import org.ballerinalang.jvm.scheduling.StrandMetadata;
@@ -53,17 +49,9 @@
     public static void forEach(TableValueImpl tbl, FPValue<Object, Object> func) {
         int size = tbl.size();
         AtomicInteger index = new AtomicInteger(-1);
-<<<<<<< HEAD
-        // accessing the parent strand here to use it with each iteration
-        Strand parentStrand = Scheduler.getStrand();
-        BRuntime.getCurrentRuntime()
+        AsyncUtils
                 .invokeFunctionPointerAsyncIteratively(func, null, METADATA, size,
                         () -> new Object[]{parentStrand,
-=======
-        AsyncUtils
-                .invokeFunctionPointerAsyncIteratively(func, null, METADATA, size,
-                                                       () -> new Object[]{strand,
->>>>>>> 232f870e
                                 tbl.get(tbl.getKeys()[index.incrementAndGet()]), true},
                         result -> {
                         }, () -> null, Scheduler.getStrand().scheduler);
