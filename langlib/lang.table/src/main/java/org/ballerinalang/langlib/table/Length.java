--- conflicted
+++ resolved
@@ -26,17 +26,8 @@
  *
  * @since 1.3.0
  */
-<<<<<<< HEAD
-public class Length {
-=======
-//@BallerinaFunction(
-//        orgName = "ballerina", packageName = "lang.table", functionName = "length",
-//        args = {@Argument(name = "tbl", type = TypeKind.TABLE)},
-//        returnType = {@ReturnType(type = TypeKind.INT)},
-//        isPublic = true
-//)
+
 public final class Length {
->>>>>>> 5c9cc32c
 
     private Length() {
     }
