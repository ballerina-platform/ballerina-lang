--- conflicted
+++ resolved
@@ -57,12 +57,7 @@
         Object[] keys = tbl.getKeys();
         AsyncUtils
                 .invokeFunctionPointerAsyncIteratively(func, null, METADATA, size,
-<<<<<<< HEAD
-                        () -> new Object[]{parentStrand, accum.get(), tbl.get(tbl.getKeys()[index.incrementAndGet()])},
-=======
-                        () -> new Object[]{parentStrand, accum.get(), true,
-                                tbl.get(keys[index.incrementAndGet()]), true},
->>>>>>> 179617d3
+                        () -> new Object[]{parentStrand, accum.get(), tbl.get(keys[index.incrementAndGet()])},
                                                        accum::set, accum::get, Scheduler.getStrand().scheduler);
         return accum.get();
     }
