/*
 * Copyright (c) 2020, WSO2 Inc. (http://www.wso2.org) All Rights Reserved.
 *
 * WSO2 Inc. licenses this file to you under the Apache License,
 * Version 2.0 (the "License"); you may not use this file except
 * in compliance with the License.
 * You may obtain a copy of the License at
 *
 *     http://www.apache.org/licenses/LICENSE-2.0
 *
 * Unless required by applicable law or agreed to in writing,
 * software distributed under the License is distributed on an
 * "AS IS" BASIS, WITHOUT WARRANTIES OR CONDITIONS OF ANY
 * KIND, either express or implied. See the License for the
 * specific language governing permissions and limitations
 * under the License.
 */

package org.ballerinalang.langlib.table;

import io.ballerina.runtime.api.Environment;
import io.ballerina.runtime.api.values.BFunctionPointer;
import io.ballerina.runtime.api.values.BString;
import io.ballerina.runtime.api.values.BTable;

/**
 * Native implementation of lang.table:reduce(table&lt;Type&gt;, function).
 *
 * @since 1.3.0
 */
<<<<<<< HEAD
public class Reduce {

    public static Object reduce(Environment env, BTable<BString, Object> tbl, BFunctionPointer func, Object initial) {
=======
//@BallerinaFunction(
//        orgName = "ballerina", packageName = "lang.table", functionName = "reduce",
//        args = {@Argument(name = "tbl", type = TypeKind.TABLE), @Argument(name = "func", type = TypeKind.FUNCTION),
//                @Argument(name = "initial", type = TypeKind.ANY)},
//        returnType = {@ReturnType(type = TypeKind.ANY)},
//        isPublic = true
//)
public final class Reduce {

    private static final StrandMetadata METADATA = new StrandMetadata(BALLERINA_BUILTIN_PKG_PREFIX, TABLE_LANG_LIB,
                                                                      TABLE_VERSION, "reduce");

    private Reduce() {
    }

    public static Object reduce(BTable<?, ?> tbl, BFunctionPointer<Object[], Object> func, Object initial) {
>>>>>>> 5c9cc32c
        int size = tbl.values().size();
        Object[] values = tbl.values().toArray();
        for (int i = 0; i < size; i++) {
            initial = func.call(env.getRuntime(), initial, values[i]);
        }
        return initial;
    }
}<|MERGE_RESOLUTION|>--- conflicted
+++ resolved
@@ -20,7 +20,6 @@
 
 import io.ballerina.runtime.api.Environment;
 import io.ballerina.runtime.api.values.BFunctionPointer;
-import io.ballerina.runtime.api.values.BString;
 import io.ballerina.runtime.api.values.BTable;
 
 /**
@@ -28,28 +27,13 @@
  *
  * @since 1.3.0
  */
-<<<<<<< HEAD
-public class Reduce {
-
-    public static Object reduce(Environment env, BTable<BString, Object> tbl, BFunctionPointer func, Object initial) {
-=======
-//@BallerinaFunction(
-//        orgName = "ballerina", packageName = "lang.table", functionName = "reduce",
-//        args = {@Argument(name = "tbl", type = TypeKind.TABLE), @Argument(name = "func", type = TypeKind.FUNCTION),
-//                @Argument(name = "initial", type = TypeKind.ANY)},
-//        returnType = {@ReturnType(type = TypeKind.ANY)},
-//        isPublic = true
-//)
 public final class Reduce {
 
-    private static final StrandMetadata METADATA = new StrandMetadata(BALLERINA_BUILTIN_PKG_PREFIX, TABLE_LANG_LIB,
-                                                                      TABLE_VERSION, "reduce");
 
     private Reduce() {
     }
 
-    public static Object reduce(BTable<?, ?> tbl, BFunctionPointer<Object[], Object> func, Object initial) {
->>>>>>> 5c9cc32c
+    public static Object reduce(Environment env, BTable<?, ?> tbl, BFunctionPointer func, Object initial) {
         int size = tbl.values().size();
         Object[] values = tbl.values().toArray();
         for (int i = 0; i < size; i++) {
