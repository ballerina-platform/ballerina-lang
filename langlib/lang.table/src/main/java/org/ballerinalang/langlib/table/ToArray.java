--- conflicted
+++ resolved
@@ -18,11 +18,8 @@
 
 package org.ballerinalang.langlib.table;
 
-<<<<<<< HEAD
 import org.ballerinalang.jvm.api.types.Type;
 import org.ballerinalang.jvm.scheduling.Strand;
-=======
->>>>>>> b1be4d98
 import org.ballerinalang.jvm.types.BArrayType;
 import org.ballerinalang.jvm.types.BTableType;
 import org.ballerinalang.jvm.values.ArrayValue;
@@ -45,13 +42,8 @@
 //)
 public class ToArray {
 
-<<<<<<< HEAD
-    public static ArrayValue toArray(Strand strand, TableValueImpl tbl) {
+    public static ArrayValue toArray(TableValueImpl tbl) {
         Type constrainedType = ((BTableType) tbl.getType()).getConstrainedType();
-=======
-    public static ArrayValue toArray(TableValueImpl tbl) {
-        BType constrainedType = ((BTableType) tbl.getType()).getConstrainedType();
->>>>>>> b1be4d98
 
         Collection values = tbl.values();
         //Basic constrain types not applicable for table type
