/*
 *  Copyright (c) 2020, WSO2 Inc. (http://www.wso2.org) All Rights Reserved.
 *
 *  WSO2 Inc. licenses this file to you under the Apache License,
 *  Version 2.0 (the "License"); you may not use this file except
 *  in compliance with the License.
 *  You may obtain a copy of the License at
 *
 *  http://www.apache.org/licenses/LICENSE-2.0
 *
 *  Unless required by applicable law or agreed to in writing,
 *  software distributed under the License is distributed on an
 *  "AS IS" BASIS, WITHOUT WARRANTIES OR CONDITIONS OF ANY
 *  KIND, either express or implied.  See the License for the
 *  specific language governing permissions and limitations
 *  under the License.
 */

package org.ballerinalang.langlib.table;

import io.ballerina.runtime.api.creators.TypeCreator;
import io.ballerina.runtime.api.creators.ValueCreator;
import io.ballerina.runtime.api.types.TableType;
import io.ballerina.runtime.api.types.Type;
import io.ballerina.runtime.api.utils.TypeUtils;
import io.ballerina.runtime.api.values.BArray;
import io.ballerina.runtime.api.values.BTable;

import java.util.Collection;

/**
 * Function for returning the values of the table as an array. T[] vals = tbl.toArray();
 *
 * @since 1.3.0
 */
<<<<<<< HEAD
public class ToArray {
=======
//@BallerinaFunction(
//        orgName = "ballerina", packageName = "lang.table",
//        functionName = "toArray",
//        args = {@Argument(name = "tbl", type = TypeKind.TABLE)},
//        returnType = {@ReturnType(type = TypeKind.ARRAY, elementType = TypeKind.ANYDATA)},
//        isPublic = true
//)
public final class ToArray {
>>>>>>> 5c9cc32c

    private ToArray() {
    }

    public static BArray toArray(BTable<?, ?> tbl) {
        Type constrainedType = ((TableType) TypeUtils.getImpliedType(tbl.getType())).getConstrainedType();

        Collection<?> values = tbl.values();
        //Basic constrain types not applicable for table type
        return ValueCreator.createArrayValue(values.toArray(), TypeCreator.createArrayType(constrainedType));
    }
}<|MERGE_RESOLUTION|>--- conflicted
+++ resolved
@@ -33,18 +33,8 @@
  *
  * @since 1.3.0
  */
-<<<<<<< HEAD
-public class ToArray {
-=======
-//@BallerinaFunction(
-//        orgName = "ballerina", packageName = "lang.table",
-//        functionName = "toArray",
-//        args = {@Argument(name = "tbl", type = TypeKind.TABLE)},
-//        returnType = {@ReturnType(type = TypeKind.ARRAY, elementType = TypeKind.ANYDATA)},
-//        isPublic = true
-//)
+
 public final class ToArray {
->>>>>>> 5c9cc32c
 
     private ToArray() {
     }
