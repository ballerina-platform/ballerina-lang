--- conflicted
+++ resolved
@@ -21,12 +21,6 @@
 @builtinSubtype
 type Char string;
 
-<<<<<<< HEAD
-# Refers to the `RegExp` type defined by lang.regexp module.
-public type RegExp regexp:RegExp;
-
-=======
->>>>>>> 809f086a
 # Returns the length of the string.
 #
 # ```ballerina
@@ -435,24 +429,14 @@
     name: "padZero"
 } external;
 
-<<<<<<< HEAD
-=======
 # Refers to the `RegExp` type defined by lang.regexp module.
 public type RegExp regexp:RegExp;
 
->>>>>>> 809f086a
 # Tests whether there is a full match of a regular expression with a string.
 # A match of a regular expression in a string is a full match if it
 # starts at index 0 and ends at index `n`, where `n` is the length of the string.
 # This is equivalent to `regex:isFullMatch(re, str)`.
 #
-<<<<<<< HEAD
-# ```ballerina
-# "Ballerina".matches(re `Bal.*`) ⇒ true
-# ```
-#
-=======
->>>>>>> 809f086a
 # + str - the string
 # + re - the regular expression
 # + return - true if there is full match of `re` with `str`, and false otherwise
@@ -463,13 +447,6 @@
 # Tests whether there is a match of a regular expression somewhere within a string.
 # This is equivalent to `regexp:find(re, str, startIndex) != ()`.
 #
-<<<<<<< HEAD
-# ```ballerina
-# "New Zealand".includesMatch(re `lan?`) ⇒ true
-# ```
-#
-=======
->>>>>>> 809f086a
 # + str - the string to be matched
 # + re - the regular expression
 # + return - true if the is a match of `re` somewhere within `str`, otherwise false
