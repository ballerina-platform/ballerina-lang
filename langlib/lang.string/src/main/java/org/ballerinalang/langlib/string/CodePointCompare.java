--- conflicted
+++ resolved
@@ -27,20 +27,11 @@
  *
  * @since 1.0
  */
-<<<<<<< HEAD
 public class CodePointCompare {
-=======
-//@BallerinaFunction(
-//        orgName = "ballerina", packageName = "lang.string", functionName = "codePointCompare",
-//        args = {@Argument(name = "str1", type = TypeKind.STRING), @Argument(name = "str2", type = TypeKind.STRING)},
-//        returnType = {@ReturnType(type = TypeKind.INT)},
-//        isPublic = true
-//)
-public final class CodePointCompare {
+
 
     private CodePointCompare() {
     }
->>>>>>> 5c9cc32c
 
     public static long codePointCompare(BString str1, BString str2) {
         // Compare each code point of str1 with str2's codepoint at corresponding position.
