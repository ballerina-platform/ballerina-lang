/*
 * Copyright (c) 2019, WSO2 Inc. (http://www.wso2.org) All Rights Reserved.
 *
 * WSO2 Inc. licenses this file to you under the Apache License,
 * Version 2.0 (the "License"); you may not use this file except
 * in compliance with the License.
 * You may obtain a copy of the License at
 *
 *     http://www.apache.org/licenses/LICENSE-2.0
 *
 * Unless required by applicable law or agreed to in writing,
 * software distributed under the License is distributed on an
 * "AS IS" BASIS, WITHOUT WARRANTIES OR CONDITIONS OF ANY
 * KIND, either express or implied. See the License for the
 * specific language governing permissions and limitations
 * under the License.
 */

package org.ballerinalang.langlib.string;

import io.ballerina.runtime.api.values.BString;

/**
 * Extern function lang.string:endsWith(string, string).
 *
 * @since 1.0
 */
<<<<<<< HEAD
public class EndsWith {
=======
//@BallerinaFunction(
//        orgName = "ballerina", packageName = "lang.string", functionName = "endsWith",
//        args = {@Argument(name = "str", type = TypeKind.STRING), @Argument(name = "substr", type = TypeKind.STRING)},
//        returnType = {@ReturnType(type = TypeKind.BOOLEAN)},
//        isPublic = true
//)
public final class EndsWith {

    private EndsWith() {
    }
>>>>>>> 5c9cc32c

    public static boolean endsWith(BString str, BString substr) {
        return str.getValue().endsWith(substr.getValue());
    }
}<|MERGE_RESOLUTION|>--- conflicted
+++ resolved
@@ -25,20 +25,11 @@
  *
  * @since 1.0
  */
-<<<<<<< HEAD
 public class EndsWith {
-=======
-//@BallerinaFunction(
-//        orgName = "ballerina", packageName = "lang.string", functionName = "endsWith",
-//        args = {@Argument(name = "str", type = TypeKind.STRING), @Argument(name = "substr", type = TypeKind.STRING)},
-//        returnType = {@ReturnType(type = TypeKind.BOOLEAN)},
-//        isPublic = true
-//)
-public final class EndsWith {
+
 
     private EndsWith() {
     }
->>>>>>> 5c9cc32c
 
     public static boolean endsWith(BString str, BString substr) {
         return str.getValue().endsWith(substr.getValue());
