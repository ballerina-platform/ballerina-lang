/*
 * Copyright (c) 2016, WSO2 Inc. (http://www.wso2.org) All Rights Reserved.
 *
 * WSO2 Inc. licenses this file to you under the Apache License,
 * Version 2.0 (the "License"); you may not use this file except
 * in compliance with the License.
 * You may obtain a copy of the License at
 *
 *    http://www.apache.org/licenses/LICENSE-2.0
 *
 * Unless required by applicable law or agreed to in writing,
 * software distributed under the License is distributed on an
 * "AS IS" BASIS, WITHOUT WARRANTIES OR CONDITIONS OF ANY
 * KIND, either express or implied.  See the License for the
 * specific language governing permissions and limitations
 * under the License.
 */

package org.ballerinalang.langlib.string;

import io.ballerina.runtime.api.values.BString;
import org.ballerinalang.langlib.string.utils.StringUtils;

/**
 * Extern function ballerina.model.strings:length.
 *
 * @since 0.8.0
 */
<<<<<<< HEAD
public class Length {
=======
//@BallerinaFunction(
//        orgName = "ballerina", packageName = "lang.string",
//        functionName = "length",
//        args = {@Argument(name = "s", type = TypeKind.STRING)},
//        returnType = {@ReturnType(type = TypeKind.INT)},
//        isPublic = true
//)
public final class Length {

    private Length() {
    }
>>>>>>> 5c9cc32c

    public static long length(BString value) {
        if (value == null) {
            throw StringUtils.createNullReferenceError();
        }
        return value.length();
    }
}<|MERGE_RESOLUTION|>--- conflicted
+++ resolved
@@ -26,21 +26,10 @@
  *
  * @since 0.8.0
  */
-<<<<<<< HEAD
-public class Length {
-=======
-//@BallerinaFunction(
-//        orgName = "ballerina", packageName = "lang.string",
-//        functionName = "length",
-//        args = {@Argument(name = "s", type = TypeKind.STRING)},
-//        returnType = {@ReturnType(type = TypeKind.INT)},
-//        isPublic = true
-//)
 public final class Length {
 
     private Length() {
     }
->>>>>>> 5c9cc32c
 
     public static long length(BString value) {
         if (value == null) {
