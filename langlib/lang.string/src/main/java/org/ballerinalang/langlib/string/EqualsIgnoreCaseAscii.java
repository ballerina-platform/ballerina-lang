--- conflicted
+++ resolved
@@ -19,43 +19,24 @@
 package org.ballerinalang.langlib.string;
 
 import org.ballerinalang.jvm.scheduling.Strand;
-<<<<<<< HEAD
-=======
 import org.ballerinalang.jvm.values.api.BString;
-import org.ballerinalang.model.types.TypeKind;
-import org.ballerinalang.natives.annotations.Argument;
-import org.ballerinalang.natives.annotations.BallerinaFunction;
-import org.ballerinalang.natives.annotations.ReturnType;
->>>>>>> adf55467
 
 import java.nio.ByteBuffer;
 import java.nio.charset.CharacterCodingException;
 import java.nio.charset.Charset;
 import java.nio.charset.CharsetDecoder;
 
-import static org.ballerinalang.util.BLangCompilerConstants.STRING_VERSION;
-
 /**
  * Extern function lang.string:equalsIgnoreCase(string, string).
  *
  * @since 1.2
  */
-<<<<<<< HEAD
 //@BallerinaFunction(
 //        orgName = "ballerina", packageName = "lang.string", functionName = "equalsIgnoreCaseAscii",
 //        args = {@Argument(name = "str1", type = TypeKind.STRING), @Argument(name = "str2", type = TypeKind.STRING)},
 //        returnType = {@ReturnType(type = TypeKind.BOOLEAN)},
 //        isPublic = true
 //)
-=======
-@BallerinaFunction(
-        orgName = "ballerina", packageName = "lang.string", version = STRING_VERSION,
-        functionName = "equalsIgnoreCaseAscii",
-        args = {@Argument(name = "str1", type = TypeKind.STRING), @Argument(name = "str2", type = TypeKind.STRING)},
-        returnType = {@ReturnType(type = TypeKind.BOOLEAN)},
-        isPublic = true
-)
->>>>>>> adf55467
 
 public class EqualsIgnoreCaseAscii {
     private static CharsetDecoder decoder;
