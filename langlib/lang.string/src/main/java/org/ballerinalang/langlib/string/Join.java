/*
 * Copyright (c) 2019, WSO2 Inc. (http://www.wso2.org) All Rights Reserved.
 *
 * WSO2 Inc. licenses this file to you under the Apache License,
 * Version 2.0 (the "License"); you may not use this file except
 * in compliance with the License.
 * You may obtain a copy of the License at
 *
 *     http://www.apache.org/licenses/LICENSE-2.0
 *
 * Unless required by applicable law or agreed to in writing,
 * software distributed under the License is distributed on an
 * "AS IS" BASIS, WITHOUT WARRANTIES OR CONDITIONS OF ANY
 * KIND, either express or implied. See the License for the
 * specific language governing permissions and limitations
 * under the License.
 */

package org.ballerinalang.langlib.string;

import io.ballerina.runtime.api.utils.StringUtils;
import io.ballerina.runtime.api.values.BString;

import java.util.StringJoiner;

/**
 * Extern function lang.string:join(string, string...).
 *
 * @since 1.0
 */
<<<<<<< HEAD
public class Join {
=======
//@BallerinaFunction(
//        orgName = "ballerina", packageName = "lang.string", functionName = "join",
//        args = {@Argument(name = "separator", type = TypeKind.STRING), @Argument(name = "strs", type = TypeKind
//        .ARRAY)},
//        returnType = {@ReturnType(type = TypeKind.STRING)},
//        isPublic = true
//)
public final class Join {

    private Join() {
    }
>>>>>>> 5c9cc32c

    public static BString join(BString separator, Object... strs) {
        StringJoiner stringJoiner = new StringJoiner(separator.getValue());
        for (Object o : strs) {
            String str = ((BString) o).getValue();
            stringJoiner.add(str);
        }
        return StringUtils.fromString(stringJoiner.toString());
    }
}<|MERGE_RESOLUTION|>--- conflicted
+++ resolved
@@ -28,21 +28,10 @@
  *
  * @since 1.0
  */
-<<<<<<< HEAD
-public class Join {
-=======
-//@BallerinaFunction(
-//        orgName = "ballerina", packageName = "lang.string", functionName = "join",
-//        args = {@Argument(name = "separator", type = TypeKind.STRING), @Argument(name = "strs", type = TypeKind
-//        .ARRAY)},
-//        returnType = {@ReturnType(type = TypeKind.STRING)},
-//        isPublic = true
-//)
 public final class Join {
 
     private Join() {
     }
->>>>>>> 5c9cc32c
 
     public static BString join(BString separator, Object... strs) {
         StringJoiner stringJoiner = new StringJoiner(separator.getValue());
