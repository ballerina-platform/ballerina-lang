--- conflicted
+++ resolved
@@ -19,37 +19,19 @@
 package org.ballerinalang.langlib.string;
 
 import org.ballerinalang.jvm.scheduling.Strand;
-<<<<<<< HEAD
-=======
 import org.ballerinalang.jvm.values.api.BString;
-import org.ballerinalang.model.types.TypeKind;
-import org.ballerinalang.natives.annotations.Argument;
-import org.ballerinalang.natives.annotations.BallerinaFunction;
-import org.ballerinalang.natives.annotations.ReturnType;
->>>>>>> adf55467
-
-import static org.ballerinalang.util.BLangCompilerConstants.STRING_VERSION;
 
 /**
  * Extern function lang.string:startsWith(string, string).
  *
  * @since 1.0
  */
-<<<<<<< HEAD
 //@BallerinaFunction(
 //        orgName = "ballerina", packageName = "lang.string", functionName = "toCodePointInt",
 //        args = {@Argument(name = "ch", type = TypeKind.STRING)},
 //        returnType = {@ReturnType(type = TypeKind.INT)},
 //        isPublic = true
 //)
-=======
-@BallerinaFunction(
-        orgName = "ballerina", packageName = "lang.string", version = STRING_VERSION, functionName = "toCodePointInt",
-        args = {@Argument(name = "ch", type = TypeKind.STRING)},
-        returnType = {@ReturnType(type = TypeKind.INT)},
-        isPublic = true
-)
->>>>>>> adf55467
 public class ToCodePointInt {
 
     public static long toCodePointInt(Strand strand, BString ch) {
