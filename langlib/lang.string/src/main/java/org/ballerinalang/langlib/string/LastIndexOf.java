/*
 * Copyright (c) 2020, WSO2 Inc. (http://www.wso2.org) All Rights Reserved.
 *
 * WSO2 Inc. licenses this file to you under the Apache License,
 * Version 2.0 (the "License"); you may not use this file except
 * in compliance with the License.
 * You may obtain a copy of the License at
 *
 *    http://www.apache.org/licenses/LICENSE-2.0
 *
 * Unless required by applicable law or agreed to in writing,
 * software distributed under the License is distributed on an
 * "AS IS" BASIS, WITHOUT WARRANTIES OR CONDITIONS OF ANY
 * KIND, either express or implied.  See the License for the
 * specific language governing permissions and limitations
 * under the License.
 */

package org.ballerinalang.langlib.string;

import org.ballerinalang.jvm.scheduling.Strand;
import org.ballerinalang.jvm.util.exceptions.BLangExceptionHelper;
import org.ballerinalang.jvm.util.exceptions.RuntimeErrors;
import org.ballerinalang.jvm.values.api.BString;
import org.ballerinalang.langlib.string.utils.StringUtils;

import static org.ballerinalang.jvm.util.BLangConstants.STRING_LANG_LIB;
import static org.ballerinalang.jvm.util.exceptions.BallerinaErrorReasons.INDEX_OUT_OF_RANGE_ERROR_IDENTIFIER;
import static org.ballerinalang.jvm.util.exceptions.BallerinaErrorReasons.getModulePrefixedReason;
import static org.ballerinalang.util.BLangCompilerConstants.STRING_VERSION;

/**
 * Extern function ballerina.model.strings:lastIndexOf.
 *
 * @since 1.2.0
 */
<<<<<<< HEAD
//@BallerinaFunction(
//        orgName = "ballerina", packageName = "lang.string",
//        functionName = "lastIndexOf",
//        args = {@Argument(name = "s", type = TypeKind.STRING),
//                @Argument(name = "substring", type = TypeKind.STRING)},
//        returnType = {@ReturnType(type = TypeKind.UNION)},
//        isPublic = true
//)
=======
@BallerinaFunction(
        orgName = "ballerina", packageName = "lang.string", version = STRING_VERSION,
        functionName = "lastIndexOf",
        args = {@Argument(name = "s", type = TypeKind.STRING),
                @Argument(name = "substring", type = TypeKind.STRING)},
        returnType = {@ReturnType(type = TypeKind.UNION)},
        isPublic = true
)
>>>>>>> adf55467
public class LastIndexOf {
    public static Object lastIndexOf(Strand strand, BString value, BString subString, long startIndex) {
        StringUtils.checkForNull(value, subString);
        if (startIndex > Integer.MAX_VALUE) {
            throw BLangExceptionHelper.getRuntimeException(getModulePrefixedReason(STRING_LANG_LIB,
                    INDEX_OUT_OF_RANGE_ERROR_IDENTIFIER),
                    RuntimeErrors.INDEX_NUMBER_TOO_LARGE, startIndex);
        }
        return value.lastIndexOf(subString, (int) startIndex);
    }
}<|MERGE_RESOLUTION|>--- conflicted
+++ resolved
@@ -27,14 +27,12 @@
 import static org.ballerinalang.jvm.util.BLangConstants.STRING_LANG_LIB;
 import static org.ballerinalang.jvm.util.exceptions.BallerinaErrorReasons.INDEX_OUT_OF_RANGE_ERROR_IDENTIFIER;
 import static org.ballerinalang.jvm.util.exceptions.BallerinaErrorReasons.getModulePrefixedReason;
-import static org.ballerinalang.util.BLangCompilerConstants.STRING_VERSION;
 
 /**
  * Extern function ballerina.model.strings:lastIndexOf.
  *
  * @since 1.2.0
  */
-<<<<<<< HEAD
 //@BallerinaFunction(
 //        orgName = "ballerina", packageName = "lang.string",
 //        functionName = "lastIndexOf",
@@ -43,16 +41,6 @@
 //        returnType = {@ReturnType(type = TypeKind.UNION)},
 //        isPublic = true
 //)
-=======
-@BallerinaFunction(
-        orgName = "ballerina", packageName = "lang.string", version = STRING_VERSION,
-        functionName = "lastIndexOf",
-        args = {@Argument(name = "s", type = TypeKind.STRING),
-                @Argument(name = "substring", type = TypeKind.STRING)},
-        returnType = {@ReturnType(type = TypeKind.UNION)},
-        isPublic = true
-)
->>>>>>> adf55467
 public class LastIndexOf {
     public static Object lastIndexOf(Strand strand, BString value, BString subString, long startIndex) {
         StringUtils.checkForNull(value, subString);
