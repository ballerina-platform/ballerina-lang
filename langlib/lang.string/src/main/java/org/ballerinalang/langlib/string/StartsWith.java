--- conflicted
+++ resolved
@@ -24,20 +24,11 @@
  *
  * @since 1.0
  */
-<<<<<<< HEAD
 public class StartsWith {
-=======
-//@BallerinaFunction(
-//        orgName = "ballerina", packageName = "lang.string", functionName = "startsWith",
-//        args = {@Argument(name = "str", type = TypeKind.STRING), @Argument(name = "substr", type = TypeKind.STRING)},
-//        returnType = {@ReturnType(type = TypeKind.BOOLEAN)},
-//        isPublic = true
-//)
-public final class StartsWith {
+
 
     private StartsWith() {
     }
->>>>>>> 5c9cc32c
 
     public static boolean startsWith(BString str, BString substr) {
         return str.getValue().startsWith(substr.getValue());
