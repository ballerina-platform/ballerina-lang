// Copyright (c) 2021 WSO2 Inc. (http://www.wso2.org) All Rights Reserved.
//
// WSO2 Inc. licenses this file to you under the Apache License,
// Version 2.0 (the "License"); you may not use this file except
// in compliance with the License.
// You may obtain a copy of the License at
//
// http://www.apache.org/licenses/LICENSE-2.0
//
// Unless required by applicable law or agreed to in writing,
// software distributed under the License is distributed on an
// "AS IS" BASIS, WITHOUT WARRANTIES OR CONDITIONS OF ANY
// KIND, either express or implied.  See the License for the
// specific language governing permissions and limitations
// under the License.

# Implementation for the `runtime.StackFrame`.
#
# + callableName - Callable name
# + moduleName - Module name
# + fileName - File name
# + lineNumber - Line number
<<<<<<< HEAD
// todo use readonly qualifier once #27501 fixed
# public readonly class StackFrameImpl
=======
>>>>>>> 44b6aada
public readonly class StackFrameImpl {

    public final string callableName;
    public final string moduleName;
    public final string fileName;
    public final int lineNumber;

    # Returns a string representing for the `StackFrame`
    #
    # + return - A stack frame as string
    public function toString() returns string {
        return "callableName: " + self.callableName + " " + "moduleName: " + self.moduleName +
                " " + "fileName: " + self.fileName + " " + "lineNumber: " + getStringValue(self.lineNumber);
    }

    public function init(string callableName, string moduleName, string fileName, int lineNumber) {
        self.callableName = callableName;
        self.moduleName = moduleName;
        self.fileName = fileName;
        self.lineNumber = lineNumber;
    }
}<|MERGE_RESOLUTION|>--- conflicted
+++ resolved
@@ -20,17 +20,12 @@
 # + moduleName - Module name
 # + fileName - File name
 # + lineNumber - Line number
-<<<<<<< HEAD
-// todo use readonly qualifier once #27501 fixed
-# public readonly class StackFrameImpl
-=======
->>>>>>> 44b6aada
 public readonly class StackFrameImpl {
 
-    public final string callableName;
-    public final string moduleName;
-    public final string fileName;
-    public final int lineNumber;
+    public string callableName;
+    public string moduleName;
+    public string fileName;
+    public int lineNumber;
 
     # Returns a string representing for the `StackFrame`
     #
