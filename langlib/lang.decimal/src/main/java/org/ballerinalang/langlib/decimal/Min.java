--- conflicted
+++ resolved
@@ -25,20 +25,10 @@
  *
  * @since 1.0
  */
-<<<<<<< HEAD
 public class Min {
-=======
-//@BallerinaFunction(
-//        orgName = "ballerina", packageName = "lang.decimal", functionName = "min",
-//        args = {@Argument(name = "n", type = TypeKind.DECIMAL), @Argument(name = "ns", type = TypeKind.ARRAY)},
-//        returnType = {@ReturnType(type = TypeKind.DECIMAL)},
-//        isPublic = true
-//)
-public final class Min {
 
     private Min() {
     }
->>>>>>> 5c9cc32c
 
     public static BDecimal min(BDecimal n, BDecimal[] ns) {
         BDecimal min = n;
