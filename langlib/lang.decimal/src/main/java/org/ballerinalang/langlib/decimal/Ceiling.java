--- conflicted
+++ resolved
@@ -28,21 +28,11 @@
  *
  * @since 1.0
  */
-<<<<<<< HEAD
 public class Ceiling {
-=======
-//@BallerinaFunction(
-//        orgName = "ballerina", packageName = "lang.decimal", functionName = "ceiling",
-//        args = {@Argument(name = "x", type = TypeKind.DECIMAL)},
-//        returnType = {@ReturnType(type = TypeKind.DECIMAL)},
-//        isPublic = true
-//)
-public final class Ceiling {
+
 
     private Ceiling() {
     }
->>>>>>> 5c9cc32c
-
     public static BDecimal ceiling(BDecimal x) {
         return ValueCreator.createDecimalValue(x.value().setScale(0, RoundingMode.CEILING));
     }
