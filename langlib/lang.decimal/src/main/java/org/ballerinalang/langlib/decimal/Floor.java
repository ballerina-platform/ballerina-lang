/*
 * Copyright (c) 2019, WSO2 Inc. (http://www.wso2.org) All Rights Reserved.
 *
 * WSO2 Inc. licenses this file to you under the Apache License,
 * Version 2.0 (the "License"); you may not use this file except
 * in compliance with the License.
 * You may obtain a copy of the License at
 *
 *     http://www.apache.org/licenses/LICENSE-2.0
 *
 * Unless required by applicable law or agreed to in writing,
 * software distributed under the License is distributed on an
 * "AS IS" BASIS, WITHOUT WARRANTIES OR CONDITIONS OF ANY
 * KIND, either express or implied. See the License for the
 * specific language governing permissions and limitations
 * under the License.
 */

package org.ballerinalang.langlib.decimal;

import io.ballerina.runtime.api.creators.ValueCreator;
import io.ballerina.runtime.api.values.BDecimal;

import java.math.RoundingMode;

/**
 * Native implementation of lang.decimal:floor(decimal).
 *
 * @since 1.0
 */
<<<<<<< HEAD
public class Floor {
=======
//@BallerinaFunction(
//        orgName = "ballerina", packageName = "lang.decimal", functionName = "floor",
//        args = {@Argument(name = "x", type = TypeKind.DECIMAL)},
//        returnType = {@ReturnType(type = TypeKind.DECIMAL)},
//        isPublic = true
//)
public final class Floor {

    private Floor() {
    }
>>>>>>> 5c9cc32c

    public static BDecimal floor(BDecimal x) {
        return ValueCreator.createDecimalValue(x.value().setScale(0, RoundingMode.FLOOR));
    }
}<|MERGE_RESOLUTION|>--- conflicted
+++ resolved
@@ -28,20 +28,11 @@
  *
  * @since 1.0
  */
-<<<<<<< HEAD
 public class Floor {
-=======
-//@BallerinaFunction(
-//        orgName = "ballerina", packageName = "lang.decimal", functionName = "floor",
-//        args = {@Argument(name = "x", type = TypeKind.DECIMAL)},
-//        returnType = {@ReturnType(type = TypeKind.DECIMAL)},
-//        isPublic = true
-//)
-public final class Floor {
+
 
     private Floor() {
     }
->>>>>>> 5c9cc32c
 
     public static BDecimal floor(BDecimal x) {
         return ValueCreator.createDecimalValue(x.value().setScale(0, RoundingMode.FLOOR));
