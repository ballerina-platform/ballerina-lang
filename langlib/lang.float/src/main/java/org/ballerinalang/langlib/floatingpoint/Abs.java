--- conflicted
+++ resolved
@@ -23,21 +23,11 @@
  *
  * @since 1.0
  */
-<<<<<<< HEAD
 public class Abs {
-=======
-//@BallerinaFunction(
-//        orgName = "ballerina", packageName = "lang.float", functionName = "abs",
-//        args = {@Argument(name = "n", type = TypeKind.FLOAT)},
-//        returnType = {@ReturnType(type = TypeKind.FLOAT)},
-//        isPublic = true
-//)
-public final class Abs {
+
 
     private Abs() {
     }
->>>>>>> 5c9cc32c
-
     public static double abs(double n) {
         return Math.abs(n);
     }
