--- conflicted
+++ resolved
@@ -23,20 +23,11 @@
  *
  * @since 1.0
  */
-<<<<<<< HEAD
 public class Sin {
-=======
-//@BallerinaFunction(
-//        orgName = "ballerina", packageName = "lang.float", functionName = "sin",
-//        args = {@Argument(name = "x", type = TypeKind.FLOAT)},
-//        returnType = {@ReturnType(type = TypeKind.FLOAT)},
-//        isPublic = true
-//)
-public final class Sin {
+
 
     private Sin() {
     }
->>>>>>> 5c9cc32c
 
     public static double sin(double x) {
         return Math.sin(x);
