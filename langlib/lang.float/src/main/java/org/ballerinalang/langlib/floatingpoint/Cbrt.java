/*
 * Copyright (c) 2019, WSO2 Inc. (http://www.wso2.org) All Rights Reserved.
 *
 * WSO2 Inc. licenses this file to you under the Apache License,
 * Version 2.0 (the "License"); you may not use this file except
 * in compliance with the License.
 * You may obtain a copy of the License at
 *
 *     http://www.apache.org/licenses/LICENSE-2.0
 *
 * Unless required by applicable law or agreed to in writing,
 * software distributed under the License is distributed on an
 * "AS IS" BASIS, WITHOUT WARRANTIES OR CONDITIONS OF ANY
 * KIND, either express or implied. See the License for the
 * specific language governing permissions and limitations
 * under the License.
 */

package org.ballerinalang.langlib.floatingpoint;

/**
 * Native implementation of lang.float:cbrt(float).
 *
 * @since 1.0
 */
<<<<<<< HEAD
public class Cbrt {
=======
//@BallerinaFunction(
//        orgName = "ballerina", packageName = "lang.float", functionName = "cbrt",
//        args = {@Argument(name = "x", type = TypeKind.FLOAT)},
//        returnType = {@ReturnType(type = TypeKind.FLOAT)},
//        isPublic = true
//)
public final class Cbrt {

    private Cbrt() {
    }
>>>>>>> 5c9cc32c

    public static double cbrt(double x) {
        return Math.cbrt(x);
    }
}<|MERGE_RESOLUTION|>--- conflicted
+++ resolved
@@ -23,20 +23,11 @@
  *
  * @since 1.0
  */
-<<<<<<< HEAD
 public class Cbrt {
-=======
-//@BallerinaFunction(
-//        orgName = "ballerina", packageName = "lang.float", functionName = "cbrt",
-//        args = {@Argument(name = "x", type = TypeKind.FLOAT)},
-//        returnType = {@ReturnType(type = TypeKind.FLOAT)},
-//        isPublic = true
-//)
-public final class Cbrt {
+
 
     private Cbrt() {
     }
->>>>>>> 5c9cc32c
 
     public static double cbrt(double x) {
         return Math.cbrt(x);
