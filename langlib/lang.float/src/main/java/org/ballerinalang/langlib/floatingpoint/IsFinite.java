/*
 * Copyright (c) 2019, WSO2 Inc. (http://www.wso2.org) All Rights Reserved.
 *
 * WSO2 Inc. licenses this file to you under the Apache License,
 * Version 2.0 (the "License"); you may not use this file except
 * in compliance with the License.
 * You may obtain a copy of the License at
 *
 *     http://www.apache.org/licenses/LICENSE-2.0
 *
 * Unless required by applicable law or agreed to in writing,
 * software distributed under the License is distributed on an
 * "AS IS" BASIS, WITHOUT WARRANTIES OR CONDITIONS OF ANY
 * KIND, either express or implied. See the License for the
 * specific language governing permissions and limitations
 * under the License.
 */

package org.ballerinalang.langlib.floatingpoint;

/**
 * Native implementation of lang.float:isFinite(float).
 *
 * @since 1.0
 */
<<<<<<< HEAD
public class IsFinite {
=======
//@BallerinaFunction(
//        orgName = "ballerina", packageName = "lang.float", functionName = "isFinite",
//        args = {@Argument(name = "x", type = TypeKind.FLOAT)},
//        returnType = {@ReturnType(type = TypeKind.BOOLEAN)},
//        isPublic = true
//)
public final class IsFinite {

    private IsFinite() {
    }
>>>>>>> 5c9cc32c

    public static boolean isFinite(double x) {
        return Double.isFinite(x);
    }
}<|MERGE_RESOLUTION|>--- conflicted
+++ resolved
@@ -23,20 +23,11 @@
  *
  * @since 1.0
  */
-<<<<<<< HEAD
 public class IsFinite {
-=======
-//@BallerinaFunction(
-//        orgName = "ballerina", packageName = "lang.float", functionName = "isFinite",
-//        args = {@Argument(name = "x", type = TypeKind.FLOAT)},
-//        returnType = {@ReturnType(type = TypeKind.BOOLEAN)},
-//        isPublic = true
-//)
-public final class IsFinite {
+
 
     private IsFinite() {
     }
->>>>>>> 5c9cc32c
 
     public static boolean isFinite(double x) {
         return Double.isFinite(x);
