/*
 * Copyright (c) 2019, WSO2 Inc. (http://www.wso2.org) All Rights Reserved.
 *
 * WSO2 Inc. licenses this file to you under the Apache License,
 * Version 2.0 (the "License"); you may not use this file except
 * in compliance with the License.
 * You may obtain a copy of the License at
 *
 *     http://www.apache.org/licenses/LICENSE-2.0
 *
 * Unless required by applicable law or agreed to in writing,
 * software distributed under the License is distributed on an
 * "AS IS" BASIS, WITHOUT WARRANTIES OR CONDITIONS OF ANY
 * KIND, either express or implied. See the License for the
 * specific language governing permissions and limitations
 * under the License.
 */

package org.ballerinalang.langlib.floatingpoint;

/**
 * Native implementation of lang.float:atan2(float, float).
 *
 * @since 1.0
 */
<<<<<<< HEAD
public class Atan2 {
=======
//@BallerinaFunction(
//        orgName = "ballerina", packageName = "lang.float", functionName = "atan2",
//        args = {@Argument(name = "y", type = TypeKind.FLOAT), @Argument(name = "x", type = TypeKind.FLOAT)},
//        returnType = {@ReturnType(type = TypeKind.FLOAT)},
//        isPublic = true
//)
public final class Atan2 {

    private Atan2() {
    }
>>>>>>> 5c9cc32c

    public static double atan2(double y, double x) {
        return Math.atan2(y, x);
    }
}<|MERGE_RESOLUTION|>--- conflicted
+++ resolved
@@ -23,20 +23,11 @@
  *
  * @since 1.0
  */
-<<<<<<< HEAD
 public class Atan2 {
-=======
-//@BallerinaFunction(
-//        orgName = "ballerina", packageName = "lang.float", functionName = "atan2",
-//        args = {@Argument(name = "y", type = TypeKind.FLOAT), @Argument(name = "x", type = TypeKind.FLOAT)},
-//        returnType = {@ReturnType(type = TypeKind.FLOAT)},
-//        isPublic = true
-//)
-public final class Atan2 {
+
 
     private Atan2() {
     }
->>>>>>> 5c9cc32c
 
     public static double atan2(double y, double x) {
         return Math.atan2(y, x);
