// Copyright (c) 2019 WSO2 Inc. (http://www.wso2.org) All Rights Reserved.
//
// WSO2 Inc. licenses this file to you under the Apache License,
// Version 2.0 (the "License"); you may not use this file except
// in compliance with the License.
// You may obtain a copy of the License at
//
// http://www.apache.org/licenses/LICENSE-2.0
//
// Unless required by applicable law or agreed to in writing,
// software distributed under the License is distributed on an
// "AS IS" BASIS, WITHOUT WARRANTIES OR CONDITIONS OF ANY
// KIND, either express or implied.  See the License for the
// specific language governing permissions and limitations
// under the License.

import ballerina/java;

# Requests cancellation of a future.
# This sets the cancellation flag in the strand corresponding to `f`.
# Each time that a strand yields, it will check the cancellation flag
# and terminate abnormally if the flag is set.
#
# + f - the future to be cancelled
<<<<<<< HEAD
public function cancel(future<any|error> f) returns () = @java:Method {
    class: "org.ballerinalang.langlib.future.Cancel",
    name: "cancel"
} external;
=======
public isolated function cancel(future<any|error> f) returns () = external;
>>>>>>> 232f870e
<|MERGE_RESOLUTION|>--- conflicted
+++ resolved
@@ -14,19 +14,10 @@
 // specific language governing permissions and limitations
 // under the License.
 
-import ballerina/java;
-
 # Requests cancellation of a future.
 # This sets the cancellation flag in the strand corresponding to `f`.
 # Each time that a strand yields, it will check the cancellation flag
 # and terminate abnormally if the flag is set.
 #
 # + f - the future to be cancelled
-<<<<<<< HEAD
-public function cancel(future<any|error> f) returns () = @java:Method {
-    class: "org.ballerinalang.langlib.future.Cancel",
-    name: "cancel"
-} external;
-=======
-public isolated function cancel(future<any|error> f) returns () = external;
->>>>>>> 232f870e
+public isolated function cancel(future<any|error> f) returns () = external;