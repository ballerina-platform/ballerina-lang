--- conflicted
+++ resolved
@@ -38,11 +38,7 @@
         env.getRuntime().deregisterListener(listener);
     }
 
-<<<<<<< HEAD
     public static void onGracefulStop(Environment env, BFunctionPointer stopHandler) {
-=======
-    public static void onGracefulStop(Environment env, BFunctionPointer<Object[], Object> stopHandler) {
->>>>>>> 5c9cc32c
         env.getRuntime().registerStopHandler(stopHandler);
     }
 
