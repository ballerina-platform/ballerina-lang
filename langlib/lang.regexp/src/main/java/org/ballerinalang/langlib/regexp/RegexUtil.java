/*
 * Copyright (c) 2022, WSO2 Inc. (http://www.wso2.org) All Rights Reserved.
 *
 * WSO2 Inc. licenses this file to you under the Apache License,
 * Version 2.0 (the "License"); you may not use this file except
 * in compliance with the License.
 * You may obtain a copy of the License at
 *
 *     http://www.apache.org/licenses/LICENSE-2.0
 *
 * Unless required by applicable law or agreed to in writing,
 * software distributed under the License is distributed on an
 * "AS IS" BASIS, WITHOUT WARRANTIES OR CONDITIONS OF ANY
 * KIND, either express or implied. See the License for the
 * specific language governing permissions and limitations
 * under the License.
 */

package org.ballerinalang.langlib.regexp;

import io.ballerina.runtime.api.PredefinedTypes;
import io.ballerina.runtime.api.creators.ValueCreator;
import io.ballerina.runtime.api.utils.StringUtils;
import io.ballerina.runtime.api.values.BArray;
import io.ballerina.runtime.api.values.BRegexpValue;
import io.ballerina.runtime.api.values.BString;
import io.ballerina.runtime.internal.regexp.RegExpFactory;
import io.ballerina.runtime.internal.types.BArrayType;
import io.ballerina.runtime.internal.types.BTupleType;
import io.ballerina.runtime.internal.util.exceptions.BLangExceptionHelper;
import io.ballerina.runtime.internal.util.exceptions.BallerinaErrorReasons;
import io.ballerina.runtime.internal.util.exceptions.RuntimeErrors;
import io.ballerina.runtime.internal.values.RegExpValue;

import java.util.List;
import java.util.regex.Matcher;
import java.util.regex.Pattern;
import java.util.regex.PatternSyntaxException;

/**
 * Util class used by lang.regexp.
 *
 * @since 2201.3.0
 */
public class RegexUtil {
    static final BTupleType SPAN_AS_TUPLE_TYPE = new BTupleType(List.of(PredefinedTypes.TYPE_INT,
            PredefinedTypes.TYPE_INT, PredefinedTypes.TYPE_STRING));

    static final BArrayType GROUPS_AS_SPAN_ARRAY_TYPE = new BArrayType(SPAN_AS_TUPLE_TYPE);

    static final BArrayType GROUPS_ARRAY_TYPE = new BArrayType(GROUPS_AS_SPAN_ARRAY_TYPE);
<<<<<<< HEAD
    static Matcher getMatcher(BRegexpValue regexpVal, BString inputStr) throws PatternSyntaxException {
        try {
            return getMatcher(regexpVal, inputStr.getValue());
        } catch (PatternSyntaxException e) {
            throw new PatternSyntaxException("Invalid regex syntax", regexpVal.toString(), -1);
=======
    static Matcher getMatcher(BRegexpValue regexpVal, BString inputStr) {
        try {
            return getMatcher(regexpVal, inputStr.getValue());
        } catch (PatternSyntaxException e) {
            throw BLangExceptionHelper.getRuntimeException(BallerinaErrorReasons.REG_EXP_PARSING_ERROR,
                    RuntimeErrors.REGEXP_INVALID_PATTERN);
>>>>>>> fb696234
        }
    }

    static Matcher getMatcher(BRegexpValue regexpVal, String inputStr) {
        // Map the required ballerina regexp constructs to java.
        RegExpValue translatedRegExpVal = RegExpFactory.translateRegExpConstructs((RegExpValue) regexpVal);
        String patternStr = StringUtils.getStringValue(translatedRegExpVal, null);
        Pattern pattern = Pattern.compile(patternStr);
        return pattern.matcher(inputStr);
    }

    static BArray getGroupZeroAsSpan(Matcher matcher) {
        BArray resultTuple = ValueCreator.createTupleValue(SPAN_AS_TUPLE_TYPE);
        resultTuple.add(0, matcher.start());
        resultTuple.add(1, matcher.end());
        resultTuple.add(2, StringUtils.fromString(matcher.group()));
        return resultTuple;
    }

    static BArray getMatcherGroupsAsSpanArr(Matcher matcher) {
        BArray group = ValueCreator.createArrayValue(GROUPS_AS_SPAN_ARRAY_TYPE);
        if (matcher.groupCount() == 0) {
            BArray span = getGroupZeroAsSpan(matcher);
            group.append(span);
            return group;
        }
        for (int i = 1; i <= matcher.groupCount(); i++) {
            int matcherStart = matcher.start(i);
            if (matcherStart == -1) {
                continue;
            }
            BArray resultTuple = ValueCreator.createTupleValue(SPAN_AS_TUPLE_TYPE);
            resultTuple.add(0, matcherStart);
            resultTuple.add(1, matcher.end(i));
            resultTuple.add(2, StringUtils.fromString(matcher.group(i)));
            group.append(resultTuple);
        }
        return group;
    }

    public static BString substring(BString value, long startIndex, long endIndex) {
        return value.substring((int) startIndex, (int) endIndex);
    }

    public static long length(BString value) {
        return value.length();
    }

    public static boolean isEmptyRegexp(BRegexpValue regExp) {
        return regExp.stringValue(null).equals("");
    }
}<|MERGE_RESOLUTION|>--- conflicted
+++ resolved
@@ -49,20 +49,12 @@
     static final BArrayType GROUPS_AS_SPAN_ARRAY_TYPE = new BArrayType(SPAN_AS_TUPLE_TYPE);
 
     static final BArrayType GROUPS_ARRAY_TYPE = new BArrayType(GROUPS_AS_SPAN_ARRAY_TYPE);
-<<<<<<< HEAD
-    static Matcher getMatcher(BRegexpValue regexpVal, BString inputStr) throws PatternSyntaxException {
-        try {
-            return getMatcher(regexpVal, inputStr.getValue());
-        } catch (PatternSyntaxException e) {
-            throw new PatternSyntaxException("Invalid regex syntax", regexpVal.toString(), -1);
-=======
     static Matcher getMatcher(BRegexpValue regexpVal, BString inputStr) {
         try {
             return getMatcher(regexpVal, inputStr.getValue());
         } catch (PatternSyntaxException e) {
             throw BLangExceptionHelper.getRuntimeException(BallerinaErrorReasons.REG_EXP_PARSING_ERROR,
                     RuntimeErrors.REGEXP_INVALID_PATTERN);
->>>>>>> fb696234
         }
     }
 
