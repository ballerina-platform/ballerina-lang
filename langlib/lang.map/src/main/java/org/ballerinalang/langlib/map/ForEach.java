--- conflicted
+++ resolved
@@ -31,17 +31,10 @@
  */
 public final class ForEach {
 
-<<<<<<< HEAD
-    public static void forEach(Environment env, BMap<?, ?> m, BFunctionPointer func) {
-=======
-    private static final StrandMetadata METADATA = new StrandMetadata(BALLERINA_BUILTIN_PKG_PREFIX, MAP_LANG_LIB,
-                                                                      MAP_VERSION, "forEach");
-
     private ForEach() {
     }
 
-    public static void forEach(BMap<?, ?> m, BFunctionPointer<Object[], Object> func) {
->>>>>>> 5c9cc32c
+    public static void forEach(Environment env, BMap<?, ?> m, BFunctionPointer func) {
         int size = m.size();
         AtomicInteger index = new AtomicInteger(-1);
         Object[] keys = m.getKeys();
