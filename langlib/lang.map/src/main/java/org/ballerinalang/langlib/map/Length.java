/*
 * Copyright (c) 2019, WSO2 Inc. (http://www.wso2.org) All Rights Reserved.
 *
 * WSO2 Inc. licenses this file to you under the Apache License,
 * Version 2.0 (the "License"); you may not use this file except
 * in compliance with the License.
 * You may obtain a copy of the License at
 *
 *     http://www.apache.org/licenses/LICENSE-2.0
 *
 * Unless required by applicable law or agreed to in writing,
 * software distributed under the License is distributed on an
 * "AS IS" BASIS, WITHOUT WARRANTIES OR CONDITIONS OF ANY
 * KIND, either express or implied. See the License for the
 * specific language governing permissions and limitations
 * under the License.
 */

package org.ballerinalang.langlib.map;

import org.ballerinalang.jvm.scheduling.Strand;
import org.ballerinalang.jvm.values.MapValue;

import static org.ballerinalang.util.BLangCompilerConstants.MAP_VERSION;

/**
 * Native implementation of lang.map:length(map).
 *
 * @since 1.0
 */
<<<<<<< HEAD
//@BallerinaFunction(
//        orgName = "ballerina", packageName = "lang.map", functionName = "length",
//        args = {@Argument(name = "m", type = TypeKind.MAP)},
//        isPublic = true
//)
=======
@BallerinaFunction(
        orgName = "ballerina", packageName = "lang.map", version = MAP_VERSION, functionName = "length",
        args = {@Argument(name = "m", type = TypeKind.MAP)},
        isPublic = true
)
>>>>>>> adf55467
public class Length {

    public static long length(Strand strand, MapValue<?, ?> m) {
        return m.size();
    }
}<|MERGE_RESOLUTION|>--- conflicted
+++ resolved
@@ -21,26 +21,16 @@
 import org.ballerinalang.jvm.scheduling.Strand;
 import org.ballerinalang.jvm.values.MapValue;
 
-import static org.ballerinalang.util.BLangCompilerConstants.MAP_VERSION;
-
 /**
  * Native implementation of lang.map:length(map).
  *
  * @since 1.0
  */
-<<<<<<< HEAD
 //@BallerinaFunction(
 //        orgName = "ballerina", packageName = "lang.map", functionName = "length",
 //        args = {@Argument(name = "m", type = TypeKind.MAP)},
 //        isPublic = true
 //)
-=======
-@BallerinaFunction(
-        orgName = "ballerina", packageName = "lang.map", version = MAP_VERSION, functionName = "length",
-        args = {@Argument(name = "m", type = TypeKind.MAP)},
-        isPublic = true
-)
->>>>>>> adf55467
 public class Length {
 
     public static long length(Strand strand, MapValue<?, ?> m) {
