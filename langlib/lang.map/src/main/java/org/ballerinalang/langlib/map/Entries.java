--- conflicted
+++ resolved
@@ -37,21 +37,10 @@
  *
  * @since 1.0
  */
-<<<<<<< HEAD
-public class Entries {
-=======
-//@BallerinaFunction(
-//        orgName = "ballerina", packageName = "lang.map",
-//        functionName = "entries",
-//        args = {@Argument(name = "m", type = TypeKind.MAP)},
-//        returnType = {@ReturnType(type = TypeKind.MAP)},
-//        isPublic = true
-//)
 public final class Entries {
 
     private Entries() {
     }
->>>>>>> 5c9cc32c
 
     public static BMap<?, ?> entries(BMap<?, ?> m) {
         Type newFieldType = getFieldType(m.getType(), "entries()");
