/*
 * Copyright (c) 2019, WSO2 Inc. (http://www.wso2.org) All Rights Reserved.
 *
 * WSO2 Inc. licenses this file to you under the Apache License,
 * Version 2.0 (the "License"); you may not use this file except
 * in compliance with the License.
 * You may obtain a copy of the License at
 *
 *     http://www.apache.org/licenses/LICENSE-2.0
 *
 * Unless required by applicable law or agreed to in writing,
 * software distributed under the License is distributed on an
 * "AS IS" BASIS, WITHOUT WARRANTIES OR CONDITIONS OF ANY
 * KIND, either express or implied. See the License for the
 * specific language governing permissions and limitations
 * under the License.
 */

package org.ballerinalang.langlib.map;

import io.ballerina.runtime.api.creators.ValueCreator;
import io.ballerina.runtime.api.types.RecordType;
import io.ballerina.runtime.api.utils.StringUtils;
import io.ballerina.runtime.api.values.BArray;
import io.ballerina.runtime.api.values.BIterator;
import io.ballerina.runtime.api.values.BMap;
import io.ballerina.runtime.api.values.BObject;

/**
 * Native implementation of lang.map.MapIterator:next().
 *
 * @since 1.0
 */
<<<<<<< HEAD
public class Next {
=======
//@BallerinaFunction(
//        orgName = "ballerina", packageName = "lang.map", functionName = "next",
//        receiver = @Receiver(type = TypeKind.OBJECT, structType = "MapIterator",
//        structPackage = "ballerina/lang.map"),
//        returnType = {@ReturnType(type = TypeKind.RECORD)},
//        isPublic = true
//)
public final class Next {

    private Next() {
    }

>>>>>>> 5c9cc32c
    //TODO: refactor hard coded values
    public static Object next(BObject m) {
        BIterator<?> mapIterator = (BIterator<?>) m.getNativeData("&iterator&");
        BMap<?, ?> bMap = (BMap<?, ?>) m.get(StringUtils.fromString("m"));
        if (mapIterator == null) {
            mapIterator = bMap.getIterator();
            m.addNativeData("&iterator&", mapIterator);
        }

        if (mapIterator.hasNext()) {
            BArray keyValueTuple = (BArray) mapIterator.next();
            return ValueCreator.createRecordValue(ValueCreator.createRecordValue(
                    (RecordType) bMap.getIteratorNextReturnType()), keyValueTuple.get(1));
        }

        return null;
    }
}<|MERGE_RESOLUTION|>--- conflicted
+++ resolved
@@ -31,23 +31,11 @@
  *
  * @since 1.0
  */
-<<<<<<< HEAD
-public class Next {
-=======
-//@BallerinaFunction(
-//        orgName = "ballerina", packageName = "lang.map", functionName = "next",
-//        receiver = @Receiver(type = TypeKind.OBJECT, structType = "MapIterator",
-//        structPackage = "ballerina/lang.map"),
-//        returnType = {@ReturnType(type = TypeKind.RECORD)},
-//        isPublic = true
-//)
 public final class Next {
 
     private Next() {
     }
 
->>>>>>> 5c9cc32c
-    //TODO: refactor hard coded values
     public static Object next(BObject m) {
         BIterator<?> mapIterator = (BIterator<?>) m.getNativeData("&iterator&");
         BMap<?, ?> bMap = (BMap<?, ?>) m.get(StringUtils.fromString("m"));
