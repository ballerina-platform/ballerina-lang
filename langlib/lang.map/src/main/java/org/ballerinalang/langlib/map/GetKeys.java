/*
 *  Copyright (c) 2017, WSO2 Inc. (http://www.wso2.org) All Rights Reserved.
 *
 *  WSO2 Inc. licenses this file to you under the Apache License,
 *  Version 2.0 (the "License"); you may not use this file except
 *  in compliance with the License.
 *  You may obtain a copy of the License at
 *
 *  http://www.apache.org/licenses/LICENSE-2.0
 *
 *  Unless required by applicable law or agreed to in writing,
 *  software distributed under the License is distributed on an
 *  "AS IS" BASIS, WITHOUT WARRANTIES OR CONDITIONS OF ANY
 *  KIND, either express or implied.  See the License for the
 *  specific language governing permissions and limitations
 *  under the License.
 */

package org.ballerinalang.langlib.map;

import io.ballerina.runtime.api.creators.ValueCreator;
import io.ballerina.runtime.api.values.BArray;
import io.ballerina.runtime.api.values.BMap;
import io.ballerina.runtime.api.values.BString;

/**
 * Extern function to get key arrays from the map.
 * ballerina.model.map:keys()
 */
<<<<<<< HEAD
public class GetKeys {
=======
//@BallerinaFunction(
//        orgName = "ballerina", packageName = "lang.map",
//        functionName = "keys",
//        args = {@Argument(name = "m", type = TypeKind.MAP)},
//        returnType = {@ReturnType(type = TypeKind.ARRAY, elementType = TypeKind.STRING)},
//        isPublic = true
//)
public final class GetKeys {

    private GetKeys() {
    }
>>>>>>> 5c9cc32c

    public static BArray keys(BMap<?, ?> m) {
        return ValueCreator.createArrayValue((BString[]) m.getKeys());
    }
}<|MERGE_RESOLUTION|>--- conflicted
+++ resolved
@@ -27,21 +27,10 @@
  * Extern function to get key arrays from the map.
  * ballerina.model.map:keys()
  */
-<<<<<<< HEAD
-public class GetKeys {
-=======
-//@BallerinaFunction(
-//        orgName = "ballerina", packageName = "lang.map",
-//        functionName = "keys",
-//        args = {@Argument(name = "m", type = TypeKind.MAP)},
-//        returnType = {@ReturnType(type = TypeKind.ARRAY, elementType = TypeKind.STRING)},
-//        isPublic = true
-//)
 public final class GetKeys {
 
     private GetKeys() {
     }
->>>>>>> 5c9cc32c
 
     public static BArray keys(BMap<?, ?> m) {
         return ValueCreator.createArrayValue((BString[]) m.getKeys());
