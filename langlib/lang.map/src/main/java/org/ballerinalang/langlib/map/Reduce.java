--- conflicted
+++ resolved
@@ -18,11 +18,7 @@
 
 package org.ballerinalang.langlib.map;
 
-<<<<<<< HEAD
-import org.ballerinalang.jvm.BRuntime;
-=======
 import org.ballerinalang.jvm.runtime.AsyncUtils;
->>>>>>> 232f870e
 import org.ballerinalang.jvm.scheduling.Scheduler;
 import org.ballerinalang.jvm.scheduling.Strand;
 import org.ballerinalang.jvm.scheduling.StrandMetadata;
@@ -57,22 +53,11 @@
         int size = m.values().size();
         AtomicReference<Object> accum = new AtomicReference<>(initial);
         AtomicInteger index = new AtomicInteger(-1);
-<<<<<<< HEAD
-        
-        // accessing the parent strand here to use it with each iteration of the reduce
-        Strand parentStrand = Scheduler.getStrand();
-
-        BRuntime.getCurrentRuntime().invokeFunctionPointerAsyncIteratively(func, null, METADATA, size,
-                () -> new Object[]{parentStrand, accum.get(), true,
-                        m.get(m.getKeys()[index.incrementAndGet()]), true},
-                accum::set, accum::get);
-=======
         AsyncUtils
                 .invokeFunctionPointerAsyncIteratively(func, null, METADATA, size,
                                                        () -> new Object[]{strand, accum.get(), true,
-                                                               m.get(m.getKeys()[index.incrementAndGet()]), true},
+                        m.get(m.getKeys()[index.incrementAndGet()]), true},
                                                        accum::set, accum::get, Scheduler.getStrand().scheduler);
->>>>>>> 232f870e
         return accum.get();
     }
 }