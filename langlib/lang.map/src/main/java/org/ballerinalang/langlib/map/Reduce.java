--- conflicted
+++ resolved
@@ -29,14 +29,7 @@
  */
 public final class Reduce {
 
-<<<<<<< HEAD
     public static Object reduce(Environment env, BMap<?, ?> m, BFunctionPointer func, Object initial) {
-=======
-    private static final StrandMetadata METADATA = new StrandMetadata(BALLERINA_BUILTIN_PKG_PREFIX, MAP_LANG_LIB,
-                                                                      MAP_VERSION, "reduce");
-
-    public static Object reduce(BMap<?, ?> m, BFunctionPointer<Object[], Object> func, Object initial) {
->>>>>>> 5c9cc32c
         int size = m.values().size();
         Object[] keys = m.getKeys();
         for (int i = 0; i < size; i++) {
