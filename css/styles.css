--- conflicted
+++ resolved
@@ -282,16 +282,7 @@
 
 /*//////////////////////////////////////////////////*/
 /** Service container related styles | Start -> **/
-<<<<<<< HEAD
-=======
-.service-container {
-    width: 100%;
-    min-height: 425px;
-    background-image: url('data:image/png;base64,iVBORw0KGgoAAAANSUhEUgAAAAoAAAAKCAYAAACNMs+9AAAAHUlEQVQYV2NkYGAwBuKzQIwXMBJSAJMfVUidcAQAnUQBC6jEGBUAAAAASUVORK5CYII=');
-    background-color: white;
-    box-shadow: 0 0 2px lightgray;
-}
->>>>>>> 84fcba33
+
 
 
 /** Service container related styles | -> End **/
