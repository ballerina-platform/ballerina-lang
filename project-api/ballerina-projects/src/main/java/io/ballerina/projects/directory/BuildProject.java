/*
 *  Copyright (c) 2020, WSO2 Inc. (http://www.wso2.org) All Rights Reserved.
 *
 *  WSO2 Inc. licenses this file to you under the Apache License,
 *  Version 2.0 (the "License"); you may not use this file except
 *  in compliance with the License.
 *  You may obtain a copy of the License at
 *
 *    http://www.apache.org/licenses/LICENSE-2.0
 *
 *  Unless required by applicable law or agreed to in writing,
 *  software distributed under the License is distributed on an
 *  "AS IS" BASIS, WITHOUT WARRANTIES OR CONDITIONS OF ANY
 *  KIND, either express or implied.  See the License for the
 *  specific language governing permissions and limitations
 *  under the License.
 */
package io.ballerina.projects.directory;

import io.ballerina.projects.Package;
import io.ballerina.projects.PackageConfig;
import io.ballerina.projects.Project;
<<<<<<< HEAD
import io.ballerina.projects.model.BallerinaTomlProcessor;
import org.ballerinalang.toml.model.LockFile;
import org.wso2.ballerinalang.util.RepoUtils;
=======
import io.ballerina.projects.utils.ProjectConstants;
import io.ballerina.projects.utils.RepoUtils;
import org.ballerinalang.toml.model.LockFile;
import org.ballerinalang.toml.model.Manifest;
import org.ballerinalang.toml.parser.ManifestProcessor;
>>>>>>> 359f2ed9

import java.nio.file.Path;

/**
 * {@code BuildProject} represents Ballerina project instance created from the project directory.
 *
 * @since 2.0.0
 */
public class BuildProject extends Project {
     private LockFile lockFile; // related to build command?

    public static BuildProject loadProject(Path projectPath) throws Exception {
        return new BuildProject(projectPath);
    }

    private BuildProject(Path projectPath) throws Exception {
        super();
        if (!RepoUtils.isBallerinaProject(projectPath)) {
            throw new Exception("invalid Ballerina source path:" + projectPath);
        }
        packagePath = projectPath.toString();
        //TODO: replace with the new toml processor
<<<<<<< HEAD
        ballerinaToml = BallerinaTomlProcessor.parse(projectPath.resolve("Ballerina.toml"));
        this.context.setSourceRoot(projectPath);
=======
        ballerinaToml = ManifestProcessor.parseTomlContentAsStream(getTomlContent(projectPath));
>>>>>>> 359f2ed9
        this.context.setTargetPath(ProjectFiles.createTargetDirectoryStructure(projectPath));

        // Set default build options
        this.context.setBuildOptions(new BuildOptions(ballerinaToml));
    }

    public Package getPackage() {
        final PackageConfig packageConfig = PackageLoader.loadPackage(packagePath, false);
        this.context.addPackage(packageConfig);
        this.context.setBuildOptions(this.ballerinaToml.getBuildOptions());
        return this.context.currentPackage();
    }

    public BuildOptions getBuildOptions() {
        return (BuildOptions) this.context.getBuildOptions();
    }
    public void setBuildOptions(BuildOptions newBuildOptions) {
        BuildOptions buildOptions = (BuildOptions) this.context.getBuildOptions();
        buildOptions.setB7aConfigFile(newBuildOptions.getB7aConfigFile());
        buildOptions.setObservabilityEnabled(newBuildOptions.isObservabilityIncluded());
        buildOptions.setSkipLock(newBuildOptions.isSkipLock());
        buildOptions.setSourceRoot(newBuildOptions.getSourceRoot());
        this.context.setBuildOptions(newBuildOptions);
    }

    public static class BuildOptions extends io.ballerina.projects.BuildOptions {

        private BuildOptions(Manifest ballerinaToml) {
            this.sourceRoot = System.getProperty(ProjectConstants.USER_DIR);
            this.output = System.getProperty(ProjectConstants.USER_DIR);
            if (ballerinaToml.getBuildOptions() != null) {
                this.observabilityIncluded = ballerinaToml.getBuildOptions().isObservabilityIncluded();
            }
//            this.skipLock = ballerinaToml.getBuildOptions().skipLock();
//            this.b7aConfigFile = ballerinaToml.getBuildOptions().getB7aConfig();
        }

        public void setObservabilityEnabled(boolean observabilityEnabled) {
            observabilityIncluded = observabilityEnabled;
        }

        public void setSkipLock(boolean skipLock) {
            this.skipLock = skipLock;
        }

        public boolean isObservabilityIncluded() {
            return observabilityIncluded;
        }

        public boolean isSkipLock() {
            return skipLock;
        }

        public  boolean isCodeCoverage() {
            return this.codeCoverage;
        }
        public void setCodeCoverage(boolean codeCoverage){
            this.codeCoverage = codeCoverage;
        }
    }
}<|MERGE_RESOLUTION|>--- conflicted
+++ resolved
@@ -20,17 +20,10 @@
 import io.ballerina.projects.Package;
 import io.ballerina.projects.PackageConfig;
 import io.ballerina.projects.Project;
-<<<<<<< HEAD
-import io.ballerina.projects.model.BallerinaTomlProcessor;
-import org.ballerinalang.toml.model.LockFile;
-import org.wso2.ballerinalang.util.RepoUtils;
-=======
+import io.ballerina.projects.model.BallerinaToml;
 import io.ballerina.projects.utils.ProjectConstants;
 import io.ballerina.projects.utils.RepoUtils;
 import org.ballerinalang.toml.model.LockFile;
-import org.ballerinalang.toml.model.Manifest;
-import org.ballerinalang.toml.parser.ManifestProcessor;
->>>>>>> 359f2ed9
 
 import java.nio.file.Path;
 
@@ -52,23 +45,15 @@
             throw new Exception("invalid Ballerina source path:" + projectPath);
         }
         packagePath = projectPath.toString();
-        //TODO: replace with the new toml processor
-<<<<<<< HEAD
-        ballerinaToml = BallerinaTomlProcessor.parse(projectPath.resolve("Ballerina.toml"));
-        this.context.setSourceRoot(projectPath);
-=======
-        ballerinaToml = ManifestProcessor.parseTomlContentAsStream(getTomlContent(projectPath));
->>>>>>> 359f2ed9
         this.context.setTargetPath(ProjectFiles.createTargetDirectoryStructure(projectPath));
 
         // Set default build options
-        this.context.setBuildOptions(new BuildOptions(ballerinaToml));
+        this.context.setBuildOptions(new BuildProject.BuildOptions(this.context.currentPackage().ballerinaToml()));
     }
 
     public Package getPackage() {
         final PackageConfig packageConfig = PackageLoader.loadPackage(packagePath, false);
         this.context.addPackage(packageConfig);
-        this.context.setBuildOptions(this.ballerinaToml.getBuildOptions());
         return this.context.currentPackage();
     }
 
@@ -84,9 +69,12 @@
         this.context.setBuildOptions(newBuildOptions);
     }
 
+    /**
+     * {@code BuildOptions} represents build options.
+     */
     public static class BuildOptions extends io.ballerina.projects.BuildOptions {
 
-        private BuildOptions(Manifest ballerinaToml) {
+        private BuildOptions(BallerinaToml ballerinaToml) {
             this.sourceRoot = System.getProperty(ProjectConstants.USER_DIR);
             this.output = System.getProperty(ProjectConstants.USER_DIR);
             if (ballerinaToml.getBuildOptions() != null) {
@@ -115,7 +103,8 @@
         public  boolean isCodeCoverage() {
             return this.codeCoverage;
         }
-        public void setCodeCoverage(boolean codeCoverage){
+
+        public void setCodeCoverage(boolean codeCoverage) {
             this.codeCoverage = codeCoverage;
         }
     }
