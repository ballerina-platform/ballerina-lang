--- conflicted
+++ resolved
@@ -29,7 +29,6 @@
 import org.testng.annotations.Test;
 
 import java.io.File;
-import java.io.FileNotFoundException;
 import java.io.FileReader;
 import java.io.IOException;
 import java.nio.file.AccessDeniedException;
@@ -74,7 +73,8 @@
         // balo.json
         Path baloJsonPath = BALO_PATH.resolve("balo.json");
         Assert.assertTrue(baloJsonPath.toFile().exists());
-        try(FileReader reader = new FileReader(String.valueOf(baloJsonPath))) {
+
+        try (FileReader reader = new FileReader(String.valueOf(baloJsonPath))) {
             BaloJson baloJson = gson.fromJson(reader, BaloJson.class);
             Assert.assertEquals(baloJson.getBalo_version(), "2.0.0");
             Assert.assertEquals(baloJson.getBuilt_by(), "WSO2");
@@ -84,37 +84,31 @@
         Path packageJsonPath = BALO_PATH.resolve("package.json");
         Assert.assertTrue(packageJsonPath.toFile().exists());
 
-<<<<<<< HEAD
-=======
-        try(FileReader reader = new FileReader(String.valueOf(packageJsonPath))) {
+        try (FileReader reader = new FileReader(String.valueOf(packageJsonPath))) {
             PackageJson packageJson = gson.fromJson(reader, PackageJson.class);
             Assert.assertEquals(packageJson.getOrganization(), "foo");
             Assert.assertEquals(packageJson.getName(), "winery");
             Assert.assertEquals(packageJson.getVersion(), "0.1.0");
 
->>>>>>> 8aceb66c
-//        Assert.assertFalse(packageJson.getLicenses().isEmpty());
-//        Assert.assertEquals(packageJson.getLicenses().get(0), "MIT");
-//        Assert.assertEquals(packageJson.getLicenses().get(1), "Apache-2.0");
-//
-//        Assert.assertFalse(packageJson.getAuthors().isEmpty());
-//        Assert.assertEquals(packageJson.getAuthors().get(0), "jo@wso2.com");
-//        Assert.assertEquals(packageJson.getAuthors().get(1), "pramodya@wso2.com");
-//
-//        Assert.assertEquals(packageJson.getSourceRepository(), "https://github.com/ballerinalang/ballerina");
-//
-//        Assert.assertFalse(packageJson.getKeywords().isEmpty());
-//        Assert.assertEquals(packageJson.getKeywords().get(0), "ballerina");
-//        Assert.assertEquals(packageJson.getKeywords().get(1), "security");
-//        Assert.assertEquals(packageJson.getKeywords().get(2), "crypto");
-//
-//        Assert.assertFalse(packageJson.getExported().isEmpty());
-//        Assert.assertEquals(packageJson.getExported().get(0), "winery");
-//        Assert.assertEquals(packageJson.getExported().get(1), "service");
-<<<<<<< HEAD
-=======
-        }
->>>>>>> 8aceb66c
+//            Assert.assertFalse(packageJson.getLicenses().isEmpty());
+//            Assert.assertEquals(packageJson.getLicenses().get(0), "MIT");
+//            Assert.assertEquals(packageJson.getLicenses().get(1), "Apache-2.0");
+//
+//            Assert.assertFalse(packageJson.getAuthors().isEmpty());
+//            Assert.assertEquals(packageJson.getAuthors().get(0), "jo@wso2.com");
+//            Assert.assertEquals(packageJson.getAuthors().get(1), "pramodya@wso2.com");
+//
+//            Assert.assertEquals(packageJson.getSourceRepository(), "https://github.com/ballerinalang/ballerina");
+//
+//            Assert.assertFalse(packageJson.getKeywords().isEmpty());
+//            Assert.assertEquals(packageJson.getKeywords().get(0), "ballerina");
+//            Assert.assertEquals(packageJson.getKeywords().get(1), "security");
+//            Assert.assertEquals(packageJson.getKeywords().get(2), "crypto");
+//
+//            Assert.assertFalse(packageJson.getExported().isEmpty());
+//            Assert.assertEquals(packageJson.getExported().get(0), "winery");
+//            Assert.assertEquals(packageJson.getExported().get(1), "service");
+        }
 
         // docs
         Path packageMdPath = BALO_PATH.resolve("docs").resolve("Package.md");
@@ -174,38 +168,24 @@
         // balo.json
         Path baloJsonPath = BALO_PATH.resolve("balo.json");
         Assert.assertTrue(baloJsonPath.toFile().exists());
-<<<<<<< HEAD
-        BaloJson baloJson = gson.fromJson(new FileReader(String.valueOf(baloJsonPath)), BaloJson.class);
-        Assert.assertEquals(baloJson.getBalo_version(), "2.0.0");
-        Assert.assertEquals(baloJson.getBuilt_by(), "WSO2");
-=======
-
-        try(FileReader reader = new FileReader(String.valueOf(baloJsonPath))) {
+
+        try (FileReader reader = new FileReader(String.valueOf(baloJsonPath))) {
             BaloJson baloJson = gson.fromJson(reader, BaloJson.class);
             Assert.assertEquals(baloJson.getBalo_version(), "2.0.0");
             Assert.assertEquals(baloJson.getBuilt_by(), "WSO2");
         }
->>>>>>> 8aceb66c
 
         // package.json
         Path packageJsonPath = BALO_PATH.resolve("package.json");
         Assert.assertTrue(packageJsonPath.toFile().exists());
-<<<<<<< HEAD
-        PackageJson packageJson = gson.fromJson(new FileReader(String.valueOf(packageJsonPath)), PackageJson.class);
-        Assert.assertEquals(packageJson.getOrganization(), "bar");
-        Assert.assertEquals(packageJson.getName(), "winery");
-        Assert.assertEquals(packageJson.getVersion(), "0.1.0");
-//        Assert.assertEquals(packageJson.getBallerinaVersion(), "unknown");
-=======
-
-        try(FileReader reader = new FileReader(String.valueOf(packageJsonPath))) {
+
+        try (FileReader reader = new FileReader(String.valueOf(packageJsonPath))) {
             PackageJson packageJson = gson.fromJson(reader, PackageJson.class);
             Assert.assertEquals(packageJson.getOrganization(), "bar");
             Assert.assertEquals(packageJson.getName(), "winery");
             Assert.assertEquals(packageJson.getVersion(), "0.1.0");
-//        Assert.assertEquals(packageJson.getBallerinaVersion(), "unknown");
-        }
->>>>>>> 8aceb66c
+            //        Assert.assertEquals(packageJson.getBallerinaVersion(), "unknown");
+        }
 
         // docs should not exists
         Assert.assertFalse(BALO_PATH.resolve("docs").toFile().exists());
