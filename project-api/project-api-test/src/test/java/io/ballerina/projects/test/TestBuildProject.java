/*
 *  Copyright (c) 2020, WSO2 Inc. (http://www.wso2.org) All Rights Reserved.
 *
 *  WSO2 Inc. licenses this file to you under the Apache License,
 *  Version 2.0 (the "License"); you may not use this file except
 *  in compliance with the License.
 *  You may obtain a copy of the License at
 *
 *    http://www.apache.org/licenses/LICENSE-2.0
 *
 *  Unless required by applicable law or agreed to in writing,
 *  software distributed under the License is distributed on an
 *  "AS IS" BASIS, WITHOUT WARRANTIES OR CONDITIONS OF ANY
 *  KIND, either express or implied.  See the License for the
 *  specific language governing permissions and limitations
 *  under the License.
 */
package io.ballerina.projects.test;

import com.google.gson.JsonObject;
import io.ballerina.compiler.api.SemanticModel;
import io.ballerina.compiler.api.symbols.Symbol;
import io.ballerina.projects.BallerinaToml;
import io.ballerina.projects.BuildOptions;
import io.ballerina.projects.CloudToml;
import io.ballerina.projects.CompilerPluginToml;
import io.ballerina.projects.DependenciesToml;
import io.ballerina.projects.DependencyGraph;
import io.ballerina.projects.DiagnosticResult;
import io.ballerina.projects.Document;
import io.ballerina.projects.DocumentConfig;
import io.ballerina.projects.DocumentId;
import io.ballerina.projects.EmitResult;
import io.ballerina.projects.JBallerinaBackend;
import io.ballerina.projects.JarLibrary;
import io.ballerina.projects.JvmTarget;
import io.ballerina.projects.Module;
import io.ballerina.projects.ModuleConfig;
import io.ballerina.projects.ModuleDescriptor;
import io.ballerina.projects.ModuleId;
import io.ballerina.projects.ModuleName;
import io.ballerina.projects.Package;
import io.ballerina.projects.PackageCompilation;
import io.ballerina.projects.PackageManifest;
import io.ballerina.projects.PackageName;
import io.ballerina.projects.PackageResolution;
import io.ballerina.projects.PlatformLibrary;
import io.ballerina.projects.PlatformLibraryScope;
import io.ballerina.projects.Project;
import io.ballerina.projects.ProjectEnvironmentBuilder;
import io.ballerina.projects.ProjectException;
import io.ballerina.projects.ResolvedPackageDependency;
import io.ballerina.projects.ResourceConfig;
import io.ballerina.projects.directory.BuildProject;
import io.ballerina.projects.environment.Environment;
import io.ballerina.projects.environment.EnvironmentBuilder;
import io.ballerina.projects.internal.model.BuildJson;
import io.ballerina.projects.util.ProjectConstants;
import io.ballerina.projects.util.ProjectUtils;
import io.ballerina.toml.semantic.ast.TomlTableArrayNode;
import io.ballerina.toml.semantic.ast.TomlTableNode;
import io.ballerina.tools.diagnostics.Diagnostic;
import io.ballerina.tools.text.LinePosition;
import org.ballerinalang.test.BCompileUtil;
import org.ballerinalang.test.CompileResult;
import org.testng.Assert;
import org.testng.SkipException;
import org.testng.annotations.AfterClass;
import org.testng.annotations.DataProvider;
import org.testng.annotations.Test;
import org.wso2.ballerinalang.compiler.PackageCache;
import org.wso2.ballerinalang.compiler.util.CompilerContext;

import java.io.IOException;
import java.io.InputStream;
import java.io.PrintStream;
import java.nio.file.Files;
import java.nio.file.Path;
import java.nio.file.Paths;
import java.util.ArrayList;
import java.util.Arrays;
import java.util.Collection;
import java.util.Collections;
import java.util.Iterator;
import java.util.List;
import java.util.Optional;
import java.util.jar.JarFile;
import java.util.stream.Collectors;

import static io.ballerina.projects.test.TestUtils.isWindows;
import static io.ballerina.projects.test.TestUtils.loadProject;
import static io.ballerina.projects.test.TestUtils.readFileAsString;
import static io.ballerina.projects.test.TestUtils.resetPermissions;
import static io.ballerina.projects.test.TestUtils.writeContent;
import static io.ballerina.projects.util.ProjectConstants.BALLERINA_TOML;
import static io.ballerina.projects.util.ProjectConstants.BUILD_FILE;
import static io.ballerina.projects.util.ProjectConstants.CACHES_DIR_NAME;
import static io.ballerina.projects.util.ProjectConstants.DEPENDENCIES_TOML;
import static io.ballerina.projects.util.ProjectConstants.MODULES_ROOT;
import static io.ballerina.projects.util.ProjectConstants.RESOURCE_DIR_NAME;
import static io.ballerina.projects.util.ProjectConstants.TARGET_DIR_NAME;
import static io.ballerina.projects.util.ProjectConstants.USER_NAME;
import static io.ballerina.projects.util.ProjectUtils.readBuildJson;
import static org.testng.Assert.assertEquals;
import static org.testng.Assert.assertTrue;

/**
 * Contains cases to test the basic package structure.
 *
 * @since 2.0.0
 */
public class TestBuildProject extends BaseTest {
    private static final Path RESOURCE_DIRECTORY = Paths.get("src/test/resources/");
    static final PrintStream OUT = System.out;
    private final String dummyContent = "function foo() {\n}";

    @Test (description = "tests loading a valid build project")
    public void testBuildProjectAPI() {
        Path projectPath = RESOURCE_DIRECTORY.resolve("myproject");

        // 1) Initialize the project instance
        BuildProject project = loadBuildProject(projectPath);
        // 2) Load the package
        Package currentPackage = project.currentPackage();
        // 3) Load the default module
        Module defaultModule = currentPackage.getDefaultModule();
        Assert.assertEquals(defaultModule.documentIds().size(), 2);

        // 4) Get Ballerina.toml file
        Optional<BallerinaToml> ballerinaTomlOptional = currentPackage.ballerinaToml();
        Assert.assertTrue(ballerinaTomlOptional.isPresent());

        // TODO find an easy way to test the project structure. e.g. serialize the structure in a json file.
        int noOfSrcDocuments = 0;
        int noOfTestDocuments = 0;
        final Collection<ModuleId> moduleIds = currentPackage.moduleIds();
        Assert.assertEquals(moduleIds.size(), 3);
        for (ModuleId moduleId : moduleIds) {
            Module module = currentPackage.module(moduleId);
            for (DocumentId documentId : module.documentIds()) {
                noOfSrcDocuments++;
            }
            for (DocumentId testDocumentId : module.testDocumentIds()) {
                noOfTestDocuments++;
            }
            for (DocumentId docId : module.documentIds()) {
                Assert.assertNotNull(module.document(docId).syntaxTree());
            }
        }

        Assert.assertEquals(noOfSrcDocuments, 4);
        Assert.assertEquals(noOfTestDocuments, 3);

    }

    @Test (description = "tests loading a build project containing invalid platformdependency paths")
    public void testBuildProjectWithInvalidDependencyPaths() {
        Path projectPath = RESOURCE_DIRECTORY.resolve("myproject_invalidDependencyPath");

        // 1) Initialize the project instance
        BuildProject project = loadBuildProject(projectPath);
        // 2) Load the package
        Package currentPackage = project.currentPackage();
        // 3) Load the default module
        Module defaultModule = currentPackage.getDefaultModule();
        Assert.assertEquals(defaultModule.documentIds().size(), 1);

        PackageCompilation packageCompilation = project.currentPackage().getCompilation();
        Assert.assertEquals(packageCompilation.diagnosticResult().errorCount(), 1);
        Assert.assertEquals(packageCompilation.diagnosticResult().errors().stream().findFirst().get().toString(),
                "ERROR [Ballerina.toml:(4:1,4:44)] " +
                        "could not locate dependency path './libs/ballerina-io-1.0.0-java.txt'");
        JBallerinaBackend jBallerinaBackend = JBallerinaBackend.from(packageCompilation, JvmTarget.JAVA_11);
        Assert.assertEquals(jBallerinaBackend.diagnosticResult().errorCount(), 1);

        EmitResult emitResult = jBallerinaBackend.emit(JBallerinaBackend.OutputType.EXEC, Paths.get("test.jar"));
        Assert.assertFalse(emitResult.successful());

        emitResult = jBallerinaBackend.emit(JBallerinaBackend.OutputType.BALA, projectPath);
        Assert.assertFalse(emitResult.successful());
    }

    @Test (description = "tests loading a build project with no read permission")
    public void testBuildProjectWithNoReadPermission() {
        // Skip test in windows due to file permission setting issue
        if (isWindows()) {
            throw new SkipException("Skipping tests on Windows");
        }

        Path projectPath = RESOURCE_DIRECTORY.resolve("project_no_permission");

        // 1) Remove read permission
        boolean readable = projectPath.toFile().setReadable(false, true);
        if (!readable) {
            Assert.fail("could not remove read permission");
        }

        // 2) Initialize the project instance
        BuildProject project = null;
        try {
            project = TestUtils.loadBuildProject(projectPath);
        } catch (Exception e) {
            Assert.assertTrue(e.getMessage().contains("does not have read permissions"));
        }

        resetPermissions(projectPath);
    }

    @Test (description = "tests compiling a build project with no write permission",
            expectedExceptions = RuntimeException.class)
    public void testBuildProjectWithNoWritePermission() {

        // Skip test in windows due to file permission setting issue
        if (isWindows()) {
            throw new SkipException("Skipping tests on Windows");
        }

        Path projectPath = RESOURCE_DIRECTORY.resolve("project_no_permission");

        // 1) Remove write permission
        boolean writable = projectPath.toFile().setWritable(false, true);
        if (!writable) {
            Assert.fail("could not remove write permission");
        }

        // 2) Initialize the project instance
        BuildProject project = null;
        try {
            project = TestUtils.loadBuildProject(projectPath);
        } catch (Exception e) {
            Assert.fail(e.getMessage());
        }
        // 3) Load the package
        Package currentPackage = project.currentPackage();
        Collection<ResolvedPackageDependency> resolvedPackageDependencies
                = currentPackage.getResolution().allDependencies();

        // 4) Compile the current package
        PackageCompilation compilation = currentPackage.getCompilation();
        JBallerinaBackend jBallerinaBackend = JBallerinaBackend.from(compilation, JvmTarget.JAVA_11);

        resetPermissions(projectPath);
    }

    @Test(description = "tests package compilation")
    public void testPackageCompilation() {
        Path projectPath = RESOURCE_DIRECTORY.resolve("test_proj_pkg_compilation");

        // 1) Initialize the project instance
        BuildProject project = loadBuildProject(projectPath);
        // 2) Load the package
        Package currentPackage = project.currentPackage();

        // 3) Compile the current package
        PackageCompilation compilation = currentPackage.getCompilation();

        // The current package has 4 modules and each module has at least one semantic or syntactic error.
        // This shows that all 4 modules has been compiled, even though the `utils`
        //   module is not imported by any of the other modules.
        Assert.assertEquals(compilation.diagnosticResult().diagnosticCount(), 12);
    }

    @Test(description = "tests package diagnostics")
    public void testDiagnostics() {
        Path projectPath = RESOURCE_DIRECTORY.resolve("test_proj_pkg_compilation");

        // 1) Initialize the project instance
        BuildProject project = loadBuildProject(projectPath);
        // 2) Load the package
        Package currentPackage = project.currentPackage();

        // 3) Compile the current package
        PackageCompilation compilation = currentPackage.getCompilation();

        // The current package has 4 modules and each module has one semantic or syntactic error.
        // This shows that all 4 modules has been compiled, even though the `utils`
        //   module is not imported by any of the other modules.
        Assert.assertEquals(compilation.diagnosticResult().diagnosticCount(), 12);
        JBallerinaBackend jBallerinaBackend = JBallerinaBackend.from(compilation, JvmTarget.JAVA_11);
        Assert.assertEquals(jBallerinaBackend.diagnosticResult().diagnosticCount(), 12);

        List<String> expectedPaths = Arrays.asList(
                Paths.get("modules").resolve("utils").resolve("utils.bal").toString(),
                Paths.get("modules").resolve("storage").resolve("db.bal").toString(),
                Paths.get("modules").resolve("services").resolve("svc.bal").toString(),
                Paths.get("modules").resolve("services").resolve("tests").resolve("svc_tests.bal").toString(),
                Paths.get("tests").resolve("main_tests.bal").toString(),
                "main.bal", "utils.bal");

        // Verify paths in packageCompilation diagnostics
        List<String> diagnosticFilePaths = compilation.diagnosticResult().diagnostics().stream().map(diagnostic ->
                diagnostic.location().lineRange().filePath()).distinct().collect(Collectors.toList());

        for (String path : expectedPaths) {
            Assert.assertTrue(diagnosticFilePaths.contains(path), diagnosticFilePaths.toString());
        }

        // Verify paths in jBallerina backend diagnostics
        diagnosticFilePaths = jBallerinaBackend.diagnosticResult().diagnostics().stream().map(diagnostic ->
                diagnostic.location().lineRange().filePath()).distinct().collect(Collectors.toList());

        for (String path : expectedPaths) {
            Assert.assertTrue(diagnosticFilePaths.contains(path), diagnosticFilePaths.toString());
        }
    }

    @Test(description = "tests codegen with native libraries")
    public void testJBallerinaBackend() {
        Path projectPath = RESOURCE_DIRECTORY.resolve("test_proj_pkg_compilation_simple");

        // 1) Initialize the project instance
        BuildProject project = loadBuildProject(projectPath);
        // 2) Load the package
        Package currentPackage = project.currentPackage();

        // 3) Compile the current package
        PackageCompilation compilation = currentPackage.getCompilation();
        JBallerinaBackend jBallerinaBackend = JBallerinaBackend.from(compilation, JvmTarget.JAVA_11);
        DiagnosticResult diagnosticResult = jBallerinaBackend.diagnosticResult();

        Assert.assertEquals(diagnosticResult.diagnosticCount(), 4);

        Collection<PlatformLibrary> platformLibraries = jBallerinaBackend.platformLibraryDependencies(
                currentPackage.packageId(), PlatformLibraryScope.DEFAULT);
        Assert.assertEquals(platformLibraries.size(), 1);

        platformLibraries = jBallerinaBackend.platformLibraryDependencies(
                currentPackage.packageId(), PlatformLibraryScope.TEST_ONLY);
        Assert.assertEquals(platformLibraries.size(), 3);

        platformLibraries = jBallerinaBackend.platformLibraryDependencies(currentPackage.packageId());
        Assert.assertEquals(platformLibraries.size(), 4);
    }

    @Test(description = "tests package compilation with errors in test source files")
    public void testPackageCompilationWithTests() {
        Path projectPath = RESOURCE_DIRECTORY.resolve("project_with_tests");

        // 1) Initialize the project instance
        BuildProject project = loadBuildProject(projectPath);
        // 2) Load the package
        Package currentPackage = project.currentPackage();

        // 3) Compile the current package
        PackageCompilation compilation = currentPackage.getCompilation();

        // The current package has e test modules and each module has one semantic or syntactic error.
        // This shows that all 3 modules has been compiled
        Assert.assertEquals(compilation.diagnosticResult().diagnosticCount(), 3);
    }

    @Test(description = "tests loading a valid build project using project compilation")
    public void testBuildProjectAPIWithPackageCompilation() {
        Path projectPath = RESOURCE_DIRECTORY.resolve("myproject");

        // 1) Initialize the project instance
        BuildProject project = loadBuildProject(projectPath);
        // 2) Load the package
        Package currentPackage = project.currentPackage();

        // 3) Resolve the package dependencies
        PackageResolution resolution = currentPackage.getResolution();

        ResolvedPackageDependency currentNode = null;
        DependencyGraph<ResolvedPackageDependency> dependencyGraph = resolution.dependencyGraph();
        for (ResolvedPackageDependency graphNode : dependencyGraph.getNodes()) {
            if (graphNode.packageId() == currentPackage.packageId()) {
                currentNode = graphNode;
            }
        }

        if (currentNode == null) {
            throw new IllegalStateException("Current package is found in the dependency graph");
        }

        Assert.assertEquals(dependencyGraph.getDirectDependencies(currentNode).size(), 1);
    }

    @Test (description = "tests loading an invalid Ballerina project")
    public void testLoadBallerinaProjectNegative() {
        Path projectPath = RESOURCE_DIRECTORY.resolve("myproject").resolve("modules").resolve("services")
                .resolve("svc.bal");
        try {
            TestUtils.loadBuildProject(projectPath);
        } catch (ProjectException e) {
            Assert.assertTrue(e.getMessage().contains("Invalid Ballerina package directory: " + projectPath));
        }

        projectPath = RESOURCE_DIRECTORY.resolve("myproject").resolve("modules").resolve("services");
        try {
            TestUtils.loadBuildProject(projectPath);
        } catch (ProjectException e) {
            Assert.assertTrue(e.getMessage().contains("Invalid Ballerina package directory: " + projectPath));
        }

        projectPath = RESOURCE_DIRECTORY.resolve("single_file");
        try {
            TestUtils.loadBuildProject(projectPath);
            Assert.fail("expected an invalid project exception");
        } catch (ProjectException e) {
            Assert.assertTrue(e.getMessage().contains("Invalid Ballerina package directory: " + projectPath));
        }
    }

    @Test (description = "tests loading another invalid Ballerina project")
    public void testLoadBallerinaProjectInProject() {
        Path projectPath = RESOURCE_DIRECTORY.resolve("myproject").resolve("modules").resolve("services")
                .resolve("resources").resolve("invalidProject");
        try {
            TestUtils.loadBuildProject(projectPath);
            Assert.fail("expected an invalid project exception");
        } catch (ProjectException e) {
            Assert.assertTrue(e.getMessage().contains("Provided path is already within a Ballerina package: " +
                    projectPath));
        }
    }

    @Test(description = "tests loading a valid build project with build options from toml")
    public void testLoadingBuildOptionsFromToml() {
        Path projectPath = RESOURCE_DIRECTORY.resolve("projectWithBuildOptions");
        // 1) Initialize the project instance
        BuildProject project = null;
        try {
            project = BuildProject.load(projectPath);
        } catch (Exception e) {
            Assert.fail(e.getMessage());
        }

        // Verify expected default buildOptions
        Assert.assertTrue(project.buildOptions().skipTests());
        Assert.assertTrue(project.buildOptions().observabilityIncluded());
        Assert.assertFalse(project.buildOptions().codeCoverage());
        Assert.assertFalse(project.buildOptions().offlineBuild());
        Assert.assertFalse(project.buildOptions().testReport());
    }

    @Test(description = "tests loading a valid build project with build options from toml")
    public void testOverrideBuildOptions() {
        Path projectPath = RESOURCE_DIRECTORY.resolve("projectWithBuildOptions");
        // 1) Initialize the project instance
        BuildProject project = null;
        BuildOptions buildOptions = BuildOptions.builder().setSkipTests(false).build();
        try {
            project = BuildProject.load(projectPath, buildOptions);
        } catch (Exception e) {
            Assert.fail(e.getMessage());
        }

        // Verify expected default buildOptions
        Assert.assertFalse(project.buildOptions().skipTests());
        Assert.assertTrue(project.buildOptions().observabilityIncluded());
        Assert.assertFalse(project.buildOptions().codeCoverage());
        Assert.assertFalse(project.buildOptions().offlineBuild());
        Assert.assertFalse(project.buildOptions().testReport());
    }

    @Test(description = "tests overriding build options when editing Toml")
    public void testOverrideBuildOptionsOnTomlEdit() {
        Path projectPath = RESOURCE_DIRECTORY.resolve("projectWithBuildOptions");
        // Initialize the project instance
        BuildOptions buildOptions = BuildOptions.builder().setOffline(true).build();
        BuildProject project = loadBuildProject(projectPath, buildOptions);

        // Test when build option provided only during project load
        BallerinaToml newBallerinaToml = project.currentPackage().ballerinaToml().get().modify().apply();
        Package newPackage = newBallerinaToml.packageInstance();
        Assert.assertTrue(newPackage.project().buildOptions().offlineBuild());

        newBallerinaToml = project.currentPackage().ballerinaToml().get().modify().withContent("[package]\n" +
                "org = \"sameera\"\n" +
                "name = \"winery\"\n" +
                "version = \"0.1.0\"\n" +
                "\n" +
                "[build-options]\n" +
                "observabilityIncluded = true\n" +
                "skipTests=true\n" +
                "offline=false\n" +
                "codeCoverage=true").apply();
        newPackage = newBallerinaToml.packageInstance();
        // Test when build option provided in both project load and Ballerina TOML
        Assert.assertTrue(newPackage.project().buildOptions().offlineBuild());
        // Test when build option provided only in Ballerina TOML
        Assert.assertTrue(newPackage.project().buildOptions().codeCoverage());
        Assert.assertTrue(newPackage.project().buildOptions().observabilityIncluded());
        Assert.assertTrue(newPackage.project().buildOptions().skipTests());
    }

    @Test
    public void testUpdateDocument() {
        // Inputs from langserver
        Path filePath = RESOURCE_DIRECTORY.resolve("myproject").resolve("main.bal").toAbsolutePath();

        // Load the project from document filepath
        Project buildProject = TestUtils.loadProject(filePath);
        DocumentId oldDocumentId = buildProject.documentId(filePath); // get the document ID
        Module oldModule = buildProject.currentPackage().module(oldDocumentId.moduleId());
        Document oldDocument = oldModule.document(oldDocumentId);

        PackageCompilation compilation = buildProject.currentPackage().getCompilation();
        JBallerinaBackend.from(compilation, JvmTarget.JAVA_11);

        // Update the document
        Document updatedDoc = oldDocument.modify().withContent(dummyContent).apply();

        compilation = buildProject.currentPackage().getCompilation();
        JBallerinaBackend.from(compilation, JvmTarget.JAVA_11);


        Assert.assertEquals(oldDocument.module().documentIds().size(), updatedDoc.module().documentIds().size());
        Assert.assertEquals(oldDocument.module().testDocumentIds().size(),
                updatedDoc.module().testDocumentIds().size());
        for (DocumentId documentId : oldDocument.module().documentIds()) {
            Assert.assertTrue(updatedDoc.module().documentIds().contains(documentId));
            Assert.assertFalse(updatedDoc.module().testDocumentIds().contains(documentId));
        }

        Assert.assertNotEquals(oldDocument, updatedDoc);
        Assert.assertNotEquals(oldDocument.syntaxTree().textDocument().toString(), dummyContent);
        Assert.assertEquals(updatedDoc.syntaxTree().textDocument().toString(), dummyContent);

        Package updatedPackage = buildProject.currentPackage();
        Assert.assertNotEquals(oldModule.packageInstance(), buildProject.currentPackage());
        Assert.assertEquals(updatedPackage.module(oldDocument.module().moduleId()).document(oldDocumentId),
                updatedDoc);
        Assert.assertEquals(updatedPackage, updatedDoc.module().packageInstance());
    }

    @Test
    public void testUpdateTestDocument() {
        // Inputs from langserver
        Path filePath = RESOURCE_DIRECTORY.resolve("myproject").resolve(ProjectConstants.TEST_DIR_NAME)
                .resolve("main_tests.bal").toAbsolutePath();

        // Load the project from document filepath
        Project buildProject = TestUtils.loadProject(filePath);
        DocumentId oldDocumentId = buildProject.documentId(filePath); // get the document ID
        Module oldModule = buildProject.currentPackage().module(oldDocumentId.moduleId());
        Document oldDocument = oldModule.document(oldDocumentId);

        // Update the document
        Document updatedDoc = oldDocument.modify().withContent(dummyContent).apply();

        Assert.assertEquals(oldDocument.module().documentIds().size(), updatedDoc.module().documentIds().size());
        Assert.assertEquals(oldDocument.module().testDocumentIds().size(),
                updatedDoc.module().testDocumentIds().size());
        for (DocumentId documentId : oldDocument.module().testDocumentIds()) {
            Assert.assertTrue(updatedDoc.module().testDocumentIds().contains(documentId));
            Assert.assertFalse(updatedDoc.module().documentIds().contains(documentId));
        }

        Assert.assertNotEquals(oldDocument, updatedDoc);
        Assert.assertNotEquals(oldDocument.syntaxTree().textDocument().toString(), dummyContent);
        Assert.assertEquals(updatedDoc.syntaxTree().textDocument().toString(), dummyContent);

        Package updatedPackage = buildProject.currentPackage();
        Assert.assertNotEquals(oldModule.packageInstance(), buildProject.currentPackage());
        Assert.assertEquals(updatedPackage.module(oldDocument.module().moduleId()).document(oldDocumentId),
                updatedDoc);
        Assert.assertEquals(updatedPackage, updatedDoc.module().packageInstance());
    }

    @Test
    public void testAddDocument() {
        Path projectPath = RESOURCE_DIRECTORY.resolve("myproject");
        Path filePath = RESOURCE_DIRECTORY.resolve("myproject").resolve("db.bal").toAbsolutePath();
        String newFileContent = "import ballerina/io;\n";

        BuildProject buildProject = (BuildProject) TestUtils.loadProject(projectPath);

        // get module to which the document should be added
        Module oldModule = buildProject.currentPackage().module(
                ModuleName.from(buildProject.currentPackage().packageName()));
        // create a new document ID
        DocumentId newDocumentId = DocumentId.create(filePath.toString(), oldModule.moduleId());

        DocumentConfig documentConfig = DocumentConfig.from(
                newDocumentId, newFileContent, filePath.getFileName().toString());
        Module newModule = oldModule.modify().addDocument(documentConfig).apply();

        Assert.assertEquals((oldModule.documentIds().size() + 1), newModule.documentIds().size());
        Assert.assertEquals(oldModule.testDocumentIds().size(), newModule.testDocumentIds().size());
        Assert.assertFalse(oldModule.documentIds().contains(newDocumentId));
        Assert.assertTrue(newModule.documentIds().contains(newDocumentId));
        for (DocumentId documentId : oldModule.documentIds()) {
            Assert.assertTrue(newModule.documentIds().contains(documentId));
            Assert.assertFalse(newModule.testDocumentIds().contains(documentId));
        }

        Document newDocument = newModule.document(newDocumentId);
        Assert.assertEquals(newDocument.syntaxTree().textDocument().toString(), newFileContent);

        Package updatedPackage = buildProject.currentPackage();
        Assert.assertNotEquals(oldModule.packageInstance(), buildProject.currentPackage());
        Assert.assertEquals(updatedPackage.module(newDocument.module().moduleId()).document(newDocumentId),
                newDocument);
        Assert.assertEquals(updatedPackage, newDocument.module().packageInstance());
    }

    @Test
    public void testAddTestDocument() {
        Path projectPath = RESOURCE_DIRECTORY.resolve("myproject");
        Path filePath =
                RESOURCE_DIRECTORY.resolve("myproject").resolve(ProjectConstants.TEST_DIR_NAME).resolve("db_test.bal")
                        .toAbsolutePath();
        String newFileContent = "import ballerina/io;\n";

        BuildProject buildProject = (BuildProject) TestUtils.loadProject(projectPath);

        // get module to which the document should be added
        Module oldModule = buildProject.currentPackage().module(ModuleName.from(
                buildProject.currentPackage().packageName()));
        // create a new document ID
        DocumentId newTestDocumentId = DocumentId.create(filePath.toString(), oldModule.moduleId());

        DocumentConfig documentConfig = DocumentConfig.from(
                newTestDocumentId, newFileContent, filePath.getFileName().toString());
        Module newModule = oldModule.modify().addTestDocument(documentConfig).apply();

        Assert.assertEquals((oldModule.testDocumentIds().size() + 1), newModule.testDocumentIds().size());
        Assert.assertEquals(oldModule.documentIds().size(), newModule.documentIds().size());
        Assert.assertFalse(oldModule.testDocumentIds().contains(newTestDocumentId));
        Assert.assertTrue(newModule.testDocumentIds().contains(newTestDocumentId));
        for (DocumentId documentId : oldModule.testDocumentIds()) {
            Assert.assertTrue(newModule.testDocumentIds().contains(documentId));
            Assert.assertFalse(newModule.documentIds().contains(documentId));
        }

        Document newDocument = newModule.document(newTestDocumentId);
        Assert.assertEquals(newDocument.syntaxTree().textDocument().toString(), newFileContent);

        Package updatedPackage = buildProject.currentPackage();
        Assert.assertNotEquals(oldModule.packageInstance(), buildProject.currentPackage());
        Assert.assertEquals(updatedPackage.module(newDocument.module().moduleId()).document(newTestDocumentId),
                newDocument);
        Assert.assertEquals(updatedPackage, newDocument.module().packageInstance());
    }

    @Test
    public void testRemoveDocument() {
        Path filePath = RESOURCE_DIRECTORY.resolve("myproject").resolve("utils.bal").toAbsolutePath();

        Project buildProject = TestUtils.loadProject(filePath);
        DocumentId removeDocumentId = buildProject.documentId(filePath);
        Module oldModule = buildProject.currentPackage().module(removeDocumentId.moduleId());

        Module newModule = oldModule.modify().removeDocument(removeDocumentId).apply();

        Assert.assertEquals((oldModule.documentIds().size() - 1), newModule.documentIds().size());
        Assert.assertEquals(oldModule.testDocumentIds().size(), newModule.testDocumentIds().size());
        Assert.assertTrue(oldModule.documentIds().contains(removeDocumentId));
        Assert.assertFalse(newModule.documentIds().contains(removeDocumentId));
        for (DocumentId documentId : oldModule.documentIds()) {
            if (documentId == removeDocumentId) {
                Assert.assertFalse(newModule.documentIds().contains(documentId));
            } else {
                Assert.assertTrue(newModule.documentIds().contains(documentId));
            }
            Assert.assertFalse(newModule.testDocumentIds().contains(documentId));
        }

        Assert.assertNotEquals(oldModule.packageInstance(), buildProject.currentPackage());
    }

    @Test
    public void testRemoveTestDocument() {
        Path filePath =
                RESOURCE_DIRECTORY.resolve("myproject").resolve(ProjectConstants.MODULES_ROOT).resolve("services")
                        .resolve(ProjectConstants.TEST_DIR_NAME).resolve("svc_tests.bal").toAbsolutePath();

        Project buildProject = TestUtils.loadProject(filePath);
        DocumentId removeDocumentId = buildProject.documentId(filePath);
        Module oldModule = buildProject.currentPackage().module(removeDocumentId.moduleId());

        Module newModule = oldModule.modify().removeDocument(removeDocumentId).apply();

        Assert.assertEquals((oldModule.testDocumentIds().size() - 1), newModule.testDocumentIds().size());
        Assert.assertEquals(oldModule.documentIds().size(), newModule.documentIds().size());
        Assert.assertTrue(oldModule.testDocumentIds().contains(removeDocumentId));
        Assert.assertFalse(newModule.testDocumentIds().contains(removeDocumentId));
        for (DocumentId documentId : oldModule.testDocumentIds()) {
            if (documentId == removeDocumentId) {
                Assert.assertFalse(newModule.testDocumentIds().contains(documentId));
            } else {
                Assert.assertTrue(newModule.testDocumentIds().contains(documentId));
            }
            Assert.assertFalse(newModule.testDocumentIds().contains(documentId));
        }

        Assert.assertNotEquals(oldModule.packageInstance(), buildProject.currentPackage());
    }

    @Test
    public void testAddEmptyModule() {
        Path filePath =
                RESOURCE_DIRECTORY.resolve("myproject").resolve(ProjectConstants.MODULES_ROOT).resolve("newModule")
                        .toAbsolutePath();
        Path projectRoot = ProjectUtils.findProjectRoot(filePath);
        BuildProject buildProject = (BuildProject) TestUtils.loadProject(projectRoot);
        Package oldPackage = buildProject.currentPackage();
        PackageManifest pkgManifest = oldPackage.manifest();

        ModuleId newModuleId = ModuleId.create(filePath.toString(), oldPackage.packageId());
        ModuleName moduleName = ModuleName.from(oldPackage.packageName(), filePath.getFileName().toString());
        ModuleDescriptor moduleDesc = ModuleDescriptor.from(moduleName, pkgManifest.descriptor());

        ModuleConfig newModuleConfig = ModuleConfig.from(newModuleId, moduleDesc, Collections.emptyList(),
                Collections.emptyList(), null,  Collections.emptyList());
        Package newPackage = oldPackage.modify().addModule(newModuleConfig).apply();

        Assert.assertEquals(newPackage.module(newModuleId).documentIds().size(), 0);
        Assert.assertEquals(newPackage.module(newModuleId).testDocumentIds().size(), 0);

        Assert.assertEquals((oldPackage.moduleIds().size() + 1), newPackage.moduleIds().size());
        Assert.assertFalse(oldPackage.moduleIds().contains(newModuleConfig.moduleId()));
        Assert.assertTrue(newPackage.moduleIds().contains(newModuleConfig.moduleId()));

        for (ModuleId moduleId : oldPackage.moduleIds()) {
            Assert.assertTrue(newPackage.moduleIds().contains(moduleId));
        }

        // Test adding a document to empty module
        DocumentId documentId = DocumentId.create(filePath.resolve("main.bal").toString(), newModuleId);
        String mainContent = "import ballerina/io;\n";
        DocumentConfig documentConfig = DocumentConfig.from(documentId, mainContent, filePath.getFileName().toString());
        newPackage.module(newModuleId).modify().addDocument(documentConfig).apply();

        Assert.assertEquals(buildProject.currentPackage().module(newModuleId).documentIds().size(), 1);
        Assert.assertEquals(buildProject.currentPackage().module(newModuleId).testDocumentIds().size(), 0);

        Assert.assertEquals(buildProject.currentPackage().module(newModuleId).document(
                documentId).syntaxTree().textDocument().toString(), mainContent);
    }

    @Test
    public void testAddModuleWithFiles() {
        Path filePath =
                RESOURCE_DIRECTORY.resolve("myproject").resolve(ProjectConstants.MODULES_ROOT).resolve("newModule")
                        .toAbsolutePath();
        Path projectRoot = ProjectUtils.findProjectRoot(filePath);
        BuildProject buildProject = (BuildProject) TestUtils.loadProject(projectRoot);
        Package oldPackage = buildProject.currentPackage();
        PackageManifest pkgManifest = oldPackage.manifest();

        ModuleId newModuleId = ModuleId.create(filePath.toString(), oldPackage.packageId());
        ModuleName moduleName = ModuleName.from(oldPackage.packageName(), filePath.getFileName().toString());
        ModuleDescriptor moduleDesc = ModuleDescriptor.from(moduleName, pkgManifest.descriptor());
        DocumentId documentId = DocumentId.create(filePath.resolve("main.bal").toString(), newModuleId);
        String mainContent = "import ballerina/io;\n";
        DocumentConfig documentConfig = DocumentConfig.from(documentId, mainContent, filePath.getFileName().toString());

        DocumentId testDocumentId = DocumentId.create(filePath.resolve("tests").resolve("main.bal").toString(),
                newModuleId);
        String testContent = "import ballerina/test;\n";
        DocumentConfig testDocumentConfig = DocumentConfig.from(
                testDocumentId, testContent, filePath.getFileName().toString());

        ModuleConfig newModuleConfig = ModuleConfig.from(newModuleId, moduleDesc,
                Collections.singletonList(documentConfig),
                Collections.singletonList(testDocumentConfig), null, Collections.emptyList());
        Package newPackage = oldPackage.modify().addModule(newModuleConfig).apply();

        Assert.assertEquals(newPackage.module(newModuleId).documentIds().size(), 1);
        Assert.assertEquals(newPackage.module(newModuleId).testDocumentIds().size(), 1);

        Assert.assertEquals((oldPackage.moduleIds().size() + 1), newPackage.moduleIds().size());
        Assert.assertFalse(oldPackage.moduleIds().contains(newModuleConfig.moduleId()));
        Assert.assertTrue(newPackage.moduleIds().contains(newModuleConfig.moduleId()));

        for (ModuleId moduleId : oldPackage.moduleIds()) {
            Assert.assertTrue(newPackage.moduleIds().contains(moduleId));
        }
    }

    @Test
    public void testAccessNonExistingDocument() {
        Path projectPath = RESOURCE_DIRECTORY.resolve("myproject");
        Path filePath = RESOURCE_DIRECTORY.resolve("myproject").resolve("db.bal").toAbsolutePath();

        // Load the project from document filepath
        Project buildProject = TestUtils.loadProject(projectPath);
        try {
            DocumentId oldDocumentId = buildProject.documentId(filePath); // get the document ID
            Assert.fail();
        } catch (ProjectException e) {
            Assert.assertTrue(e.getMessage().contains("provided path does not belong to the project"));
        }
    }

    @Test
    public void testLoadFromNonExistentModule() {
        Path filePath =
                RESOURCE_DIRECTORY.resolve("myproject").resolve(ProjectConstants.MODULES_ROOT)
                        .resolve("db");

        try {
            BuildProject buildProject = (BuildProject) TestUtils.loadProject(filePath);
        } catch (ProjectException e) {
            Assert.assertTrue(e.getMessage().contains("provided file path does not exist"));
        }
    }

    @Test(description = "tests get semantic model in module compilation")
    public void testGetSemanticModel() {
        Path projectPath = RESOURCE_DIRECTORY.resolve("myproject");

        // 1) Initialize the project instance
        BuildProject project = loadBuildProject(projectPath);
        // 2) Load the package
        Package currentPackage = project.currentPackage();
        // 3) Load the default module
        Module defaultModule = currentPackage.getDefaultModule();
        Assert.assertEquals(defaultModule.documentIds().size(), 2);

        // 5) Compile the package
        PackageCompilation compilation = project.currentPackage().getCompilation();

        // 6) Get semantic model
        SemanticModel semanticModel = compilation.getSemanticModel(defaultModule.moduleId());

        // 7) Get the document
        Document srcFile = null;
        for (DocumentId docId : defaultModule.documentIds()) {
            if (defaultModule.document(docId).name().equals("main.bal")) {
                srcFile = defaultModule.document(docId);
                break;
            }
        }

        if (srcFile == null) {
            Assert.fail("Source file 'main.bal' not found");
        }

        // Test module level symbols
        List<Symbol> symbols = semanticModel.moduleSymbols();
        Assert.assertEquals(symbols.size(), 4);

        // Test symbol
        Optional<Symbol> symbol = semanticModel.symbol(srcFile, LinePosition.from(4, 10));
        symbol.ifPresent(value -> assertEquals(value.getName().get(), "runServices"));
    }

    @Test(description = "tests if other documents exists ie. Ballerina.toml, Package.md")
    public void testOtherDocuments() {
        Path projectPath = RESOURCE_DIRECTORY.resolve("myproject");

        // 1) Initialize the project instance
        BuildProject project = loadBuildProject(projectPath);
        // 2) Check if files exists
        Package currentPackage = project.currentPackage();
        Assert.assertTrue(currentPackage.ballerinaToml().isPresent());
        Assert.assertTrue(currentPackage.dependenciesToml().isPresent());
        Assert.assertTrue(currentPackage.cloudToml().isPresent());
        Assert.assertTrue(currentPackage.compilerPluginToml().isPresent());
        Assert.assertTrue(currentPackage.packageMd().isPresent());
        // Check module.md files
        Module defaultModule = currentPackage.getDefaultModule();
        Assert.assertTrue(defaultModule.moduleMd().isPresent());
        Module services = currentPackage
                .module(ModuleName.from(currentPackage.packageName(), "services"));
        Assert.assertTrue(services.moduleMd().isPresent());
        Module storage = currentPackage
                .module(ModuleName.from(currentPackage.packageName(), "storage"));
        Assert.assertTrue(storage.moduleMd().isEmpty());

        // Test the content
        TomlTableNode ballerinaToml = currentPackage.ballerinaToml().get().tomlAstNode();
        Assert.assertEquals(ballerinaToml.entries().size(), 1);

        TomlTableNode dependenciesToml = currentPackage.dependenciesToml().get().tomlAstNode();
        Assert.assertEquals(dependenciesToml.entries().size(), 2);

        TomlTableNode cloudToml = currentPackage.cloudToml().get().tomlAstNode();
        Assert.assertEquals(cloudToml.entries().size(), 1);

        TomlTableNode compilerPluginToml = currentPackage.compilerPluginToml().get().tomlAstNode();
        Assert.assertEquals(compilerPluginToml.entries().size(), 2);
    }

    @Test(description = "test editing Ballerina.toml")
    public void testModifyBallerinaToml() {
        Path projectPath = RESOURCE_DIRECTORY.resolve("project_with_tests");

        // 1) Initialize the project instance
        BuildProject project = loadBuildProject(projectPath);
        DocumentId myProjectDocumentId = project.documentId(projectPath.resolve("main.bal"));
        Assert.assertEquals(project.currentPackage().packageName().toString(), "myproject");
        for (ModuleId moduleId : project.currentPackage().moduleIds()) {
            Assert.assertTrue(project.currentPackage().module(moduleId).moduleName().toString().contains("myproject"));
        }

        PackageCompilation compilation = project.currentPackage().getCompilation();
        // there should be 3 diagnostics coming from test files
        Assert.assertEquals(compilation.diagnosticResult().diagnosticCount(), 3);

        // 2) Check editing file - add build option
        BallerinaToml newBallerinaToml = project.currentPackage().ballerinaToml().get().modify().withContent("" +
                "[package]\n" +
                "org = \"sameera\"\n" +
                "name = \"myproject\"\n" +
                "version = \"0.1.0\"\n" +
                "[build-options]\n" +
                "skipTests = true").apply();
        TomlTableNode ballerinaToml = newBallerinaToml.tomlAstNode();
        Assert.assertEquals(ballerinaToml.entries().size(), 2);
        Package newPackage = newBallerinaToml.packageInstance();

        PackageCompilation newPackageCompilation = newPackage.getCompilation();
        // the 3 test diagnostics should be included since test sources are still compiled
        Assert.assertEquals(newPackageCompilation.diagnosticResult().diagnosticCount(), 3);

        // 2) Check editing file - change package metadata
        newBallerinaToml = project.currentPackage().ballerinaToml().get().modify().withContent("" +
                "[package]\n" +
                "org = \"sameera\"\n" +
                "name = \"yourproject\"\n" +
                "version = \"0.1.0\"\n" +
                "[sample]\n" +
                "test = \"attribute\"").apply();
        ballerinaToml = newBallerinaToml.tomlAstNode();
        Assert.assertEquals(ballerinaToml.entries().size(), 2);
        newPackage = newBallerinaToml.packageInstance();
        Assert.assertEquals(newPackage.packageName().toString(), "yourproject");
        for (ModuleId moduleId : project.currentPackage().moduleIds()) {
            Assert.assertTrue(
                    project.currentPackage().module(moduleId).moduleName().toString().contains("yourproject"));
        }
        DocumentId yourProjectPackageId = newPackage.project().documentId(projectPath.resolve("main.bal"));

        Assert.assertEquals(myProjectDocumentId, yourProjectPackageId);

        newPackageCompilation = newPackage.getCompilation();
        // imports within the package should not be resolved since the package name has changed
        // the original 3 test diagnostics should also be present
        Assert.assertEquals(newPackageCompilation.diagnosticResult().diagnosticCount(), 12);
    }

    @Test(description = "test editing Ballerina.toml")
    public void testModifyDependenciesToml() {
        Path projectPath = RESOURCE_DIRECTORY.resolve("projects_for_edit_api_tests/package_test_dependencies_toml");
        BuildProject project = loadBuildProject(projectPath, BuildOptions.builder().setSticky(true).build());

        PackageCompilation compilation = project.currentPackage().getCompilation();
        ResolvedPackageDependency packageDep =
                project.currentPackage().getResolution().dependencyGraph().toTopologicallySortedList()
                        .stream().filter(resolvedPackageDependency -> resolvedPackageDependency
                        .packageInstance().packageName().toString().equals("package_dep")).findFirst().get();
        Assert.assertEquals(packageDep.packageInstance().packageVersion().toString(), "0.1.0");
        Assert.assertEquals(compilation.diagnosticResult().diagnosticCount(), 0);

        DependenciesToml newDependenciesToml = project.currentPackage().dependenciesToml()
                .get().modify().withContent("" +
                "[ballerina]\n" +
                "dependencies-toml-version = \"2\"\n" +
                "\n" +
                "[[package]]\n" +
                "org = \"foo\"\n" +
                "name = \"test_dependencies_package\"\n" +
                "version = \"2.1.0\"\n" +
                "dependencies = [\n" +
                "    {org = \"foo\", name = \"package_dep\"}\n" +
                "]\n" +
                "modules = [\n" +
                "    {org = \"foo\", " +
                        "packageName = \"test_dependencies_package\", " +
                        "moduleName = \"test_dependencies_package\"}\n" +
                "]\n" +
                "\n" +
                "[[package]]\n" + "org = \"foo\"\n" +
                "name = \"package_dep\"\n" +
                "version = \"0.1.1\"").apply();
        TomlTableNode dependenciesToml = newDependenciesToml.tomlAstNode();
        Assert.assertEquals(((TomlTableArrayNode) dependenciesToml.entries().get("package")).children().size(), 2);

        PackageCompilation newCompilation = project.currentPackage().getCompilation();
        ResolvedPackageDependency packageDepNew =
                project.currentPackage().getResolution().dependencyGraph().toTopologicallySortedList()
                        .stream().filter(resolvedPackageDependency -> resolvedPackageDependency
                        .packageInstance().packageName().toString().equals("package_dep")).findFirst().get();
        Assert.assertEquals(packageDepNew.packageInstance().packageVersion().toString(), "0.1.1");
        newCompilation.diagnosticResult().diagnostics().forEach(OUT::println);
        Assert.assertEquals(newCompilation.diagnosticResult().diagnosticCount(), 1);

        // Set the old version again
        project.currentPackage().dependenciesToml()
                .get().modify().withContent("" +
                "[ballerina]\n" +
                "dependencies-toml-version = \"2\"\n" +
                "\n" +
                "[[package]]\n" +
                "org = \"foo\"\n" +
                "name = \"test_dependencies_package\"\n" +
                "version = \"2.1.0\"\n" +
                "dependencies = [\n" +
                "    {org = \"foo\", name = \"package_dep\"}\n" +
                "]\n" +
                "modules = [\n" +
                "    {org = \"foo\", " +
                "packageName = \"test_dependencies_package\", " +
                "moduleName = \"test_dependencies_package\"}\n" +
                "]\n" +
                "\n" +
                "[[package]]\n" + "org = \"foo\"\n" +
                "name = \"package_dep\"\n" +
                "version = \"0.1.0\"").apply();
        PackageCompilation newCompilation2 = project.currentPackage().getCompilation();
        Assert.assertEquals(newCompilation2.diagnosticResult().diagnosticCount(), 0);
    }

    @Test(description = "tests if other documents can be edited ie. Dependencies.toml, Package.md")
    public void testOtherDocumentModify() {
        Path projectPath = RESOURCE_DIRECTORY.resolve("myproject");

        // 1) Initialize the project instance
        BuildProject project = loadBuildProject(projectPath);
        // 2) Check editing files
        DependenciesToml newDependenciesToml = project.currentPackage().dependenciesToml()
                .get().modify().withContent("" +
                "[[package]]\n" +
                "org = \"samjs\"\n" +
                "name = \"package_k\"\n" +
                "version = \"1.1.0-alpha\"\n" +
                "[[package]]\n" +
                "org = \"samjs\"\n" +
                "name = \"package_p\"\n" +
                "version = \"1.1.0-alpha\"").apply();
        TomlTableNode dependenciesToml = newDependenciesToml.tomlAstNode();
        Assert.assertEquals(((TomlTableArrayNode) dependenciesToml.entries().get("package")).children().size(), 2);

        CloudToml newCloudToml = project.currentPackage().cloudToml().get().modify().withContent("" +
                "[test]\n" +
                "attribute = \"value\"\n" +
                "[test2]\n" +
                "attribute = \"value2\"").apply();
        TomlTableNode cloudToml = newCloudToml.tomlAstNode();
        Assert.assertEquals(cloudToml.entries().size(), 2);

        CompilerPluginToml newCompilerPluginToml = project.currentPackage().compilerPluginToml().get().modify()
                .withContent("" +
                            "[plugin]\n" +
                            "id = \"openapi-validator\"\n" +
                            "class = \"io.ballerina.openapi.Validator\"\n" +
                            "\n" +
                            "[[dependency]]\n" +
                            "path = \"./libs/platform-io-1.3.0-java.txt\"\n").apply();
        TomlTableNode compilerPluginToml = newCompilerPluginToml.tomlAstNode();
        Assert.assertEquals(compilerPluginToml.entries().size(), 2);

        // Check if PackageMd is editable
        project.currentPackage().packageMd().get().modify().withContent("#Modified").apply();
        String packageMdContent = project.currentPackage().packageMd().get().content();
        Assert.assertEquals(packageMdContent, "#Modified");

        // Check if ModuleMd is editable
        project.currentPackage().getDefaultModule().moduleMd().get().modify().withContent("#Modified").apply();
        String moduleMdContent = project.currentPackage().getDefaultModule().moduleMd().get().content();
        Assert.assertEquals(packageMdContent, "#Modified");

        // Check if ModuleMd is editable other than default module
        // todo enable following after resolving package name edit bug
        // ModuleName services = ModuleName.from(project.currentPackage().packageName(), "services");
        // project.currentPackage().module(services).moduleMd().get().modify().withContent("#Modified").apply();
        // moduleMdContent = project.currentPackage().module(services).moduleMd().get().content();
        // Assert.assertEquals(packageMdContent, "#Modified");

        // Test remove capability
        project.currentPackage().modify().removePackageMd().apply();
        project.currentPackage().modify().removeDependenciesToml().apply();
        project.currentPackage().modify().removeCloudToml().apply();
        project.currentPackage().modify().removeCompilerPluginToml().apply();
        project.currentPackage().getDefaultModule().modify().removeModuleMd().apply();

        Assert.assertTrue(project.currentPackage().packageMd().isEmpty());
        Assert.assertTrue(project.currentPackage().cloudToml().isEmpty());
        Assert.assertTrue(project.currentPackage().compilerPluginToml().isEmpty());
        Assert.assertTrue(project.currentPackage().dependenciesToml().isEmpty());
        Assert.assertTrue(project.currentPackage().getDefaultModule().moduleMd().isEmpty());
    }

    @Test(description = "tests adding Dependencies.toml, Package.md")
    public void testOtherDocumentAdd() {
        Path projectPath = RESOURCE_DIRECTORY.resolve("project_without_k8s");

        // 1) Initialize the project instance
        BuildProject project = loadBuildProject(projectPath);
        // 2) Check editing files
        Package currentPackage = project.currentPackage();

        Assert.assertTrue(currentPackage.dependenciesToml().isEmpty());
        Assert.assertTrue(currentPackage.cloudToml().isEmpty());
        Assert.assertTrue(currentPackage.compilerPluginToml().isEmpty());
        // Assert.assertTrue(currentPackage.packageMd().isEmpty());

        DocumentConfig dependenciesToml = DocumentConfig.from(
                DocumentId.create(ProjectConstants.DEPENDENCIES_TOML, null),
                        "[[package]]\n" +
                        "org = \"samjs\"\n" +
                        "name = \"package_k\"\n" +
                        "version = \"1.1.0-alpha\"\n" +
                        "[[package]]\n" +
                        "org = \"samjs\"\n" +
                        "name = \"package_p\"\n" +
                        "version = \"1.1.0-alpha\"",
                    ProjectConstants.DEPENDENCIES_TOML
                );

        currentPackage = currentPackage.modify().addDependenciesToml(dependenciesToml).apply();
        TomlTableNode dependenciesTomlTable = currentPackage.dependenciesToml().get().tomlAstNode();
        Assert.assertEquals(((TomlTableArrayNode) dependenciesTomlTable.entries()
                .get("package")).children().size(), 2);

        DocumentConfig cloudToml = DocumentConfig.from(
                DocumentId.create(ProjectConstants.CLOUD_TOML, null),
                "[test]\n" +
                  "attribute = \"value\"\n" +
                  "[test2]\n" +
                  "attribute = \"value2\"",
                ProjectConstants.CLOUD_TOML
        );

        currentPackage = currentPackage.modify().addCloudToml(cloudToml).apply();
        TomlTableNode cloudTomlTable = currentPackage.cloudToml().get().tomlAstNode();
        Assert.assertEquals(((TomlTableArrayNode) dependenciesTomlTable.entries()
                .get("package")).children().size(), 2);

        DocumentConfig compilerPluginToml = DocumentConfig.from(
                DocumentId.create(ProjectConstants.COMPILER_PLUGIN_TOML, null),
                "[plugin]\n" +
                        "id = \"openapi-validator\"\n" +
                        "class = \"io.ballerina.openapi.Validator\"\n" +
                        "\n" +
                        "[[dependency]]\n" +
                        "path = \"./libs/platform-io-1.3.0-java.txt\"\n",
                ProjectConstants.COMPILER_PLUGIN_TOML);

        currentPackage = currentPackage.modify().addCompilerPluginToml(compilerPluginToml).apply();
        TomlTableNode compilerPluginTomlTable = currentPackage.compilerPluginToml().get().tomlAstNode();
        Assert.assertEquals(compilerPluginTomlTable.entries().size(), 2);
    }

    @Test(description = "tests if other documents can be edited ie. Ballerina.toml, Package.md")
    public void testOtherMinimalistProjectEdit() {
        Path projectPath = RESOURCE_DIRECTORY.resolve("myproject_minimalist");

        // 1) Initialize the project instance
        BuildProject project = loadBuildProject(projectPath);
        // 2) Check editing files
        Package currentPackage = project.currentPackage();

        List<String> data = new ArrayList<>();
        data.add("[package]");
        data.add("[package]" +
                "name");
        data.add("[package]" +
                "name=");
        data.add("[package]" +
                "name=\"te");
        data.add("[package]" +
                "name=\"test");
        data.add("[package]" +
                 "name=\"test" +
                 "or");
        data.add("[package]" +
                 "name=\"test" +
                 "org");
        data.add("[package]" +
                 "name=\"test" +
                 "org=");
        data.add("[package]" +
                 "name=\"test" +
                 "org=win");
        data.add("[package]" +
                 "name=\"test" +
                 "org=winery");
        data.add("[package]" +
                 "name=\"test" +
                 "org=winery" +
                 "ver");
        data.add("[package]" +
                 "name=\"test" +
                 "org=winery" +
                 "version");
        data.add("[package]" +
                 "name=\"test" +
                 "org=winery" +
                 "version=");
        data.add("[package]" +
                 "name=\"test" +
                 "org=winery" +
                 "version=1.");
        data.add("[package]" +
                 "name=\"test" +
                 "org=winery" +
                 "version=1.0.0");

        for (String dataItem: data) {
            BallerinaToml newBallerinaToml = currentPackage.ballerinaToml().get().modify().withContent("" +
                    dataItem).apply();
            TomlTableNode ballerinaToml = newBallerinaToml.tomlAstNode();
            Package newPackage = newBallerinaToml.packageInstance();
        }

    }

    @Test
    public void testEditDependantModuleDocument() {
        Path projectPath = RESOURCE_DIRECTORY.resolve("projects_for_edit_api_tests/package_with_dependencies");
        String updatedFunctionStr = "public function concatStrings(string a, string b, string c) returns string {\n" +
                "\treturn a + b;\n" +
                "}\n";

        // 1) Initialize the project instance
        BuildProject project = loadBuildProject(projectPath);
        // 2) Load current package
        Package currentPackage = project.currentPackage();

        // 3) Compile the package
        PackageCompilation compilation = currentPackage.getCompilation();
        Assert.assertEquals(compilation.diagnosticResult().diagnosticCount(), 0);

        // 4) Edit a module that is used by another module
        Module module = currentPackage.module(ModuleName.from(PackageName.from("myproject"), "util"));
        DocumentId documentId = module.documentIds().stream().findFirst().get();
        module.document(documentId).modify().withContent(updatedFunctionStr).apply();

        PackageCompilation compilation1 = project.currentPackage().getCompilation();
        DiagnosticResult diagnosticResult = compilation1.diagnosticResult();
        Assert.assertEquals(diagnosticResult.diagnosticCount(), 1);
        Assert.assertEquals(diagnosticResult.diagnostics().stream().findAny().get().location().lineRange().filePath(),
                "main.bal");
        Assert.assertTrue(diagnosticResult.diagnostics().stream().findAny().get().message()
                .contains("missing required parameter 'c'"));
    }

    @Test
    public void testRemoveDependantModuleDocument() {
        Path projectPath = RESOURCE_DIRECTORY.resolve("projects_for_edit_api_tests/package_with_dependencies");

        // 1) Initialize the project instance
        BuildProject project = loadBuildProject(projectPath);
        // 2) Load current package
        Package currentPackage = project.currentPackage();

        // 3) Compile the package
        PackageCompilation compilation = currentPackage.getCompilation();
        Assert.assertEquals(compilation.diagnosticResult().diagnosticCount(), 0);

        // 4) Edit a module that is used by another module
        Module module = currentPackage.module(ModuleName.from(PackageName.from("myproject"), "util"));
        DocumentId documentId = module.documentIds().stream().findFirst().get();
        module.modify().removeDocument(documentId).apply();

        PackageCompilation compilation1 = project.currentPackage().getCompilation();
        DiagnosticResult diagnosticResult = compilation1.diagnosticResult();
        Assert.assertEquals(diagnosticResult.diagnosticCount(), 1);
        Assert.assertEquals(diagnosticResult.diagnostics().stream().findAny().get().location().lineRange().filePath(),
                "main.bal");
        Assert.assertTrue(diagnosticResult.diagnostics().stream().findAny().get().message()
                .contains("undefined function 'concatStrings'"));
    }

    @Test
    public void testEditTransitivelyDependantModuleDocument() {
        Path projectPath = RESOURCE_DIRECTORY
                .resolve("projects_for_edit_api_tests/package_with_transitive_dependencies");
        String updatedFunctionStr = "public function concatStrings(string a, string b) returns string {\n" +
                "\treturn a + b;\n" +
                "}\n";

        // 1) Initialize the project instance
        BuildProject project = loadBuildProject(projectPath);
        // 2) Load current package
        Package currentPackage = project.currentPackage();

        // 3) Compile the package
        PackageCompilation compilation = currentPackage.getCompilation();
        Assert.assertEquals(compilation.diagnosticResult().diagnosticCount(), 0);

        // 4) Edit a module that is used by another module
        Module module = currentPackage.module(ModuleName.from(PackageName.from("myproject"), "util"));
        DocumentId documentId = module.documentIds().stream().findFirst().get();
        module.document(documentId).modify().withContent(updatedFunctionStr).apply();

        PackageCompilation compilation1 = project.currentPackage().getCompilation();
        DiagnosticResult diagnosticResult = compilation1.diagnosticResult();
        Assert.assertEquals(diagnosticResult.diagnosticCount(), 1);

        Assert.assertEquals(diagnosticResult.diagnostics().stream().findAny().get().location().lineRange().filePath(),
                Paths.get("modules").resolve("schema").resolve("schema.bal").toString());
        Assert.assertTrue(diagnosticResult.diagnostics().stream().findAny().get().message()
                .contains("unknown type 'PersonalDetails'"));
    }

    @Test
    public void testEditPackageWithCyclicDependency() {
        Path projectPath = RESOURCE_DIRECTORY
                .resolve("projects_for_edit_api_tests/package_with_cyclic_dependencies");
        String updatedFunctionStr = "public function concatStrings(string a, string b) returns string {\n" +
                "\treturn a + b;\n" +
                "}\n";

        // 1) Initialize the project instance
        BuildProject project = loadBuildProject(projectPath);
        // 2) Load current package
        Package currentPackage = project.currentPackage();

        // 3) Compile the package
        PackageCompilation compilation = currentPackage.getCompilation();
        Assert.assertEquals(compilation.diagnosticResult().diagnosticCount(), 5);

        // 4) Edit a module that is used by another module
        Module module = currentPackage.module(ModuleName.from(PackageName.from("myproject"), "util"));
        DocumentId documentId = module.documentIds().stream().findFirst().get();
        module.document(documentId).modify().withContent(updatedFunctionStr).apply();

        PackageCompilation compilation1 = project.currentPackage().getCompilation();
        DiagnosticResult diagnosticResult = compilation1.diagnosticResult();
        Assert.assertEquals(diagnosticResult.diagnosticCount(), 2);

        Iterator<Diagnostic> diagnosticIterator = diagnosticResult.diagnostics().iterator();
        Diagnostic firstDiagnostic = diagnosticIterator.next();
        Assert.assertEquals(firstDiagnostic.message(), "cyclic module imports detected " +
                "'foo/myproject.schema:0.1.0 -> foo/myproject.storage:0.1.0 -> foo/myproject.schema:0.1.0'");

        Diagnostic secondDiagnostic = diagnosticIterator.next();
        Assert.assertEquals(secondDiagnostic.location().lineRange().filePath(),
                Paths.get("modules").resolve("schema").resolve("schema.bal").toString());
        Assert.assertTrue(secondDiagnostic.message().contains("unknown type 'PersonalDetails'"));
    }

    /**
     * Test DocumentId of a document which it's module name contains package name.
     * Package name: winery
     * Module name: winery1
     */
    @Test
    public void testDocumentIdWhichModuleContainsPackageName() {
        Path projectPath = RESOURCE_DIRECTORY.resolve("projectForDocumentIdTest");

        // 1) Initialize the project instance
        BuildProject project = loadBuildProject(projectPath);
        // 2) Load current package
        Package currentPackage = project.currentPackage();

        // 3) Compile the package
        PackageCompilation compilation = currentPackage.getCompilation();
        Assert.assertFalse(compilation.diagnosticResult().hasErrors());

        // Inputs from langserver
        Path filePath = RESOURCE_DIRECTORY.resolve("projectForDocumentIdTest").resolve("modules").resolve("winery1")
                .resolve("winery1.bal").toAbsolutePath();

        // Load the project from document filepath
        Project buildProject = TestUtils.loadProject(filePath);
        buildProject.documentId(filePath); // get the document ID
    }

    @Test(description = "test auto updating dependencies using build file")
    public void testAutoUpdateWithBuildFile() throws IOException {
        Path projectPath = RESOURCE_DIRECTORY.resolve("myproject");
        // Delete build file if already exists
        if (projectPath.resolve(TARGET_DIR_NAME).resolve(BUILD_FILE).toFile().exists()) {
            Files.delete(projectPath.resolve(TARGET_DIR_NAME).resolve(BUILD_FILE));
        }
        // Set sticky false, to imitate the default build command behavior
        BuildOptions.BuildOptionsBuilder buildOptionsBuilder = BuildOptions.builder();
        buildOptionsBuilder.setSticky(false);
        BuildOptions buildOptions = buildOptionsBuilder.build();

        // 1) Initialize the project instance
        BuildProject project = loadBuildProject(projectPath, buildOptions);
        project.save();

        Assert.assertEquals(project.currentPackage().packageName().toString(), "myproject");
        Path buildFile = project.sourceRoot().resolve(TARGET_DIR_NAME).resolve(BUILD_FILE);
        Assert.assertTrue(buildFile.toFile().exists());
        BuildJson initialBuildJson = readBuildJson(buildFile);
        Assert.assertTrue(initialBuildJson.lastBuildTime() > 0);
        Assert.assertTrue(initialBuildJson.lastUpdateTime() > 0);
        Assert.assertFalse(initialBuildJson.isExpiredLastUpdateTime());

        // 2) Build project again with build file
        BuildProject projectSecondBuild = loadBuildProject(projectPath, buildOptions);
        projectSecondBuild.save();

        Assert.assertTrue(buildFile.toFile().exists());
        BuildJson secondBuildJson = readBuildJson(buildFile);
        Assert.assertTrue(secondBuildJson.lastBuildTime() > initialBuildJson.lastBuildTime());
        assertEquals(initialBuildJson.lastUpdateTime(), secondBuildJson.lastUpdateTime());
        Assert.assertFalse(secondBuildJson.isExpiredLastUpdateTime());
        Assert.assertFalse(projectSecondBuild.currentPackage().getResolution().autoUpdate());

        // 3) Change `last_update-time` in `build` file to a timestamp older than one day and build the project again
        secondBuildJson.setLastUpdateTime(secondBuildJson.lastUpdateTime() - (24 * 60 * 60 * 1000 + 1));
        ProjectUtils.writeBuildFile(buildFile, secondBuildJson);
        BuildProject projectThirdBuild = loadBuildProject(projectPath, buildOptions);
        Assert.assertTrue(projectThirdBuild.currentPackage().getResolution().autoUpdate());
        projectThirdBuild.save();

        Assert.assertTrue(buildFile.toFile().exists());
        BuildJson thirdBuildJson = readBuildJson(buildFile);
        Assert.assertTrue(thirdBuildJson.lastBuildTime() > initialBuildJson.lastBuildTime());
        Assert.assertTrue(thirdBuildJson.lastUpdateTime() > initialBuildJson.lastUpdateTime());
        Assert.assertFalse(thirdBuildJson.isExpiredLastUpdateTime());
    }

    @Test(description = "test auto updating dependencies with build file after removing Dependencies.toml")
    public void testAutoUpdateWithBuildFileWithoutDepsToml() throws IOException {
        Path projectPath = RESOURCE_DIRECTORY.resolve("myproject");
        // Delete build file and Dependencies.toml file if already exists
        Files.deleteIfExists(projectPath.resolve(TARGET_DIR_NAME).resolve(BUILD_FILE));
        Files.deleteIfExists(projectPath.resolve(DEPENDENCIES_TOML));

        // Set sticky false, to imitate the default build command behavior
        BuildOptions.BuildOptionsBuilder buildOptionsBuilder = BuildOptions.builder();
        buildOptionsBuilder.setSticky(false);
        BuildOptions buildOptions = buildOptionsBuilder.build();

        // 1) Initialize the project instance
        BuildProject project = loadBuildProject(projectPath);
        project.save();

        Assert.assertEquals(project.currentPackage().packageName().toString(), "myproject");
        Path buildFile = project.sourceRoot().resolve(TARGET_DIR_NAME).resolve(BUILD_FILE);
        Assert.assertTrue(buildFile.toFile().exists());
        BuildJson initialBuildJson = readBuildJson(buildFile);
        Assert.assertTrue(initialBuildJson.lastBuildTime() > 0, "invalid last_build_time in the build file");
        Assert.assertTrue(initialBuildJson.lastUpdateTime() > 0, "invalid last_update_time in the build file");
        Assert.assertFalse(initialBuildJson.isExpiredLastUpdateTime(), "last_update_time is expired");
        Assert.assertEquals(
                readFileAsString(projectPath.resolve(RESOURCE_DIR_NAME).resolve("expectedDependencies.toml")),
                readFileAsString(projectPath.resolve(DEPENDENCIES_TOML)));


        // 2) Build project again with build file after removing Dependencies.toml
        Files.deleteIfExists(projectPath.resolve(DEPENDENCIES_TOML));
        Assert.assertTrue(projectPath.resolve(TARGET_DIR_NAME).resolve(BUILD_FILE).toFile().exists());
        BuildProject projectSecondBuild = loadBuildProject(projectPath, buildOptions);
        projectSecondBuild.save();

        Assert.assertTrue(buildFile.toFile().exists());
        BuildJson secondBuildJson = readBuildJson(buildFile);
        Assert.assertTrue(secondBuildJson.lastBuildTime() > initialBuildJson.lastBuildTime(),
                          "last_build_time has not updated for the second build");
        assertEquals(initialBuildJson.lastUpdateTime(), secondBuildJson.lastUpdateTime(),
                     "last_update_time has updated for the second build");
        Assert.assertFalse(secondBuildJson.isExpiredLastUpdateTime(), "last_update_time is expired");
        Assert.assertFalse(projectSecondBuild.currentPackage().getResolution().autoUpdate());
        Assert.assertEquals(
                readFileAsString(projectPath.resolve(RESOURCE_DIR_NAME).resolve("expectedDependencies.toml")),
                readFileAsString(projectPath.resolve(DEPENDENCIES_TOML)));

        // Remove generated files
        Files.deleteIfExists(projectPath.resolve(TARGET_DIR_NAME).resolve(BUILD_FILE));
    }

    @Test(description = "test auto updating dependencies with old distribution version")
    public void testAutoUpdateWithOldDistVersion() throws IOException {
        Path projectPath = RESOURCE_DIRECTORY.resolve("old_dist_version_project");
        // Delete build file and Dependencies.toml file if already exists
        Files.deleteIfExists(projectPath.resolve(TARGET_DIR_NAME).resolve(BUILD_FILE));
        Files.deleteIfExists(projectPath.resolve(DEPENDENCIES_TOML));

        // Set sticky false, to imitate the default build command behavior
        BuildOptions.BuildOptionsBuilder buildOptionsBuilder = BuildOptions.builder();
        buildOptionsBuilder.setSticky(false);
        BuildOptions buildOptions = buildOptionsBuilder.build();

        // 1) Initialize the project instance
        BuildProject project = loadBuildProject(projectPath);
        project.save();

        Assert.assertEquals(project.currentPackage().packageName().toString(), "myproject");
        Path buildFile = project.sourceRoot().resolve(TARGET_DIR_NAME).resolve(BUILD_FILE);
        Assert.assertTrue(buildFile.toFile().exists());
        BuildJson initialBuildJson = readBuildJson(buildFile);
        Assert.assertTrue(initialBuildJson.lastBuildTime() > 0, "invalid last_build_time in the build file");
        Assert.assertTrue(initialBuildJson.lastUpdateTime() > 0, "invalid last_update_time in the build file");
        Assert.assertFalse(initialBuildJson.isExpiredLastUpdateTime(), "last_update_time is expired");

        // 2) Build project again after setting un-matching dist version
        // When distribution is not matching always should update Dependencies.toml, even build file has not expired
        initialBuildJson.setDistributionVersion("slbeta0");
        ProjectUtils.writeBuildFile(buildFile, initialBuildJson);
        Assert.assertTrue(projectPath.resolve(TARGET_DIR_NAME).resolve(BUILD_FILE).toFile().exists());
        BuildProject projectSecondBuild = loadBuildProject(projectPath, buildOptions);
        projectSecondBuild.save();

        Assert.assertTrue(buildFile.toFile().exists());
        BuildJson secondBuildJson = readBuildJson(buildFile);
        Assert.assertTrue(secondBuildJson.lastBuildTime() > initialBuildJson.lastBuildTime(),
                "last_build_time has not updated for the second build");
        assertTrue(secondBuildJson.lastUpdateTime() > initialBuildJson.lastUpdateTime(),
                "last_update_time has not updated for the second build");
        Assert.assertFalse(secondBuildJson.isExpiredLastUpdateTime(), "last_update_time is expired");
        Assert.assertTrue(projectSecondBuild.currentPackage().getResolution().autoUpdate());

        // 3) Build project again after setting dist version as null
        initialBuildJson.setDistributionVersion(null);
        ProjectUtils.writeBuildFile(buildFile, initialBuildJson);
        Assert.assertTrue(projectPath.resolve(TARGET_DIR_NAME).resolve(BUILD_FILE).toFile().exists());
        BuildProject projectThirdBuild = loadBuildProject(projectPath, buildOptions);
        projectThirdBuild.save();

        Assert.assertTrue(buildFile.toFile().exists());
        BuildJson thirdBuildJson = readBuildJson(buildFile);
        Assert.assertTrue(thirdBuildJson.lastBuildTime() > secondBuildJson.lastBuildTime(),
                "last_build_time has not updated for the second build");
        assertTrue(thirdBuildJson.lastUpdateTime() > secondBuildJson.lastUpdateTime(),
                "last_update_time has not updated for the second build");
        Assert.assertFalse(thirdBuildJson.isExpiredLastUpdateTime(), "last_update_time is expired");
        Assert.assertTrue(projectThirdBuild.currentPackage().getResolution().autoUpdate());

        // Remove generated files
        Files.deleteIfExists(projectPath.resolve(TARGET_DIR_NAME).resolve(BUILD_FILE));
        Files.deleteIfExists(projectPath.resolve(DEPENDENCIES_TOML));
    }

    @Test(description = "test build package without dependencies")
    public void testPackageWithoutDependencies() throws IOException {
        Path projectPath = RESOURCE_DIRECTORY.resolve("project_wo_deps");
        // Delete Dependencies.toml and build file if already exists
        Files.deleteIfExists(projectPath.resolve(DEPENDENCIES_TOML));
        Files.deleteIfExists(projectPath.resolve(TARGET_DIR_NAME).resolve(BUILD_FILE));

        // 1) Initialize the project instance
        BuildProject project = loadBuildProject(projectPath);
        project.save();

        Assert.assertEquals(project.currentPackage().packageName().toString(), "project_wo_deps");
        // Dependencies.toml should not be created when there is no package dependencies
        // build file should be deleted, since if not we are not trying to update Dependencies.toml
        // Since we are adding root package to the Dependencies.toml, it will be created anyway
        Path dependenciesTomlPath = project.sourceRoot().resolve(DEPENDENCIES_TOML);
        Path buildFilePath = project.sourceRoot().resolve(TARGET_DIR_NAME).resolve(BUILD_FILE);
        Assert.assertTrue(dependenciesTomlPath.toFile().exists());

        // 2) load and save project again
        Files.deleteIfExists(buildFilePath);
        Assert.assertFalse(buildFilePath.toFile().exists());
        project = loadBuildProject(projectPath);
        project.save();

        // Existing Dependencies.toml should not be deleted when there is no package dependencies
        Assert.assertTrue(dependenciesTomlPath.toFile().exists());
        // It should consist of the dependency toml version
        String expected = "[ballerina]\n"
                + "dependencies-toml-version = \"2\"";
        String actual = Files.readString(projectPath.resolve(DEPENDENCIES_TOML));
        Assert.assertTrue(actual.contains(expected));

        // Clean Dependencies.toml and build file if already exists
        Files.deleteIfExists(projectPath.resolve(DEPENDENCIES_TOML));
        Files.deleteIfExists(projectPath.resolve(TARGET_DIR_NAME).resolve(BUILD_FILE));
    }

    @Test(description = "tests Dependencies.toml creation and its content")
    public void testDependenciesTomlCreationAndItsContent() throws IOException {
        // package_d --> package_b --> package_c
        // package_d --> package_e
        Path projectDirPath = RESOURCE_DIRECTORY.resolve("projects_for_resolution_tests").resolve("package_d");

        // Delete build file and Dependencies.toml if exists
        Files.deleteIfExists(projectDirPath.resolve(TARGET_DIR_NAME).resolve(BUILD_FILE));
        Files.deleteIfExists(projectDirPath.resolve(DEPENDENCIES_TOML));

        BuildProject buildProject = BuildProject.load(projectDirPath);
        buildProject.save();
        PackageCompilation compilation = buildProject.currentPackage().getCompilation();

        // Check whether there are any diagnostics
        DiagnosticResult diagnosticResult = compilation.diagnosticResult();
        diagnosticResult.errors().forEach(OUT::println);
        Assert.assertEquals(diagnosticResult.diagnosticCount(), 0, "Unexpected compilation diagnostics");

        // Check Dependencies.toml
        Assert.assertEquals(
                readFileAsString(projectDirPath.resolve(RESOURCE_DIR_NAME).resolve("expectedDependencies.toml")),
                readFileAsString(projectDirPath.resolve(DEPENDENCIES_TOML)));

        // Clean Dependencies.toml and build file if already exists
        Files.deleteIfExists(projectDirPath.resolve(DEPENDENCIES_TOML));
        Files.deleteIfExists(projectDirPath.resolve(TARGET_DIR_NAME).resolve(BUILD_FILE));
    }

    @Test
    public void testGetResources() {
        // 1. load the project
        Path projectPath = RESOURCE_DIRECTORY.resolve("myproject");
        BuildProject buildProject = loadBuildProject(projectPath);
        for (ModuleId moduleId : buildProject.currentPackage().moduleIds()) {
            Module module = buildProject.currentPackage().module(moduleId);
            if (module.isDefaultModule()) {
                Assert.assertEquals(module.resourceIds().size(), 2);
                for (DocumentId documentId : module.resourceIds()) {
                    Assert.assertTrue(module.resource(documentId).name().equals("expectedDependencies.toml") ||
                            module.resource(documentId).name().equals("main.json"));
                }
                Assert.assertEquals(module.testResourceIds().size(), 0);
                continue;
            }
            if (module.moduleName().toString().equals("myproject.services")) {
                Assert.assertEquals(module.resourceIds().size(), 4);
                for (DocumentId documentId : module.resourceIds()) {
                    Assert.assertTrue(module.resource(documentId).name().equals("config.json") ||
                            module.resource(documentId).name().equals("invalidProject/tests/main_tests.bal") ||
                            module.resource(documentId).name().equals("invalidProject/main.bal") ||
                            module.resource(documentId).name().equals("invalidProject/Ballerina.toml")
                            );
                }

                Assert.assertEquals(module.testResourceIds().size(), 0);
                continue;
            }
            Assert.assertEquals(module.resourceIds().size(), 1);
            Assert.assertEquals(module.resource(module.resourceIds().stream().findFirst().orElseThrow()).name(),
                    "db.json");
            Assert.assertEquals(module.testResourceIds().size(), 0);
        }
    }

    @Test
    public void testGetResourcesOfDependencies() throws IOException {
        Path projectPath = RESOURCE_DIRECTORY.resolve("projects_for_resources_tests/package_e");
        BuildProject buildProject = loadBuildProject(projectPath);
        Module defaultModule = buildProject.currentPackage().getDefaultModule();
        DocumentId documentId = defaultModule.resourceIds().stream().findFirst().orElseThrow();
        Assert.assertEquals(defaultModule.resource(documentId).name(), "project-info.properties");

        List<ResolvedPackageDependency> dependencies = buildProject.currentPackage().getResolution().dependencyGraph()
                .getNodes().stream().filter(resolvedPackageDependency ->
                        !resolvedPackageDependency.packageInstance().equals(buildProject.currentPackage()))
                .collect(Collectors.toList());
        Module depDefaultModule = dependencies.get(0).packageInstance().getDefaultModule();
        DocumentId dependencyDocId = depDefaultModule.resourceIds()
                .stream().findFirst().orElseThrow();
        Assert.assertEquals(depDefaultModule.resource(dependencyDocId).name(), "project-info.properties");

        PackageCompilation compilation = buildProject.currentPackage().getCompilation();
        JBallerinaBackend jBallerinaBackend = JBallerinaBackend.from(compilation, JvmTarget.JAVA_11);
        Path execPath = buildProject.sourceRoot().resolve(TARGET_DIR_NAME).resolve("temp.jar");
        jBallerinaBackend.emit(JBallerinaBackend.OutputType.EXEC, execPath);

        JarFile execJar = new JarFile(execPath.toString());
        String resourceName = RESOURCE_DIR_NAME + "/asmaj/package_e/0/project-info.properties";
        String depResourceName = RESOURCE_DIR_NAME + "/samjs/package_e/0/project-info.properties";

        Assert.assertNotNull(execJar.getJarEntry(resourceName));
        try (InputStream inputStream = execJar.getInputStream(execJar.getJarEntry(resourceName))) {
            Assert.assertTrue(new String(inputStream.readAllBytes()).contains("asmaj"));
        }
        Assert.assertNotNull(execJar.getJarEntry(depResourceName));
        try (InputStream inputStream = execJar.getInputStream(execJar.getJarEntry(depResourceName))) {
            Assert.assertTrue(new String(inputStream.readAllBytes()).contains("samjs"));
        }
    }

    @Test
    public void testAddResources() throws IOException {
        // 1. load the project
        Path projectPath = RESOURCE_DIRECTORY.resolve("projects_for_resources_tests/myproject");
        BuildProject buildProject = loadBuildProject(projectPath);
        Module defaultModule = buildProject.currentPackage().getDefaultModule();

        // 2. Create and add a resource
        DocumentId documentId = DocumentId.create("config/project-info.json", defaultModule.moduleId());
        JsonObject jsonObject = new JsonObject();
        jsonObject.addProperty("org", buildProject.currentPackage().descriptor().org().toString());
        jsonObject.addProperty("name", buildProject.currentPackage().descriptor().name().toString());
        jsonObject.addProperty("version", buildProject.currentPackage().descriptor().version().toString());
        byte[] serialize = jsonObject.toString().getBytes();
        ResourceConfig resourceConfig = ResourceConfig.from(documentId, "config/project-info.json", serialize);
        // Should we throw an unsupported exception for SingleFileProject??
        defaultModule.modify().addResource(resourceConfig).apply();

        // 3. Compile and generate caches and executable
        PackageCompilation compilation = buildProject.currentPackage().getCompilation();
        JBallerinaBackend jBallerinaBackend = JBallerinaBackend.from(compilation, JvmTarget.JAVA_11);
        Path execPath = buildProject.sourceRoot().resolve(TARGET_DIR_NAME).resolve("temp.jar");
        jBallerinaBackend.emit(JBallerinaBackend.OutputType.EXEC, execPath);

        // 4. Verify the existence of resources in thin jar, testable jar and executable jar
        JarFile execJar = new JarFile(execPath.toString());

        for (ModuleId moduleId : buildProject.currentPackage().moduleIds()) {
            Module module = buildProject.currentPackage().module(moduleId);
            Path moduleJarPath = buildProject.sourceRoot().resolve(TARGET_DIR_NAME).resolve(CACHES_DIR_NAME)
                    .resolve(module.descriptor().org().toString())
                    .resolve(module.descriptor().packageName().toString())
                    .resolve(module.descriptor().version().toString()).resolve("java11")
                    .resolve(module.descriptor().org().toString() + "-" + module.descriptor().name().toString() + "-"
                            + module.descriptor().version().toString() + ".jar");
            JarFile jar = new JarFile(moduleJarPath.toString());
            for (String name : getResources(buildProject.currentPackage().module(moduleId))) {
                Assert.assertNotNull(jar.getJarEntry(name));
                Assert.assertNotNull(execJar.getJarEntry(name));
            }

            Path testableJarPath = buildProject.sourceRoot().resolve(TARGET_DIR_NAME).resolve(CACHES_DIR_NAME)
                    .resolve(module.descriptor().org().toString())
                    .resolve(module.descriptor().packageName().toString())
                    .resolve(module.descriptor().version().toString()).resolve("java11")
                    .resolve(module.descriptor().org().toString() + "-" + module.descriptor().name().toString() + "-"
                            + module.descriptor().version().toString() + "-testable.jar");
            if (Files.exists(testableJarPath)) {
                JarFile testableJar = new JarFile(testableJarPath.toString());
                for (String name : getResources(buildProject.currentPackage().module(moduleId))) {
                    Assert.assertNotNull(testableJar.getJarEntry(name));
                }
                for (String name : getTestResources(buildProject.currentPackage().module(moduleId))) {
                    Assert.assertNotNull(testableJar.getJarEntry(name));
                }

            }
        }

        // Assert resources of dependencies
        for (ResolvedPackageDependency resolvedPackageDependency :
                buildProject.currentPackage().getResolution().dependencyGraph().toTopologicallySortedList()) {
            Package depPackage = resolvedPackageDependency.packageInstance();
            for (ModuleId moduleId : depPackage.moduleIds()) {
                for (String name : getResources(depPackage.module(moduleId))) {
                    Assert.assertNotNull(execJar.getJarEntry(name));
                }
            }

        }

        Path balaPath = buildProject.sourceRoot().resolve(TARGET_DIR_NAME);
        jBallerinaBackend.emit(JBallerinaBackend.OutputType.BALA, balaPath);
        JarFile bala = new JarFile(balaPath.resolve("sameera-myproject-any-0.1.0.bala").toString());

        for (ModuleId moduleId : buildProject.currentPackage().moduleIds()) {
            for (String name : getResourcesInBala(buildProject.currentPackage().module(moduleId))) {
                Assert.assertNotNull(bala.getJarEntry(name));
            }
        }
    }

    private List<String> getResources(Module module) {
        List<String> resources = new ArrayList<>();
        for (DocumentId documentId : module.resourceIds()) {
            String name = RESOURCE_DIR_NAME + "/" +
                    module.descriptor().org().toString() + "/" +
                    module.moduleName() + "/" +
                    module.descriptor().version().value().major() + "/" +
                    module.resource(documentId).name();
            resources.add(name);
        }
        return resources;
    }

    private List<String> getResourcesInBala(Module module) {
        List<String> resources = new ArrayList<>();
        for (DocumentId documentId : module.resourceIds()) {
            String name = MODULES_ROOT + "/" +
                    module.moduleName() + "/" + RESOURCE_DIR_NAME + "/" +
                    module.resource(documentId).name();
            resources.add(name);
        }
        return resources;
    }

    private List<String> getTestResources(Module module) {
        List<String> resources = new ArrayList<>();
        for (DocumentId documentId : module.testResourceIds()) {
            String name = RESOURCE_DIR_NAME + "/" +
                    module.descriptor().org().toString() + "/" +
                    module.moduleName() + "/" +
                    module.descriptor().version().value().major() + "/" +
                    module.resource(documentId).name();
            resources.add(name);
        }
        return resources;
    }

    @Test
    public void testProjectClearCaches() {
        Path projectDirPath = RESOURCE_DIRECTORY.resolve("projects_for_refresh_tests").resolve("package_refresh_one");
        BuildProject buildProject = TestUtils.loadBuildProject(projectDirPath);
        PackageCompilation compilation = buildProject.currentPackage().getCompilation();
        int errorCount = compilation.diagnosticResult().errorCount();
        Assert.assertEquals(errorCount, 3);

        BCompileUtil.compileAndCacheBala("projects_for_refresh_tests/package_refresh_two");
        int errorCount2 = buildProject.currentPackage().getCompilation().diagnosticResult().errorCount();
        Assert.assertEquals(errorCount2, 3);

        buildProject.clearCaches();
        int errorCount3 = buildProject.currentPackage().getCompilation().diagnosticResult().errorCount();
        Assert.assertEquals(errorCount3, 0);
    }

    @Test
    public void testProjectDuplicate() {
        Path projectPath = RESOURCE_DIRECTORY.resolve("myproject");
        BuildOptions.BuildOptionsBuilder optionsBuilder = BuildOptions.builder().setCodeCoverage(true);
        Project project = loadProject(projectPath, optionsBuilder.build());

        Project duplicate = project.duplicate();
        Assert.assertNotSame(project, duplicate);
        Assert.assertNotSame(project.currentPackage().project(), duplicate.currentPackage().project());
        Assert.assertNotSame(
                project.currentPackage().project().buildOptions(), duplicate.currentPackage().project().buildOptions());
        Assert.assertNotSame(project.projectEnvironmentContext(),
                duplicate.projectEnvironmentContext());
        Assert.assertNotSame(project.projectEnvironmentContext().getService(CompilerContext.class),
                duplicate.projectEnvironmentContext().getService(CompilerContext.class));
        Assert.assertNotSame(
                PackageCache.getInstance(project.projectEnvironmentContext().getService(CompilerContext.class)),
                PackageCache.getInstance(duplicate.projectEnvironmentContext().getService(CompilerContext.class)));

        Assert.assertEquals(project.sourceRoot().toString(), duplicate.sourceRoot().toString());
        Assert.assertTrue(duplicate.buildOptions().codeCoverage());
        Assert.assertFalse(duplicate.buildOptions().testReport());

        Assert.assertNotSame(project.currentPackage(), duplicate.currentPackage());
        Assert.assertEquals(project.currentPackage().packageId(), duplicate.currentPackage().packageId());
        Assert.assertTrue(project.currentPackage().moduleIds().containsAll(duplicate.currentPackage().moduleIds())
                && duplicate.currentPackage().moduleIds().containsAll(project.currentPackage().moduleIds()));
        Assert.assertEquals(project.currentPackage().packageMd().isPresent(),
                duplicate.currentPackage().packageMd().isPresent());
        if (project.currentPackage().packageMd().isPresent()) {
            Assert.assertEquals(project.currentPackage().packageMd().get().content(),
                    duplicate.currentPackage().packageMd().get().content());
        }

        for (ModuleId moduleId : project.currentPackage().moduleIds()) {
            Assert.assertNotSame(project.currentPackage().module(moduleId),
                    duplicate.currentPackage().module(moduleId));
            Assert.assertNotSame(project.currentPackage().module(moduleId).project(),
                    duplicate.currentPackage().module(moduleId).project());
            Assert.assertNotSame(project.currentPackage().module(moduleId).packageInstance(),
                    duplicate.currentPackage().module(moduleId).packageInstance());

            Assert.assertEquals(project.currentPackage().module(moduleId).descriptor(),
                    duplicate.currentPackage().module(moduleId).descriptor());
            Assert.assertEquals(project.currentPackage().module(moduleId).moduleMd().isPresent(),
                    duplicate.currentPackage().module(moduleId).moduleMd().isPresent());
            if (project.currentPackage().module(moduleId).moduleMd().isPresent()) {
                Assert.assertEquals(project.currentPackage().module(moduleId).moduleMd().get().content(),
                        duplicate.currentPackage().module(moduleId).moduleMd().get().content());
            }

            Assert.assertTrue(project.currentPackage().module(moduleId).documentIds().containsAll(
                    duplicate.currentPackage().module(moduleId).documentIds())
                    && duplicate.currentPackage().module(moduleId).documentIds().containsAll(
                    project.currentPackage().module(moduleId).documentIds()));
            for (DocumentId documentId : project.currentPackage().module(moduleId).documentIds()) {
                Assert.assertNotSame(project.currentPackage().module(moduleId).document(documentId),
                        duplicate.currentPackage().module(moduleId).document(documentId));
                Assert.assertNotSame(project.currentPackage().module(moduleId).document(documentId).module(),
                        duplicate.currentPackage().module(moduleId).document(documentId).module());
                Assert.assertNotSame(project.currentPackage().module(moduleId).document(documentId).syntaxTree(),
                        duplicate.currentPackage().module(moduleId).document(documentId).syntaxTree());

                Assert.assertEquals(project.currentPackage().module(moduleId).document(documentId).name(),
                        duplicate.currentPackage().module(moduleId).document(documentId).name());
                Assert.assertEquals(
                        project.currentPackage().module(moduleId).document(documentId).syntaxTree().toSourceCode(),
                        duplicate.currentPackage().module(moduleId).document(documentId).syntaxTree().toSourceCode());
            }

            for (DocumentId documentId : project.currentPackage().module(moduleId).testDocumentIds()) {
                Assert.assertNotSame(project.currentPackage().module(moduleId).document(documentId),
                        duplicate.currentPackage().module(moduleId).document(documentId));
                Assert.assertNotSame(project.currentPackage().module(moduleId).document(documentId).module(),
                        duplicate.currentPackage().module(moduleId).document(documentId).module());
                Assert.assertNotSame(project.currentPackage().module(moduleId).document(documentId).syntaxTree(),
                        duplicate.currentPackage().module(moduleId).document(documentId).syntaxTree());

                Assert.assertEquals(project.currentPackage().module(moduleId).document(documentId).name(),
                        duplicate.currentPackage().module(moduleId).document(documentId).name());
                Assert.assertEquals(
                        project.currentPackage().module(moduleId).document(documentId).syntaxTree().toSourceCode(),
                        duplicate.currentPackage().module(moduleId).document(documentId).syntaxTree().toSourceCode());
            }
        }

        project.currentPackage().getCompilation();
        duplicate.currentPackage().getCompilation();
    }

    @Test (description = "tests calling targetDir for Build Project")
    public void testBuildProjectTargetDir() {
        Path projectPath = RESOURCE_DIRECTORY.resolve("myproject");
        BuildProject project = loadBuildProject(projectPath);
        Path targetDirPath = project.targetDir();
        Path expectedPath = projectPath.resolve("target");
        Assert.assertEquals(targetDirPath, expectedPath);
    }

    @DataProvider(name = "provideBallerinaTomlContentForUpdates")
    public Object[][] provideBallerinaTomlContentForUpdates() {
        String myPkgDir = "my-package";
        String numericPkgDir = "1994";
        System.setProperty(USER_NAME, "testuserorg");

        String content1 =
                "";
        List<String> warnings1 =
                List.of("WARNING [Ballerina.toml:(2:1,2:1)] missing table '[package]' in 'Ballerina.toml'. " +
                        "Defaulting to:\n" +
                        "[package]\n" +
                        "org = \"testuserorg\"\n" +
                        "name = \"my_package\"\n" +
                        "version = \"0.1.0\"");

        String content2 =
                "# this is a comment\n" +
                        "\n" +
                        "[package]";
        List<String> warnings2 =
                List.of("WARNING [Ballerina.toml:(3:1,3:10)] missing key 'name' in table '[package]' in " +
                                "'Ballerina.toml'. Defaulting to 'name = \"my_package\"'",
                        "WARNING [Ballerina.toml:(3:1,3:10)] missing key 'org' in table '[package]' in " +
                                "'Ballerina.toml'. Defaulting to 'org = \"testuserorg\"'",
                        "WARNING [Ballerina.toml:(3:1,3:10)] missing key 'version' in table '[package]' in " +
                                "'Ballerina.toml'. Defaulting to 'version = \"0.1.0\"'");

        String content3 =
                "# this is a comment\n" +
                        "\n" +
                        "[package]\n" +
                        "org = \"winery\"\n" +
                        "version = \"2.0.0\"";
        List<String> warnings3 =
                List.of("WARNING [Ballerina.toml:(3:1,5:18)] missing key 'name' in table '[package]' " +
                        "in 'Ballerina.toml'. Defaulting to 'name = \"my_package\"'");

        String content4 =
                "";
        List<String> warnings4 =
                List.of("WARNING [Ballerina.toml:(2:1,2:1)] missing table '[package]' in 'Ballerina.toml'. " +
                        "Defaulting to:\n" +
                        "[package]\n" +
                        "org = \"testuserorg\"\n" +
                        "name = \"app1994\"\n" +
                        "version = \"0.1.0\"");

        String content5 =
                "[package]\n" +
                        "org = \"foo\"\n" +
                        "license = [\"MIT\", \"Apache-2.0\"]\n" +
                        "authors = [\"jo@wso2.com\", \"pramodya@wso2.com\"]\n" +
                        "repository = \"https://github.com/ballerinalang/ballerina\"\n" +
                        "keywords = [\"ballerina\", \"security\", \"crypto\"]\n" +
                        "visibility = \"private\"";
        List<String> warnings5 =
                List.of("WARNING [Ballerina.toml:(1:1,7:23)] missing key 'name' in table '[package]' in " +
                                "'Ballerina.toml'. Defaulting to 'name = \"app1994\"'",
                        "WARNING [Ballerina.toml:(1:1,7:23)] missing key 'version' in table '[package]' in " +
                                "'Ballerina.toml'. Defaulting to 'version = \"0.1.0\"'");

        String content6 =
                "[package]\n" +
                        "org = \"foo\"\n" +
                        "name = \"winery\"\n" +
                        "license = [\"MIT\", \"Apache-2.0\"]\n" +
                        "authors = [\"jo@wso2.com\", \"pramodya@wso2.com\"]\n" +
                        "repository = \"https://github.com/ballerinalang/ballerina\"\n" +
                        "keywords = [\"ballerina\", \"security\", \"crypto\"]\n" +
                        "visibility = \"private\"";
        List<String> warnings6 =
                List.of("WARNING [Ballerina.toml:(1:1,8:23)] missing key 'version' in table '[package]' in " +
                        "'Ballerina.toml'. Defaulting to 'version = \"0.1.0\"'");

        String content7 =
                "# this is a comment\n" +
                        "\n" +
                        "[package]\n" +
                        "name = \"winery\"";
        List<String> warnings7 =
                List.of("WARNING [Ballerina.toml:(3:1,4:16)] missing key 'org' in table '[package]' in " +
                                "'Ballerina.toml'. Defaulting to 'org = \"testuserorg\"'",
                        "WARNING [Ballerina.toml:(3:1,4:16)] missing key 'version' in table '[package]' in " +
                                "'Ballerina.toml'. Defaulting to 'version = \"0.1.0\"'");

        String content8 =
                "[package]\n" +
                        "version = \"1.1.0\"\n" +
                        "distribution = \"2201.0.3-SNAPSHOT\"\n" +
                        "\n" +
                        "[build-options]\n" +
                        "#observabilityIncluded = true\n" +
                        "\n" +
                        "[[app]]\n" +
                        "org = \"yo\"\n" +
                        "name = \"ro\"\n" +
                        "version = \"1.2.3\"";
        List<String> warnings8 =
                List.of("WARNING [Ballerina.toml:(1:1,3:35)] missing key 'name' in table '[package]' in " +
                                "'Ballerina.toml'. Defaulting to 'name = \"app1994\"'",
                        "WARNING [Ballerina.toml:(1:1,3:35)] missing key 'org' in table '[package]' in " +
                                "'Ballerina.toml'. Defaulting to 'org = \"testuserorg\"'");

        String content9 =
                "[package]\n" +
                        "\n" +
                        "[build-options]\n" +
                        "#observabilityIncluded = true\n" +
                        "\n" +
                        "[[app]]\n" +
                        "org = \"yo\"\n" +
                        "name = \"ro\"\n" +
                        "version = \"1.2.3\"";
        List<String> warnings9 =
                List.of("WARNING [Ballerina.toml:(1:1,1:10)] missing key 'name' in table '[package]' in " +
                                "'Ballerina.toml'. Defaulting to 'name = \"app1994\"'",
                        "WARNING [Ballerina.toml:(1:1,1:10)] missing key 'org' in table '[package]' in " +
                                "'Ballerina.toml'. Defaulting to 'org = \"testuserorg\"'",
                        "WARNING [Ballerina.toml:(1:1,1:10)] missing key 'version' in table '[package]' in " +
                                "'Ballerina.toml'. Defaulting to 'version = \"0.1.0\"'");

        String content10 =
                "[build-options]\n" +
                        "#observabilityIncluded = true\n" +
                        "\n" +
                        "[[app]]\n" +
                        "org = \"yo\"\n" +
                        "name = \"ro\"\n" +
                        "version = \"1.2.3\"";
        List<String> warnings10 =
                List.of("WARNING [Ballerina.toml:(1:1,7:18)] missing table '[package]' in 'Ballerina.toml'. " +
                        "Defaulting to:\n" +
                        "[package]\n" +
                        "org = \"testuserorg\"\n" +
                        "name = \"app1994\"\n" +
                        "version = \"0.1.0\"");

        return new Object[][]{
                {myPkgDir, content1, warnings1},
                {myPkgDir, content2, warnings2},
                {myPkgDir, content3, warnings3},
                {numericPkgDir, content4, warnings4},
                {numericPkgDir, content5, warnings5},
                {numericPkgDir, content6, warnings6},
                {myPkgDir, content7, warnings7},
                {numericPkgDir, content8, warnings8},
                {numericPkgDir, content9, warnings9},
                {numericPkgDir, content10, warnings10},
        };
    }

    @Test(description = "tests build project with uncompleted package information in Ballerina.toml",
            dataProvider = "provideBallerinaTomlContentForUpdates")
    public void testBuildProjectWithUncompletedPackageInformation(String projectDir, String balTomlContent,
                                                                  List<String> warnings)
            throws IOException {
        Path projectPath = RESOURCE_DIRECTORY.resolve("projects_for_config_file_updates").resolve(projectDir);

        // Clean project directory
        writeContent(projectPath.resolve(BALLERINA_TOML), "");
        Files.deleteIfExists(projectPath.resolve(DEPENDENCIES_TOML));

        // write content to the Ballerina.toml
        writeContent(projectPath.resolve(BALLERINA_TOML), balTomlContent);

        // 1) Initialize the project instance
        BuildProject project = loadBuildProject(projectPath);
        project.save();

        // 2) Check compilation diagnostics
        PackageCompilation compilation = project.currentPackage().getCompilation();
        Assert.assertFalse(compilation.diagnosticResult().hasErrors());
        Assert.assertTrue(compilation.diagnosticResult().hasWarnings());
        Assert.assertEquals(compilation.diagnosticResult().diagnosticCount(), warnings.size());

        Iterator<Diagnostic> compilationWarnings = compilation.diagnosticResult().diagnostics().iterator();
        Iterator<String> expectedWarnings = warnings.iterator();
        while (compilationWarnings.hasNext() && expectedWarnings.hasNext()) {
            Assert.assertEquals(compilationWarnings.next().toString(), expectedWarnings.next());
        }

        // Clean project directory
        writeContent(projectPath.resolve(BALLERINA_TOML), "");
        Files.deleteIfExists(projectPath.resolve(DEPENDENCIES_TOML));
    }

<<<<<<< HEAD
    @Test (description = "tests jar resolution for Build Project")
    public void testConflictingJars() {
        Path dep1Path = RESOURCE_DIRECTORY.resolve("conflicting_jars_test/platformLibPkg1").toAbsolutePath();
        Path dep2Path = RESOURCE_DIRECTORY.resolve("conflicting_jars_test/platformLibPkg2").toAbsolutePath();
        Path customUserHome = Paths.get("build", "userHome");
        Environment environment = EnvironmentBuilder.getBuilder().setUserHome(customUserHome).build();
        ProjectEnvironmentBuilder envBuilder = ProjectEnvironmentBuilder.getBuilder(environment);

        CompileResult compileResult = BCompileUtil.compileAndCacheBala(dep1Path.toString(), CENTRAL_CACHE, envBuilder);
        if (compileResult.getDiagnosticResult().hasErrors()) {
            Assert.fail("unexpected diagnostics found when caching platformLibPkg1:\n"
                    + getErrorsAsString(compileResult.getDiagnosticResult()));
        }
        compileResult = BCompileUtil.compileAndCacheBala(dep2Path.toString(), CENTRAL_CACHE, envBuilder);
        if (compileResult.getDiagnosticResult().hasErrors()) {
            Assert.fail("unexpected diagnostics found when caching platformLibPkg2:\n"
                    + getErrorsAsString(compileResult.getDiagnosticResult()));
        }

        Path projectPath = RESOURCE_DIRECTORY.resolve("conflicting_jars_test/platformLibPkg3");
        BuildProject project = TestUtils.loadBuildProject(envBuilder, projectPath);
        PackageCompilation compilation = project.currentPackage().getCompilation();
        JBallerinaBackend jBallerinaBackend = JBallerinaBackend.from(compilation, JvmTarget.JAVA_11);
        if (jBallerinaBackend.diagnosticResult().hasErrors()) {
            Assert.fail("unexpected compilation failure:\n" + getErrorsAsString(compilation.diagnosticResult()));
        }
        Collection<JarLibrary> jarLibraries =
                jBallerinaBackend.jarResolver().getJarFilePathsRequiredForExecution();
        Assert.assertEquals(jarLibraries.size(), 9);

        Assert.assertTrue(jarLibraries.contains(new JarLibrary(
                CENTRAL_CACHE.resolve("bala/ballerina/platformLibPkg2/0.1.0/java11/platform/java11/native1.txt"),
                PlatformLibraryScope.DEFAULT, "native1", "org.ballerina", "1.0.1", "ballerina/platformLibPkg2")));
        Assert.assertTrue(jarLibraries.contains(new JarLibrary(
                CENTRAL_CACHE.resolve("bala/ballerina/platformLibPkg1/0.1.0/java11/platform/java11/lib1.txt"),
                PlatformLibraryScope.DEFAULT, "lib1", "org.apache", "2.0.0", "ballerina/platformLibPkg1")));
        Assert.assertTrue(jarLibraries.contains(new JarLibrary(
                CENTRAL_CACHE.resolve("bala/ballerina/platformLibPkg1/0.1.0/java11/platform/java11/lib2.txt"),
                PlatformLibraryScope.DEFAULT))
                || jarLibraries.contains(new JarLibrary(
                CENTRAL_CACHE.resolve("bala/ballerina/platformLibPkg2/0.1.0/java11/platform/java11/lib2.txt"),
                PlatformLibraryScope.DEFAULT)));
        Assert.assertTrue(jarLibraries.contains(new JarLibrary(
                CENTRAL_CACHE.resolve("bala/ballerina/platformLibPkg2/0.1.0/java11/platform/java11/lib3.txt"),
                PlatformLibraryScope.DEFAULT,
                "lib3", "org.apache", "2.0.1", "ballerina/platformLibPkg2")));
        Assert.assertTrue(jarLibraries.contains(new JarLibrary(
                CENTRAL_CACHE.resolve("bala/ballerina/platformLibPkg2/0.1.0/java11/platform/java11/lib4.txt"),
                PlatformLibraryScope.DEFAULT)));
        Assert.assertTrue(jarLibraries.contains(new JarLibrary(
                Paths.get("src/test/resources/conflicting_jars_test/platformLibPkg3/" +
                        "target/cache/user/platformLibPkg3/0.1.0/java11/user-platformLibPkg3-0.1.0.jar"),
                PlatformLibraryScope.DEFAULT)));
        Assert.assertTrue(jarLibraries.contains(new JarLibrary(
                CENTRAL_CACHE.resolve(System.getProperty("project.version") +
                        "/ballerina/platformLibPkg1/0.1.0/java11/ballerina-platformLibPkg1-0.1.0.jar"),
                PlatformLibraryScope.DEFAULT)));
        Assert.assertTrue(jarLibraries.contains(new JarLibrary(
                CENTRAL_CACHE.resolve(System.getProperty("project.version") +
                        "/ballerina/platformLibPkg2/0.1.0/java11/ballerina-platformLibPkg2-0.1.0.jar"),
                PlatformLibraryScope.DEFAULT)));
        Assert.assertTrue(jarLibraries.contains(new JarLibrary(
                CENTRAL_CACHE.resolve(System.getProperty("ballerina.home") +
                        "bre/lib/ballerina-rt-" + System.getProperty("project.version") + ".jar"),
                PlatformLibraryScope.DEFAULT)));
=======
    @Test(description = "tests the order of module documents")
    public void testDocumentsOrder() {
        Path projectPath = RESOURCE_DIRECTORY.resolve("project_documents");
        String sourceFileName = "types.bal";
        String testFileName = "tests/types.bal";
        String newFileContent = "type Integer 1|2";

        // Initialize the project and load the package
        BuildProject project = loadBuildProject(projectPath);
        Package currentPackage = project.currentPackage();

        // Obtain the service module and check the documents order at project creation
        Module serviceModule = currentPackage.module(ModuleName.from(currentPackage.packageName(), "services"));
        List<String> expectedServiceFileNames = Arrays.asList("auth.bal", "subscribe.bal", "update.bal");
        List<String> actualServiceFileNames = getDocumentFileNames(serviceModule, serviceModule.documentIds());

        assertEquals(actualServiceFileNames.size(), 3);
        assertEquals(actualServiceFileNames, expectedServiceFileNames);

        // Obtain the modifier of the default module
        Module oldDefaultModule = currentPackage.getDefaultModule();
        Module.Modifier oldDefaultModuleModifier = oldDefaultModule.modify();

        // Add types.bal and test_types.bal to the module
        oldDefaultModuleModifier.addDocument(DocumentConfig.from(DocumentId.create(
                sourceFileName, oldDefaultModule.moduleId()), newFileContent, sourceFileName));

        oldDefaultModuleModifier.addTestDocument(DocumentConfig.from(DocumentId.create(
                testFileName, oldDefaultModule.moduleId()), newFileContent, testFileName));

        Module newDefaultModule = oldDefaultModuleModifier.apply();

        // Check the documents order after adding documents to a module
        // Check the order of source documents
        List<String> expectedSourceFileNames = Arrays.asList("main.bal", sourceFileName, "utils.bal");
        List<String> actualSourceFileNames = getDocumentFileNames(newDefaultModule, newDefaultModule.documentIds());

        assertEquals(actualSourceFileNames.size(), 3);
        assertEquals(actualSourceFileNames, expectedSourceFileNames);

        // Check the order of test documents
        List<String> expectedTestFileNames = Arrays.asList(
                "tests/main_test.bal",
                testFileName,
                "tests/utils_test.bal");
        List<String> actualTestFileNames = getDocumentFileNames(newDefaultModule, newDefaultModule.testDocumentIds());

        assertEquals(actualTestFileNames.size(), 3);
        assertEquals(actualTestFileNames, expectedTestFileNames);

        // Check the order of diagnostics
        PackageCompilation compilation = currentPackage.getCompilation();

        List<String> actualDiagnosticPaths = compilation.diagnosticResult().diagnostics().stream().map(diagnostic ->
                diagnostic.location().lineRange().filePath()).distinct().collect(Collectors.toList());

        List<String> expectedDiagnosticPaths = Arrays.asList(
                "main.bal", Paths.get("tests").resolve("main_test.bal").toString(),
                Paths.get("tests").resolve("utils_test.bal").toString(), "utils.bal",
                Paths.get("modules").resolve("services").resolve("auth.bal").toString(),
                Paths.get("modules").resolve("services").resolve("subscribe.bal").toString(),
                Paths.get("modules").resolve("services").resolve("update.bal").toString(),
                Paths.get("modules").resolve("storage").resolve("db.bal").toString(),
                Paths.get("modules").resolve("storage").resolve("tests").resolve("db_test.bal").toString(),
                Paths.get("modules").resolve("utils").resolve("utils.bal").toString());

        assertEquals(actualDiagnosticPaths.size(), 10);
        assertEquals(actualDiagnosticPaths, expectedDiagnosticPaths);
    }

    private List<String> getDocumentFileNames(Module module, Collection<DocumentId> documentIds) {
        List<String> actualFileNames = new ArrayList<>();
        for (DocumentId documentId : documentIds) {
            actualFileNames.add(module.document(documentId).name());
        }
        return actualFileNames;
>>>>>>> 9f8b5856
    }

    @AfterClass (alwaysRun = true)
    public void reset() {
        Path projectPath = RESOURCE_DIRECTORY.resolve("project_no_permission");
        TestUtils.resetPermissions(projectPath);
    }

    private static BuildProject loadBuildProject(Path projectPath) {
        return loadBuildProject(projectPath, null);
    }

    private static BuildProject loadBuildProject(Path projectPath, BuildOptions buildOptions) {
        BuildProject buildProject = null;
        try {
            if (buildOptions == null) {
                buildProject = TestUtils.loadBuildProject(projectPath);
            } else {
                buildProject = TestUtils.loadBuildProject(projectPath, buildOptions);
            }
        } catch (Exception e) {
            Assert.fail(e.getMessage());
        }
        return buildProject;
    }
}<|MERGE_RESOLUTION|>--- conflicted
+++ resolved
@@ -2076,73 +2076,6 @@
         Files.deleteIfExists(projectPath.resolve(DEPENDENCIES_TOML));
     }
 
-<<<<<<< HEAD
-    @Test (description = "tests jar resolution for Build Project")
-    public void testConflictingJars() {
-        Path dep1Path = RESOURCE_DIRECTORY.resolve("conflicting_jars_test/platformLibPkg1").toAbsolutePath();
-        Path dep2Path = RESOURCE_DIRECTORY.resolve("conflicting_jars_test/platformLibPkg2").toAbsolutePath();
-        Path customUserHome = Paths.get("build", "userHome");
-        Environment environment = EnvironmentBuilder.getBuilder().setUserHome(customUserHome).build();
-        ProjectEnvironmentBuilder envBuilder = ProjectEnvironmentBuilder.getBuilder(environment);
-
-        CompileResult compileResult = BCompileUtil.compileAndCacheBala(dep1Path.toString(), CENTRAL_CACHE, envBuilder);
-        if (compileResult.getDiagnosticResult().hasErrors()) {
-            Assert.fail("unexpected diagnostics found when caching platformLibPkg1:\n"
-                    + getErrorsAsString(compileResult.getDiagnosticResult()));
-        }
-        compileResult = BCompileUtil.compileAndCacheBala(dep2Path.toString(), CENTRAL_CACHE, envBuilder);
-        if (compileResult.getDiagnosticResult().hasErrors()) {
-            Assert.fail("unexpected diagnostics found when caching platformLibPkg2:\n"
-                    + getErrorsAsString(compileResult.getDiagnosticResult()));
-        }
-
-        Path projectPath = RESOURCE_DIRECTORY.resolve("conflicting_jars_test/platformLibPkg3");
-        BuildProject project = TestUtils.loadBuildProject(envBuilder, projectPath);
-        PackageCompilation compilation = project.currentPackage().getCompilation();
-        JBallerinaBackend jBallerinaBackend = JBallerinaBackend.from(compilation, JvmTarget.JAVA_11);
-        if (jBallerinaBackend.diagnosticResult().hasErrors()) {
-            Assert.fail("unexpected compilation failure:\n" + getErrorsAsString(compilation.diagnosticResult()));
-        }
-        Collection<JarLibrary> jarLibraries =
-                jBallerinaBackend.jarResolver().getJarFilePathsRequiredForExecution();
-        Assert.assertEquals(jarLibraries.size(), 9);
-
-        Assert.assertTrue(jarLibraries.contains(new JarLibrary(
-                CENTRAL_CACHE.resolve("bala/ballerina/platformLibPkg2/0.1.0/java11/platform/java11/native1.txt"),
-                PlatformLibraryScope.DEFAULT, "native1", "org.ballerina", "1.0.1", "ballerina/platformLibPkg2")));
-        Assert.assertTrue(jarLibraries.contains(new JarLibrary(
-                CENTRAL_CACHE.resolve("bala/ballerina/platformLibPkg1/0.1.0/java11/platform/java11/lib1.txt"),
-                PlatformLibraryScope.DEFAULT, "lib1", "org.apache", "2.0.0", "ballerina/platformLibPkg1")));
-        Assert.assertTrue(jarLibraries.contains(new JarLibrary(
-                CENTRAL_CACHE.resolve("bala/ballerina/platformLibPkg1/0.1.0/java11/platform/java11/lib2.txt"),
-                PlatformLibraryScope.DEFAULT))
-                || jarLibraries.contains(new JarLibrary(
-                CENTRAL_CACHE.resolve("bala/ballerina/platformLibPkg2/0.1.0/java11/platform/java11/lib2.txt"),
-                PlatformLibraryScope.DEFAULT)));
-        Assert.assertTrue(jarLibraries.contains(new JarLibrary(
-                CENTRAL_CACHE.resolve("bala/ballerina/platformLibPkg2/0.1.0/java11/platform/java11/lib3.txt"),
-                PlatformLibraryScope.DEFAULT,
-                "lib3", "org.apache", "2.0.1", "ballerina/platformLibPkg2")));
-        Assert.assertTrue(jarLibraries.contains(new JarLibrary(
-                CENTRAL_CACHE.resolve("bala/ballerina/platformLibPkg2/0.1.0/java11/platform/java11/lib4.txt"),
-                PlatformLibraryScope.DEFAULT)));
-        Assert.assertTrue(jarLibraries.contains(new JarLibrary(
-                Paths.get("src/test/resources/conflicting_jars_test/platformLibPkg3/" +
-                        "target/cache/user/platformLibPkg3/0.1.0/java11/user-platformLibPkg3-0.1.0.jar"),
-                PlatformLibraryScope.DEFAULT)));
-        Assert.assertTrue(jarLibraries.contains(new JarLibrary(
-                CENTRAL_CACHE.resolve(System.getProperty("project.version") +
-                        "/ballerina/platformLibPkg1/0.1.0/java11/ballerina-platformLibPkg1-0.1.0.jar"),
-                PlatformLibraryScope.DEFAULT)));
-        Assert.assertTrue(jarLibraries.contains(new JarLibrary(
-                CENTRAL_CACHE.resolve(System.getProperty("project.version") +
-                        "/ballerina/platformLibPkg2/0.1.0/java11/ballerina-platformLibPkg2-0.1.0.jar"),
-                PlatformLibraryScope.DEFAULT)));
-        Assert.assertTrue(jarLibraries.contains(new JarLibrary(
-                CENTRAL_CACHE.resolve(System.getProperty("ballerina.home") +
-                        "bre/lib/ballerina-rt-" + System.getProperty("project.version") + ".jar"),
-                PlatformLibraryScope.DEFAULT)));
-=======
     @Test(description = "tests the order of module documents")
     public void testDocumentsOrder() {
         Path projectPath = RESOURCE_DIRECTORY.resolve("project_documents");
@@ -2219,7 +2152,6 @@
             actualFileNames.add(module.document(documentId).name());
         }
         return actualFileNames;
->>>>>>> 9f8b5856
     }
 
     @AfterClass (alwaysRun = true)
