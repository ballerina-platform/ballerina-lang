--- conflicted
+++ resolved
@@ -69,16 +69,11 @@
             this._viewOptions.contentHeight = _.get(args, "viewOptions.contentHeight", 360);
             this._viewOptions.collapseIconWidth = _.get(args, "viewOptions.collaspeIconWidth", 1025);
 
-<<<<<<< HEAD
-            //setting initial height for resource container
-            this._totalHeight = 300;
-=======
             this._viewOptions.totalHeightGap = 50;
             this._viewOptions.hoverClass = _.get(args, "viewOptions.cssClass.hover_svg", 'design-view-hover-svg');
 
             //setting initial height for resource container
             this._totalHeight = 230;
->>>>>>> 76606889
             this.init();
         };
 
@@ -105,10 +100,7 @@
                 var staticHeights = this.getGapBetweenStatements();
                 this._totalHeight = this._totalHeight + childView.getBoundingBox().height + staticHeights;
                 this.setResourceContainerHeight(this._totalHeight);
-<<<<<<< HEAD
-=======
                 this.trigger("resourceHeightChangedEvent", this._totalHeight);
->>>>>>> 76606889
             };
 
             this.trigger("childViewAddedEvent", child);
@@ -297,10 +289,7 @@
 
             var contentRect = D3utils.rect(contentStart.x(), contentStart.y(), this._viewOptions.contentWidth, this._viewOptions.contentHeight, 0, 0, contentGroup).classed("resource-content", true);
             this._contentRect = contentRect;
-<<<<<<< HEAD
-=======
             contentRect.attr("fill", "#fff");
->>>>>>> 76606889
 
             // On click of collapse icon hide/show resource body
             headingCollapseIcon.on("click", function () {
@@ -403,8 +392,6 @@
             });
         };
 
-<<<<<<< HEAD
-=======
         ResourceDefinitionView.prototype.initResourceLevelDropTarget = function(){
             var self = this,
                 hoverClass = this._viewOptions.hoverClass;
@@ -458,7 +445,6 @@
             this._headingRect.on("mouseout", mouseOutHandler);
         };
 
->>>>>>> 76606889
         ResourceDefinitionView.prototype.getConnectorViewList = function(){
             return this._connectorViewList;
         };
@@ -525,10 +511,7 @@
         ResourceDefinitionView.prototype.setResourceContainerHeight = function (height){
             this._resourceGroup.attr("height", height);
             this._contentRect.attr("height", height);
-<<<<<<< HEAD
-=======
             this._defaultResourceLifeLine.setLineHeight(height - this._viewOptions.totalHeightGap);
->>>>>>> 76606889
             this.setBoundingBox(this.getBoundingBox().width, height, this.getBoundingBox().x, this.getBoundingBox().y);
         };
 
