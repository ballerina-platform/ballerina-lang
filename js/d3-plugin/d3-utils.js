/**
 * Copyright (c) 2016, WSO2 Inc. (http://www.wso2.org) All Rights Reserved.
 *
 * WSO2 Inc. licenses this file to you under the Apache License,
 * Version 2.0 (the "License"); you may not use this file except
 * in compliance with the License.
 * You may obtain a copy of the License at
 *
 *     http://www.apache.org/licenses/LICENSE-2.0
 *
 * Unless required by applicable law or agreed to in writing,
 * software distributed under the License is distributed on an
 * "AS IS" BASIS, WITHOUT WARRANTIES OR CONDITIONS OF ANY
 * KIND, either express or implied. See the License for the
 * specific language governing permissions and limitations
 * under the License.
 */

var D3Utils = (function (d3_utils) {

    var d3Ref = undefined;

    var heights = {
        textBox:30,
        before:20,
        after:36,
        label:12,
        label_textBox: 10,
        textBox_label:24,
        textBox_checkbox: 24,
        checkbox: 13,
        checkbox_checkbox: 35
    };

    var circle = function (cx, cy, r, parent) {
        parent = parent || d3Ref;
        return parent.append("circle")
            .attr("cx", cx)
            .attr("cy", cy)
            .attr("r", r);
    };

    var circleOnPoint = function (point, r, parent) {
        parent = parent || d3Ref;
        return parent.draw.circle(point.x(), point.y(), r);
    };

    var rectWithTitle = function (center, width, height, containerWidth, containerHeight, rx, ry, parent, colour, title) {
        parent = parent || d3Ref;

        var composite = {};

        x = center.x() - containerWidth / 2;
        y = center.y() - height / 2;

        rx = rx || 0;
        ry = ry || 0;
        var containerRect = parent.append("rect")
            .attr("id", "containerRect")
            .attr("x", x)
            .attr("y", y)
            .attr("width", containerWidth)
            .attr("height", containerHeight)
            .attr("fill", "#ffffff")
            .attr("stroke", "black")
            .attr("stroke-width", 2)
            .attr("rx", rx)
            .attr("fill-opacity",.4)
            .attr("ry", ry);
        var titleRect = parent.append("rect")
            .attr("id", "titleRect")
            .attr("x", x)
            .attr("y", y)
            .attr("width", width)
            .attr("height", height)
            .attr("fill", "#ffffff")
            .attr("stroke", "black")
            .attr("stroke-width", 2)
            .attr("fill-opacity", 1)
            .attr("rx", rx)
            .attr("ry", ry);
        var text = parent.append("text")
            .attr("x", x + 20)
            .attr("y", y + 19)
            .attr("fill", "black")
            .text(title);
        composite.containerRect = containerRect;
        composite.titleRect = titleRect;
        composite.text = text;
        return composite;
    };

    var basicRect = function (x, y, width, height, rx, ry, parent) {
        parent = parent || d3Ref;
        rx = rx || 0;
        ry = ry || 0;
        return parent.append("rect")
            .attr("x", x)
            .attr("y", y)
            .attr("width", width)
            .attr("height", height)
            .attr("fill-opacity", 0.01)
            .attr("stroke-width", 2)
            //.style("filter", "url(#drop-shadow)")
            .attr("rx", rx)
            .attr("ry", ry);
    };

    var rect = function (x, y, width, height, rx, ry, parent, colour) {
        parent = parent || d3Ref;

        rx = rx || 0;
        ry = ry || 0;
        return parent.append("rect")
            .attr("x", x)
            .attr("y", y)
            .attr("width", width)
            .attr("height", height)
            .attr("fill", colour || "steelblue")
            .attr("stroke", "black")
            .attr("stroke-width", 2)
            .attr("rx", rx)
            .attr("ry", ry);
    };

    var centeredRect = function (center, width, height, rx, ry, parent, colour) {
        parent = parent || d3Ref;
        rx = rx || 0;
        ry = ry || 0;
        return parent.draw.rect(center.x() - width / 2, center.y() - height / 2, width, height, rx, ry, parent, colour);
    };


    var centeredBasicRect = function (center, width, height, rx, ry, parent) {
        parent = parent || d3Ref;
        rx = rx || 0;
        ry = ry || 0;
        return parent.draw.basicRect(center.x() - width / 2, center.y() - height / 2, width, height, rx, ry, parent);
    };

    var line = function (x1, y1, x2, y2, parent) {
        parent = parent || d3Ref;
        return parent.append("line")
            .attr("x1", x1)
            .attr("y1", y1)
            .attr("x2", x2)
            .attr("y2", y2);
    };

    /**
     * Draws a line between two points.
     * @param {Point} startPoint starting point for the line.
     * @param {Point} endPoint ending point for the line.
     * @param [parent] parent element.
     */
    var lineFromPoints = function (startPoint, endPoint, parent) {
        parent = parent || d3Ref;
        return parent.draw.line(startPoint.x(), startPoint.y(), endPoint.x(), endPoint.y());
    };

    var verticalLine = function (start, height, parent) {
        parent = parent || d3Ref;
        return parent.draw.line(start.x(), start.y(), start.x(), start.y() + height, parent);
    };

    var editableText = function (x, y, text) {

    };

    var textElement = function (x, y, textContent, parent) {
        parent = parent || d3Ref;
        return parent.append("text")
            .attr("x", x)
            .attr("y", y)
            .text(function () {
                return textContent;
            });
    };

    var centeredText = function (center, textContent, parent) {
        parent = parent || d3Ref;
        return parent.draw.textElement(center.x(), center.y(), textContent, parent)
            .attr('text-anchor', 'middle').attr('dominant-baseline', 'middle');
    };

<<<<<<< HEAD
    /**
     * Create the properties form by appending form elements such as textbox, label, checkbox etc.
     * @param parent SVG parent element of the form
     * @param parameters Model parameters of the selected element
     * @param propertyPaneSchema Property rendering schema of the selected element
     * @param rect Property window rectangle
     * @param rectY Rectangle top y coordinate
     * @returns {*} Created form element
     */
    var form = function (parent, parameters, propertyPaneSchema, rect, rectY) {
        parent = parent || d3Ref;

        var foreignObject = parent.append("foreignObject")
            .attr("x", 23)
            .attr("y", 20)
            .attr("width", "200")
            .attr("height", "100%");

        var form = foreignObject.append("xhtml:form")
            .attr("id", "property-form")
            .attr("autocomplete", "on");

        var previous = null;
        var next = null;
        var rectangleHeight = heights.before;

        for (var i = 0; i < propertyPaneSchema.length; i++) {
            var property = propertyPaneSchema[i];

            if (property.text) {
                //append a textbox
                next = "label";
                rectangleHeight = getCurrentRectHeight(rectangleHeight, previous, next);
                appendLabel(form, property.text);
                appendTextBox(form, parameters[i].value, property.key);
                rectangleHeight += (heights.label + heights.label_textBox + heights.textBox);
                previous = "textbox";

            } else if (property.dropdown) {
                //append a dropdown
                next = "label";
                rectangleHeight = getCurrentRectHeight(rectangleHeight, previous, next);
                appendLabel(form, property.dropdown);
                var selected = parameters[i].value;
                var dropdownValues = [];
                property.values.forEach(function (value, index) {
                    if (value === selected) {
                        dropdownValues[index] = {value: value.toLowerCase(), text: value, selected: true};
                    } else {
                        dropdownValues[index] = {value: value.toLowerCase(), text: value};
                    }
                });
                appendDropdown(form, dropdownValues, property.key, i);
                rectangleHeight += (heights.label + heights.label_textBox + heights.textBox);
                previous = "dropdown";

            } else if (property.checkbox) {
                //append a checkbox
                next = "checkbox";
                rectangleHeight = getCurrentRectHeight(rectangleHeight, previous, next);
                appendCheckBox(form, property, parameters[i].value);
                rectangleHeight += heights.checkbox;
                previous = "checkbox";

            }
        }
        rectangleHeight += heights.after;
        rect.attr("height", rectangleHeight);
        return form;
    };

    var getCurrentRectHeight = function (currentHeight, previous, next) {
        if (previous === "textbox" || previous === "dropdown") {
            if (next === "label") {
                return currentHeight + heights.textBox_label;
            } else if (next === "checkbox") {
                return currentHeight + heights.textBox_checkbox;
            }
        } else if (previous === "checkbox") {
            if (next === "checkbox") {
                return currentHeight + heights.checkbox_checkbox
            }
        } else if (!previous) {
            return currentHeight;
        }
    };

    /**
     * Save properties in selected element's model by calling saveMyProperties method in respective elements
     */
    var saveProperties = function () {
        var inputs = $('#property-form')[0].getElementsByTagName("input");
        defaultView.selectedNode.get("saveMyProperties").saveMyProperties(defaultView.selectedNode, inputs);

        //render title in selected lifeline
        if (inputs.title) {
            resetMainElementTitle(inputs.title.value);
        }
    };

    var resetMainElementTitle = function (title) {
        diagram.selectedMainElementText.top.text(title);
        diagram.selectedMainElementText.bottom.text(title);
    };

    var appendCheckBox = function (parent, property, checked) {
        var checkbox = parent.append("xhtml:input")
            .attr("class", "property-checkbox")
            .attr("type", "checkbox")
            .attr("name", property.key);
        if (checked) {
            checkbox.attr("checked", true);
        }

        checkbox.on("change", saveProperties);
        appendLabel(parent, property.checkbox);
        parent.append("br");
        parent.append("br");
    };

    var appendTextBox = function (parent, value, name) {
        var textBox = parent.append("input")
            .attr("class", "property-textbox")
            .attr("type", "text")
            .attr("name", name)
            .attr("value", value);
        textBox.on("click", function () {
            var valueLength = this.value.length;
            this.focus();
            this.setSelectionRange(valueLength, valueLength);
        }).on("keyup", saveProperties);

        parent.append("br");
        parent.append("br");
    };

    var appendLabel = function (parent, value) {
        parent.append("label")
            .attr("class", "property-label")
            .text(value);
    };

    var appendDropdown = function (parent, optionsList, name, count) {
        var input = parent.append("input")
            .attr("name", name)
            .attr("id", name)
            .attr("class", "property-dropdown")
            .attr("list", "dropdown-" + count);

        var datalist = input.append("datalist")
            .attr("id", "dropdown-" + count);

        for (var i = 0; i < optionsList.length; i++) {
            var option = optionsList[i];
            datalist.append("option")
                .attr("label", option.value)
                .attr("class", "property-option")
                .attr("value", option.value);
            if (option.selected) {
                input._groups[0][0].value = option.value;
            }
        }

        input.on("change", saveProperties);
        parent.append("br");
        parent.append("br");

        input.on("click", function () {
            this.focus();
            this.value = "";
        });
    };
=======
>>>>>>> 5bcac403

    var group = function (parent) {
        parent = parent || d3Ref;
        return parent.append("g");
    };

    var svg = function (opts, parent) {
        parent = parent || d3Ref;
        return parent.append("svg")
            .attr("height", opts.height)
            .attr("width", opts.width)
            .attr("class", opts.class);
    };

    // FIXME: refactor to use native window methods
    var regroup = function (elements) {
        var g = d3Ref.append("g");
        var $g = jQuery(g.node());
        elements.forEach(function (element) {
            var $e = jQuery(element.node());
            $g.append($e.detach())
        });
        return g;
    };

    var decorate = function (d3ref) {
        if (typeof d3ref === 'undefined') {
            throw "undefined d3 ref.";
        }
        var draw = {};
        draw.centeredRect = centeredRect;
        draw.rect = rect;
        draw.basicRect = basicRect;
        draw.centeredBasicRect = centeredBasicRect;
        draw.line = line;
        draw.lineFromPoints = lineFromPoints;
        draw.verticalLine = verticalLine;
        draw.editableText = editableText;
        draw.centeredText = centeredText;
        draw.textElement = textElement;
        draw.circle = circle;
        draw.circleOnPoint = circleOnPoint;
        draw.group = group;
        draw.svg = svg;
        draw.rectWithTitle = rectWithTitle;
        draw.regroup = regroup;

        var d3Proto = Object.getPrototypeOf(d3ref);
        d3Proto.draw = draw;

        return d3Ref = d3ref;
    };

    var d3 = function () {
        return d3Ref;
    };

    d3_utils.decorate = decorate;

    return d3_utils;

}(D3Utils || {}));<|MERGE_RESOLUTION|>--- conflicted
+++ resolved
@@ -183,7 +183,6 @@
             .attr('text-anchor', 'middle').attr('dominant-baseline', 'middle');
     };
 
-<<<<<<< HEAD
     /**
      * Create the properties form by appending form elements such as textbox, label, checkbox etc.
      * @param parent SVG parent element of the form
@@ -356,8 +355,6 @@
             this.value = "";
         });
     };
-=======
->>>>>>> 5bcac403
 
     var group = function (parent) {
         parent = parent || d3Ref;
@@ -370,6 +367,19 @@
             .attr("height", opts.height)
             .attr("width", opts.width)
             .attr("class", opts.class);
+    };
+
+    var propertySVG = function (opts, parent) {
+        parent = parent || d3Ref;
+        return parent.append("svg")
+            .attr("id", opts.id)
+            .attr("height", opts.height)
+            .attr("width", opts.width)
+            .attr("class", opts.class)
+            .attr("x", opts.x)
+            .attr("y", opts.y)
+            .attr("fill", opts.color)
+            .attr("z-index", 1500);
     };
 
     // FIXME: refactor to use native window methods
@@ -381,6 +391,13 @@
             $g.append($e.detach())
         });
         return g;
+    };
+
+    var propertyRect = function (center, width, height, rx, ry, parent, colour) {
+        parent = parent || d3Ref;
+        rx = rx || 0;
+        ry = ry || 0;
+        return parent.draw.rect(center.x() - width / 2, center.y() - height / 2, width, height, rx, ry, parent, colour);
     };
 
     var decorate = function (d3ref) {
@@ -402,8 +419,11 @@
         draw.circleOnPoint = circleOnPoint;
         draw.group = group;
         draw.svg = svg;
+        draw.propertySVG = propertySVG;
         draw.rectWithTitle = rectWithTitle;
         draw.regroup = regroup;
+        draw.propertyRect = propertyRect;
+        draw.form = form;
 
         var d3Proto = Object.getPrototypeOf(d3ref);
         d3Proto.draw = draw;
