--- conflicted
+++ resolved
@@ -58,21 +58,12 @@
 
 var diagramD3el = undefined;
 
-<<<<<<< HEAD
-var createLifeLine = function (title, center, cssClass, parameters, saveMyProperties) {
-=======
 var createLifeLine = function (title, center, cssClass, utils) {
->>>>>>> 61071ad7
     return new SequenceD.Models.LifeLine({
         title: title,
         centerPoint: center,
         cssClass: cssClass,
-<<<<<<< HEAD
-        parameters: parameters,
-        saveMyProperties: saveMyProperties
-=======
         utils: utils
->>>>>>> 61071ad7
     });
 };
 
@@ -225,21 +216,10 @@
     tab.preview(preview);
 
     defaultView.renderMainElement("Source", 1, MainElements.lifelines.SourceLifeline,
-<<<<<<< HEAD
-                                  [{
-                                      key: "title",
-                                      value: MainElements.lifelines.SourceLifeline.title
-                                  }], {saveMyProperties: MainElements.lifelines.SourceLifeline.saveMyProperties});
-    defaultView.model.sourceLifeLineCounter(1);
-    defaultView.renderMainElement("Resource", 1, MainElements.lifelines.ResourceLifeline,
-                                  MainElements.lifelines.ResourceLifeline.parameters,
-                                  {saveMyProperties: MainElements.lifelines.ResourceLifeline.saveMyProperties});
-=======
         {utils: MainElements.lifelines.SourceLifeline.utils});
     defaultView.model.sourceLifeLineCounter(1);
     defaultView.renderMainElement("Resource", 1, MainElements.lifelines.ResourceLifeline,
         {utils: MainElements.lifelines.ResourceLifeline.utils});
->>>>>>> 61071ad7
     defaultView.model.resourceLifeLineCounter(1);
     //create initial arrow between source and resource
     var currentSource = defaultView.model.diagramSourceElements().models[0];
