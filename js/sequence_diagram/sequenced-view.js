/**
 * Copyright (c) 2016, WSO2 Inc. (http://www.wso2.org) All Rights Reserved.
 *
 * WSO2 Inc. licenses this file to you under the Apache License,
 * Version 2.0 (the "License"); you may not use this file except
 * in compliance with the License.
 * You may obtain a copy of the License at
 *
 *     http://www.apache.org/licenses/LICENSE-2.0
 *
 * Unless required by applicable law or agreed to in writing,
 * software distributed under the License is distributed on an
 * "AS IS" BASIS, WITHOUT WARRANTIES OR CONDITIONS OF ANY
 * KIND, either express or implied. See the License for the
 * specific language governing permissions and limitations
 * under the License.
 */

/**
 * SequenceD-Views Module extension.
 *
 * Definition of Backbone Views required for Sequence Diagrams.
 */
var SequenceD = (function (sequenced) {
    var views = sequenced.Views = sequenced.Views || {};
    var toolPaletteWidth = 240;
    var imageHeight = 20;

    var Processor = Diagrams.Views.ShapeView.extend(
        /** @lends Processor.prototype */
        {
            /**
             * @augments ShapeView
             * @constructs
             * @class Processor Represents the view for processor components in Sequence Diagrams.
             * @param {Object} options Rendering options for the view
             */
            initialize: function (options) {
                Diagrams.Views.ShapeView.prototype.initialize.call(this, options);
            },

            verticalDrag: function () {
                return false;
            },

            render: function (paperID, centerPoint, status) {
                if (status == "processors") {
                    Diagrams.Views.ShapeView.prototype.render.call(this, paperID);
                    thisModel = this.model;
                    var processor = this.drawProcessor(centerPoint, this.modelAttr('title'), this.options);
                    var viewObj = this;
                    var drag = d3.drag()
                        .on("start", function () {
                            viewObj.dragStart(d3.event);
                        })
                        .on("drag", function () {
                            viewObj.dragMove(d3.event);
                        })
                        .on("end", function () {
                            viewObj.dragStop();
                        });

                    this.d3el = processor;
                    this.el = processor.node();
                    return processor;
                }
            },

            drawProcessor: function (center, title, prefs) {
                var d3Ref = this.getD3Ref();
                var group = d3Ref.draw.group()
                    .classed(prefs.class, true);
                var viewObj = this;
                if (this.model.model.type === "UnitProcessor") {

                    var rectBottomXXX = d3Ref.draw.centeredRect(center,
                        130,
                        prefs.rect.height,
                        3,
                        3,
                        group, //element.viewAttributes.colour
                        this.modelAttr('viewAttributes').colour
                    );
                    var mediatorText = d3Ref.draw.centeredText(center,
                        title,
                        group)
                        .classed(prefs.text.class, true);
                    Object.getPrototypeOf(group).rect = rectBottomXXX;
                    Object.getPrototypeOf(group).title = mediatorText;
                    //this.renderViewForElement(element, opts);
                } else if (this.model.model.type === "DynamicContainableProcessor") {

                    console.log("Processor added");
                    var rectBottomXXX = d3Ref.draw.rectWithTitle(center,
                        150,
                        prefs.rect.height,
                        3,
                        3,
                        group,
                        this.modelAttr('viewAttributes').colour,
                        this.modelAttr('title')
                    );
                    console.log("started");
                    var middleRect = d3Ref.draw.centeredBasicRect(createPoint(center.x(),
                        center.y() + 75), lifeLineOptions.rect.width - 20, 150, 3, 3, group);
                    middleRect.on("mousedown", function () {
                        var m = d3.mouse(this);
                        this.mouseDown(prefs, center.x(), m[1]);
                    }).on('mouseover', function () {
                        console.log("middle rect detected");
                        diagram.selectedNode = viewObj.model;
                        d3.select(this).style("fill", "green").style("fill-opacity", 0.1);
                    }).on('mouseout', function () {
                        diagram.destinationLifeLine = diagram.selectedNode;
                        diagram.selectedNode = null;
                        d3.select(this).style("fill-opacity", 0.01);
                    }).on('mouseup', function (data) {
                    });
                    console.log(middleRect);
                    Object.getPrototypeOf(group).rect = rectBottomXXX;
                    Object.getPrototypeOf(group).middleRect = middleRect;

                    var centerPoint = center;
                    var xValue = centerPoint.x();
                    var yValue = centerPoint.y();
                    //lifeLine.call(drag);
                    for (var id in this.modelAttr("children").models) {
                        yValue += 60;
                        var processor = this.modelAttr("children").models[id];
                        var processorView = new SequenceD.Views.Processor({model: processor, options: lifeLineOptions});
                        var processorCenterPoint = createPoint(xValue, yValue);
                        processorView.render("#diagramWrapper", processorCenterPoint, "processors");
                        processor.setY(yValue);
                    }


                } else if (this.model.model.type === "ComplexProcessor") {

                    console.log("Processor added");
                    var rectBottomXXX = d3Ref.draw.rectWithTitle(
                        center,
                        150,
                        prefs.rect.height,
                        3,
                        3,
                        group,
                        this.modelAttr('viewAttributes').colour,
                        this.modelAttr('title')
                    );
                    console.log("started");
                    var middleRect = d3Ref.draw.centeredBasicRect(createPoint(center.x(),
                        center.y() + 75), lifeLineOptions.rect.width - 20, 150, 3, 3, group);
                    middleRect.on("mousedown", function () {
                        var m = d3.mouse(this);
                        this.mouseDown(prefs, center.x(), m[1]);
                    }).on('mouseover', function () {
                        diagram.selectedNode = viewObj.model;
                        d3.select(this).style("fill", "green").style("fill-opacity", 0.1);
                    }).on('mouseout', function () {
                        diagram.destinationLifeLine = diagram.selectedNode;
                        diagram.selectedNode = null;
                        d3.select(this).style("fill-opacity", 0.01);
                    }).on('mouseup', function (data) {
                    });
                    console.log(middleRect);

                    Object.getPrototypeOf(group).middleRect = middleRect;
                    Object.getPrototypeOf(group).rect = rectBottomXXX;

                    var centerPoint = center;
                    var xValue = centerPoint.x();
                    var yValue = centerPoint.y();
                    //lifeLine.call(drag);
                    for (var id in this.modelAttr("children").models) {
                        yValue += 60;
                        var processor = this.modelAttr("children").models[id];
                        var processorView = new SequenceD.Views.Processor({model: processor, options: lifeLineOptions});
                        var processorCenterPoint = createPoint(xValue, yValue);
                        processorView.render("#diagramWrapper", processorCenterPoint, "processors");
                        processor.setY(yValue);
                    }

                }

                /*var rect = d3Ref.draw.centeredRect(center, prefs.rect.width, prefs.rect.height, 3, 3, group)
                 .classed(prefs.rect.class, true);
                 var text = d3Ref.draw.centeredText(center, title, group)
                 .classed(prefs.text.class, true);*/

                Object.getPrototypeOf(group).translate = function (dx, dy) {
                    this.attr("transform", function () {
                        return "translate(" + [dx, dy] + ")"
                    })
                };

                return group;
            }

        });

    var MessageLink = Diagrams.Views.DiagramElementView.extend(
        /** @lends Processor.prototype */
        {
            /**
             * @augments ShapeView
             * @constructs
             * @class Processor Represents the view for processor components in Sequence Diagrams.
             * @param {Object} options Rendering options for the view
             */
            initialize: function (options) {
                Diagrams.Views.DiagramElementView.prototype.initialize.call(this, options);
            },

            verticalDrag: function () {
                return false;
            },

            render: function (paperID, status) {
                if (status == "messages") {
                    Diagrams.Views.DiagramElementView.prototype.render.call(this, paperID);
                    var d3ref = this.getD3Ref();

                    var line = d3ref.draw.lineFromPoints(this.model.source().centerPoint, this.model.destination().centerPoint)
                        .classed(this.options.class, true);

                    //this.model.source().on("connectingPointChanged", this.sourceMoved, this);
                    //this.model.destination().on("connectingPointChanged", this.destinationMoved, this);

                    this.d3el = line;
                    this.el = line.node();
                    return this.d3el;
                }
            }

        });

    var LifeLineView = Diagrams.Views.ShapeView.extend(
        /** @lends LifeLineView.prototype */
        {
            /**
             * @augments ShapeView
             * @constructs
             * @class LifeLineView Represents the view for lifeline components in Sequence Diagrams.
             * @param {Object} options Rendering options for the view
             */
            initialize: function (options) {
                Diagrams.Views.ShapeView.prototype.initialize.call(this, options);
                this.listenTo(this.model, 'change:title', this.renderTitle);
            },

            handleDropEvent: function (event, ui) {
                console.log("dropped in to LifeLineView ")
            },

            verticalDrag: function () {
                return false;
            },
            horizontalDrag: function () {
                return false;
            },

            thisModel: '',

            renderTitle: function () {
                console.log("lifeline rendered again due to its title change");
                this.d3el.title.text(this.model.attributes.title);
                this.d3el.titleBottom.text(this.model.attributes.title);
                if (propertyPane) {
                    if (propertyPane.schema.title === thisModel.getSchema().title) {
                        propertyPane.setValue(thisModel.getEditableProperties());
                    }
                }
            },

            render: function (paperID, status) {
                if (status == "processors") {
                    Diagrams.Views.ShapeView.prototype.render.call(this, paperID);
                    thisModel = this.model;
                    var centerPoint = this.modelAttr('centerPoint');
                    var lifeLine = this.drawLifeLine(centerPoint, this.modelAttr('title'), this.options);
                    var viewObj = this;
                    var drag = d3.drag()
                        .on("start", function () {
                            viewObj.dragStart(d3.event);
                        })
                        .on("drag", function () {
                            viewObj.dragMove(d3.event);
                        })
                        .on("end", function () {
                            viewObj.dragStop();
                        });
                    var xValue = centerPoint.x();
                    var yValue = centerPoint.y();

                    lifeLine.call(drag);
                    for (var id in this.modelAttr("children").models) {
                        yValue += 60;
                        if (this.modelAttr("children").models[id] instanceof SequenceD.Models.Processor) {
                            var processor = this.modelAttr("children").models[id];
                            var processorView = new SequenceD.Views.Processor({
                                model: processor,
                                options: lifeLineOptions
                            });
                            var processorCenterPoint = createPoint(xValue, yValue);
                            processorView.render("#diagramWrapper", processorCenterPoint, "processors");
                            processor.setY(yValue);
                        } else {
                            var messagePoint = this.modelAttr("children").models[id];
                            var linkCenterPoint = createPoint(xValue, yValue);
                            //link.source.setY()
                            if (messagePoint.direction == "inbound") {
                                messagePoint.centerPoint.y(yValue);
                                messagePoint.centerPoint.x(xValue);
                            } else {
                                messagePoint.centerPoint.y(yValue);
                                messagePoint.centerPoint.x(xValue);
                            }
                        }
                    }

                    //this.model.on("addChildProcessor", this.onAddChildProcessor, this);

                    this.d3el = lifeLine;
                    this.el = lifeLine.node();
                    return lifeLine;
                } else if (status == "messages") {
                    for (var id in this.modelAttr("children").models) {
                        var messagePoint = this.modelAttr("children").models[id];
                        if (messagePoint instanceof SequenceD.Models.MessagePoint) {
                            var linkView = new SequenceD.Views.MessageLink({
                                model: messagePoint.message,
                                options: {class: "message"}
                            });
                            linkView.render("#diagramWrapper", "messages");
                        }
                    }
                }
            },

            onAddChildProcessor: function (element, opts) {

                if (element instanceof SequenceD.Models.Processor) {

                    if (element.model.type === "UnitProcessor") {

                        var d3Ref = this.getD3Ref();
                        console.log("Processor added");
                        var rectBottomXXX = d3Ref.draw.centeredRect(
                            createPoint(diagram.selectedNode.get('centerPoint').get('x'),
                                element.get('centerPoint').get('y')),
                            this.prefs.rect.width,
                            this.prefs.rect.height,
                            3,
                            3,
                            this.group, element.viewAttributes.colour
                        );
                        var mediatorText = d3Ref.draw.centeredText(
                            createPoint(diagram.selectedNode.get('centerPoint').get('x'),
                                element.get('centerPoint').get('y')),
                            element.get('title'),
                            this.group)
                            .classed(this.prefs.text.class, true);
                        //this.renderViewForElement(element, opts);
                    } else if (element.model.type === "DynamicContainableProcessor") {
                        var d3Ref = this.getD3Ref();
                        console.log("Processor added");
                        var rectBottomXXX = d3Ref.draw.rectWithTitle(
                            createPoint(diagram.selectedNode.get('centerPoint').get('x'),
                                element.get('centerPoint').get('y')),
                            150,
                            this.prefs.rect.height,
                            3,
                            3,
                            this.group, element.viewAttributes.colour,
                            element.attributes.title
                        );

                    } else if (element.model.type === "ComplexProcessor") {
                        var d3Ref = this.getD3Ref();
                        console.log("Processor added");
                        var rectBottomXXX = d3Ref.draw.rectWithTitle(
                            createPoint(diagram.selectedNode.get('centerPoint').get('x'),
                                element.get('centerPoint').get('y')),
                            150,
                            this.prefs.rect.height,
                            3,
                            3,
                            this.group, element.viewAttributes.colour,
                            element.attributes.title
                        );

                    }

                } else if (element instanceof SequenceD.Models.Message) {
                    console.log("Message Link added !!!")
                    if (opts.direction == 'inbound') {
                        diagram.addElement(element, opts);
                    }
                }

            },

            drawLifeLine: function (center, title, prefs) {
                var d3Ref = this.getD3Ref();
                this.diagram = prefs.diagram;
                var viewObj = this;
                var group = d3Ref.draw.group()
                    .classed(prefs.class, true);

                this.group = group;
                this.prefs = prefs;
                this.center = center;
                this.title = title;
                var rect = d3Ref.draw.centeredRect(center, prefs.rect.width + 30, prefs.rect.height, 3, 3, group)
                    .classed(prefs.rect.class, true);

                var middleRect = d3Ref.draw.centeredBasicRect(createPoint(center.get('x'), center.get('y') + prefs.rect.height / 2 + prefs.line.height / 2), prefs.middleRect.width, prefs.middleRect.height, 3, 3, group)
                    .classed(prefs.middleRect.class, true);

                var drawMessageRect = d3Ref.draw.centeredBasicRect(createPoint(center.get('x'), center.get('y') + prefs.rect.height / 2 + prefs.line.height / 2), (prefs.middleRect.width * 0.4), prefs.middleRect.height, 3, 3, group)
                    .on("mousedown", function () {
                        d3.event.preventDefault();
                        d3.event.stopPropagation();
                        var m = d3.mouse(this);
                        viewObj.mouseDown(prefs, center.x(), m[1]);

                    });

                var rectBottom = d3Ref.draw.centeredRect(createPoint(center.get('x'), center.get('y') + prefs.line.height), prefs.rect.width + 30, prefs.rect.height, 3, 3, group)
                    .classed(prefs.rect.class, true);
                var line = d3Ref.draw.verticalLine(createPoint(center.get('x'), center.get('y') + prefs.rect.height / 2), prefs.line.height - prefs.rect.height, group)
                    .classed(prefs.line.class, true);
                var text = d3Ref.draw.centeredText(center, title, group)
                    .classed(prefs.text.class, true);
                var textBottom = d3Ref.draw.centeredText(createPoint(center.get('x'), center.get('y') + prefs.line.height), title, group)
                    .classed(prefs.text.class, true);
                Object.getPrototypeOf(group).rect = rect;
                Object.getPrototypeOf(group).rectBottom = rectBottom;
                Object.getPrototypeOf(group).line = line;
                Object.getPrototypeOf(group).middleRect = middleRect;
                Object.getPrototypeOf(group).drawMessageRect = drawMessageRect;
                Object.getPrototypeOf(group).title = text;
                Object.getPrototypeOf(group).titleBottom = textBottom;
                Object.getPrototypeOf(group).translate = function (dx, dy) {
                    this.attr("transform", function () {
                        return "translate(" + [dx, dy] + ")"
                    })
                };


                var viewObj = this;
                middleRect.on('mouseover', function () {
                    diagram.selectedNode = viewObj.model;
                    d3.select(this).style("fill", "green").style("fill-opacity", 0.1);
                }).on('mouseout', function () {
                    diagram.destinationLifeLine = diagram.selectedNode;
                    diagram.selectedNode = null;
                    d3.select(this).style("fill-opacity", 0.01);
                }).on('mouseup', function (data) {
                });

                drawMessageRect.on('mouseover', function () {
                    diagram.selectedNode = viewObj.model;
                    d3.select(this).style("fill", "black").style("fill-opacity", 0.2)
                        .style("cursor", 'url(http://www.rw-designer.com/cursor-extern.php?id=93354), pointer');
                }).on('mouseout', function () {
                    d3.select(this).style("fill-opacity", 0.0);
                }).on('mouseup', function (data) {
                });

                function updateudControlLocation(rect) {
                    var imgRight = rect.getBoundingClientRect().left - toolPaletteWidth + rect.getBoundingClientRect().width;
                    var imgTop = rect.getBoundingClientRect().top - imageHeight - 4;
                    udcontrol.set('visible', true);
                    udcontrol.set('x', imgRight);
                    udcontrol.set('y', imgTop);
                    udcontrol.set('lifeline', thisModel);
                }

                function updatePropertyPane() {
                    $('#propertySave').show();
<<<<<<< HEAD
                    propertyPane = thisModel.getPropertyPane();
                    $('#save-image').click(function () {
                        thisModel.set('title', propertyPane.getValue().Title);
                        $("#save-image").css({opacity: 0.4});
                    });
                    updateudControlLocation(rect);
                    selected = rect;
=======
                    propertyPane = ppView.getPropertyPane(thisModel.getSchema(), thisModel.getEditableProperties(), thisModel);
>>>>>>> 60053900
                }

                rect.on("click", (function () {
                    if (selected) {
                        if (this == selected) {
                            selected.classList.toggle("lifeline_selected");
                            if (propertyPane) {
                                propertyPane.destroy();
                            }
                            $('#propertySave').hide();
                            udcontrol.set('visible', false);
                            udcontrol.set('lifeline', '');
                            selected = '';
                        } else {
                            selected.classList.toggle("lifeline_selected");
                            this.classList.toggle("lifeline_selected");
                            updatePropertyPane();
                            updateudControlLocation(this);
                            selected = this;
                        }
                    } else {
                        this.classList.toggle("lifeline_selected");
                        updatePropertyPane();
                        updateudControlLocation(this);
                        selected = this;
                    }
                }));

                return group;
            },

            mouseDown: function (prefs, x, y) {
                prefs.diagram.clickedLifeLine = this.model;
                prefs.diagram.onLifelineClicked(x, y);
            }

        });

    var MessageView = Diagrams.Views.LinkView.extend(
        /** @lends MessageView.prototype */
        {
            /**
             * @augments LinkView
             * @constructs
             * @class MessageView Represents the view for message components in Sequence Diagrams.
             * @param {Object} options Rendering options for the view
             */
            initialize: function (options) {
                Diagrams.Views.LinkView.prototype.initialize.call(this, options);
            },

            render: function (paperID) {
                // call super
                Diagrams.Views.LinkView.prototype.render.call(this, paperID);
                var viewObj = this;
                var drag = d3.drag()
                    .on("start", function () {
                        viewObj.dragStart(d3.event);
                    })
                    .on("drag", function () {
                        viewObj.dragMove(d3.event);
                    })
                    .on("end", function () {
                        viewObj.dragStop();
                    });

                this.d3el.call(drag);
                return this.d3el;
            }
        });

    var ActivationView = Diagrams.Views.ConnectionPointView.extend(
        /** @lends ConnectionPointView.prototype */
        {
            /**
             * @augments LinkView
             * @constructs
             * @class ActivationView Represents the view for activations in Sequence Diagrams.
             * @param {Object} options Rendering options for the view
             */
            initialize: function (options) {
                Diagrams.Views.ConnectionPointView.prototype.initialize.call(this, options);
            },

            render: function (paperID) {
                // call super
                Diagrams.Views.ConnectionPointView.prototype.render.call(this, paperID);

            },

            getNextAvailableConnectionPoint: function (connecion, x, y) {
                var nextYCoordinate = diagram.deepestPointY + 50;
                var nextXCoordinate = this.model.owner().get('centerPoint').x();

                // TODO: Until the layout finalize we will be drawing the message without offsetting dynamically
                //if (_.isEqual(connecion.type(), "incoming")) {
                //    lifeLineOptions.diagram.deepestPointY = nextYCoordinate;
                //}
                return new GeoCore.Models.Point({'x': nextXCoordinate, 'y': diagram.sourceLifeLineY});
            }
        });

    var FixedSizedMediatorView = Diagrams.Views.ShapeView.extend(
        /** @lends FixedSizedMediatorView.prototype */
        {
            /**
             * @augments ShapeView
             * @constructs
             * @class LifeLineView Represents the view for lifeline components in Sequence Diagrams.
             * @param {Object} options Rendering options for the view
             */
            initialize: function (options) {
                Diagrams.Views.ShapeView.prototype.initialize.call(this, options);
            },

            verticalDrag: function () {
                return false;
            },

            render: function (paperID) {
                Diagrams.Views.ShapeView.prototype.render.call(this, paperID);

                var lifeLine = this.drawFixedSizedMediator(this.modelAttr('centerPoint'), this.modelAttr('title'), this.options);
                var viewObj = this;
                var drag = d3.drag()
                    .on("start", function () {
                        viewObj.dragStart(d3.event);
                    })
                    .on("drag", function () {
                        viewObj.dragMove(d3.event);
                    })
                    .on("end", function () {
                        viewObj.dragStop();
                    });

                //lifeLine.call(drag);

                this.d3el = lifeLine;
                this.el = lifeLine.node();
                return lifeLine;
            },

            drawFixedSizedMediator: function (center, title, prefs) {
                var d3Ref = this.getD3Ref();
                var group = d3Ref.draw.group()
                    .classed(prefs.class, true);
                var rect = d3Ref.draw.centeredRect(center, prefs.rect.width, prefs.rect.height, 3, 3, group)
                    .classed(prefs.rect.class, true);
                //var rectBottom = d3Ref.draw.centeredRect(createPoint(center.get('x'), center.get('y') + prefs.line.height), prefs.rect.width, prefs.rect.height, 3, 3, group)
                //.classed(prefs.rect.class, true);
                //var line = d3Ref.draw.verticalLine(createPoint(center.get('x'), center.get('y')+ prefs.rect.height/2), prefs.line.height-prefs.rect.height, group)
                //.classed(prefs.line.class, true);
                var text = d3Ref.draw.centeredText(center, title, group)
                    .classed(prefs.text.class, true);
                //var textBottom = d3Ref.draw.centeredText(createPoint(center.get('x'), center.get('y') + prefs.line.height), title, group)
                // .classed(prefs.text.class, true);
                Object.getPrototypeOf(group).rect = rect;
                //Object.getPrototypeOf(group).rectBottom = rectBottom;
                //Object.getPrototypeOf(group).line = line;
                Object.getPrototypeOf(group).title = text;
                //Object.getPrototypeOf(group).titleBottom = textBottom;
                Object.getPrototypeOf(group).translate = function (dx, dy) {
                    this.attr("transform", function () {
                        return "translate(" + [dx, dy] + ")"
                    })
                };

                return group;
            }

        });

    views.MessageView = MessageView;
    views.ActivationView = ActivationView;
    views.LifeLineView = LifeLineView;
    views.Processor = Processor;
    views.MessageLink = MessageLink;
    return sequenced;

}(SequenceD || {}));<|MERGE_RESOLUTION|>--- conflicted
+++ resolved
@@ -479,17 +479,7 @@
 
                 function updatePropertyPane() {
                     $('#propertySave').show();
-<<<<<<< HEAD
-                    propertyPane = thisModel.getPropertyPane();
-                    $('#save-image').click(function () {
-                        thisModel.set('title', propertyPane.getValue().Title);
-                        $("#save-image").css({opacity: 0.4});
-                    });
-                    updateudControlLocation(rect);
-                    selected = rect;
-=======
                     propertyPane = ppView.getPropertyPane(thisModel.getSchema(), thisModel.getEditableProperties(), thisModel);
->>>>>>> 60053900
                 }
 
                 rect.on("click", (function () {
