--- conflicted
+++ resolved
@@ -41,7 +41,7 @@
 import java.util.Map;
 
 /**
- * Siddhi execution plan
+ *  Siddhi siddhi app
  */
 public class SiddhiApp {
 
@@ -130,18 +130,19 @@
         } else if (triggerDefinition.getId() == null) {
             throw new SiddhiAppValidationException("Trigger Id should not be null for Trigger Definition");
         }
-        StreamDefinition streamDefinition = StreamDefinition.id(triggerDefinition.getId())
-                .attribute(SiddhiConstants.TRIGGERED_TIME, Attribute.Type.LONG);
+        StreamDefinition streamDefinition = StreamDefinition.id(triggerDefinition.getId()).attribute(SiddhiConstants
+                .TRIGGERED_TIME, Attribute.Type.LONG);
         try {
             checkDuplicateDefinition(streamDefinition);
         } catch (DuplicateDefinitionException e) {
-            throw new DuplicateDefinitionException(
-                    "Trigger '" + triggerDefinition.getId() + "' cannot be defined as," + " " + e.getMessage(), e);
+            throw new DuplicateDefinitionException("Trigger '" + triggerDefinition.getId() + "' cannot be defined as," +
+                    " " + e.getMessage(), e);
         }
         if (triggerDefinitionMap.containsKey(triggerDefinition.getId())) {
-            throw new DuplicateDefinitionException("Trigger Definition with same Id '" + triggerDefinition.getId()
-                    + "' already exist '" + triggerDefinitionMap.get(triggerDefinition.getId())
-                    + "', hence cannot add '" + triggerDefinition + "'");
+            throw new DuplicateDefinitionException("Trigger Definition with same Id '" +
+                    triggerDefinition.getId() + "' already exist '" + triggerDefinitionMap.get(triggerDefinition
+                    .getId()) +
+                    "', hence cannot add '" + triggerDefinition + "'");
         }
         this.triggerDefinitionMap.put(triggerDefinition.getId(), triggerDefinition);
         this.streamDefinitionMap.put(streamDefinition.getId(), streamDefinition);
@@ -150,22 +151,25 @@
 
     private void checkDuplicateDefinition(AbstractDefinition definition) {
         TableDefinition existingTableDefinition = tableDefinitionMap.get(definition.getId());
-        if (existingTableDefinition != null
-                && (!existingTableDefinition.equals(definition) || definition instanceof StreamDefinition)) {
-            throw new DuplicateDefinitionException("Table Definition with same Stream Id '" + definition.getId()
-                    + "' already exist : " + existingTableDefinition + ", hence cannot add " + definition);
+        if (existingTableDefinition != null && (!existingTableDefinition.equals(definition) || definition instanceof
+                StreamDefinition)) {
+            throw new DuplicateDefinitionException("Table Definition with same Stream Id '" +
+                    definition.getId() + "' already exist : " + existingTableDefinition +
+                    ", hence cannot add " + definition);
         }
         StreamDefinition existingStreamDefinition = streamDefinitionMap.get(definition.getId());
-        if (existingStreamDefinition != null
-                && (!existingStreamDefinition.equals(definition) || definition instanceof TableDefinition)) {
-            throw new DuplicateDefinitionException("Stream Definition with same Stream Id '" + definition.getId()
-                    + "' already exist : " + existingStreamDefinition + ", hence cannot add " + definition);
+        if (existingStreamDefinition != null && (!existingStreamDefinition.equals(definition) || definition
+                instanceof TableDefinition)) {
+            throw new DuplicateDefinitionException("Stream Definition with same Stream Id '" +
+                    definition.getId() + "' already exist : " + existingStreamDefinition +
+                    ", hence cannot add " + definition);
         }
         WindowDefinition existingWindowDefinition = windowDefinitionMap.get(definition.getId());
-        if (existingWindowDefinition != null
-                && (!existingWindowDefinition.equals(definition) || definition instanceof WindowDefinition)) {
-            throw new DuplicateDefinitionException("Stream Definition with same Window Id '" + definition.getId()
-                    + "' already exist : " + existingWindowDefinition + ", hence cannot add " + definition);
+        if (existingWindowDefinition != null && (!existingWindowDefinition.equals(definition) || definition
+                instanceof WindowDefinition)) {
+            throw new DuplicateDefinitionException("Stream Definition with same Window Id '" +
+                    definition.getId() + "' already exist : " + existingWindowDefinition +
+                    ", hence cannot add " + definition);
         }
         AggregationDefinition existingAggregationDefinition = aggregationDefinitionMap.get(definition.getId());
         if (existingAggregationDefinition != null
@@ -173,12 +177,6 @@
             throw new DuplicateDefinitionException("Aggregate Definition with same Aggregate Id '" + definition.getId()
                     + "' already exist : " + existingAggregationDefinition + ", hence cannot add " + definition);
         }
-        AggregationDefinition existingAggregationDefinition = aggregationDefinitionMap.get(definition.getId());
-        if (existingAggregationDefinition != null
-                && (!existingAggregationDefinition.equals(definition) || definition instanceof AggregationDefinition)) {
-            throw new DuplicateDefinitionException("Aggregate Definition with same Aggregate Id '" + definition.getId()
-                    + "' already exist : " + existingAggregationDefinition + ", hence cannot add " + definition);
-        }
     }
 
     public SiddhiApp addQuery(Query query) {
@@ -186,13 +184,13 @@
             throw new SiddhiAppValidationException("Query should not be null");
         }
         String name = null;
-        Element element = AnnotationHelper.getAnnotationElement(SiddhiConstants.ANNOTATION_INFO,
-                SiddhiConstants.ANNOTATION_ELEMENT_NAME, query.getAnnotations());
+        Element element = AnnotationHelper.getAnnotationElement(SiddhiConstants.ANNOTATION_INFO, SiddhiConstants
+                .ANNOTATION_ELEMENT_NAME, query.getAnnotations());
         if (element != null) {
             name = element.getValue();
         }
         if (name != null && executionElementNameList.contains(name)) {
-            throw new SiddhiAppValidationException(
+throw new SiddhiAppValidationException(
                     "Cannot add Query as another Execution Element already uses " + "its name=" + name);
         }
         executionElementNameList.add(name);
@@ -205,13 +203,13 @@
             throw new SiddhiAppValidationException("Partition should not be null");
         }
         String name = null;
-        Element element = AnnotationHelper.getAnnotationElement(SiddhiConstants.ANNOTATION_INFO,
-                SiddhiConstants.ANNOTATION_ELEMENT_NAME, partition.getAnnotations());
+        Element element = AnnotationHelper.getAnnotationElement(SiddhiConstants.ANNOTATION_INFO, SiddhiConstants
+                .ANNOTATION_ELEMENT_NAME, partition.getAnnotations());
         if (element != null) {
             name = element.getValue();
         }
         if (name != null && executionElementNameList.contains(name)) {
-            throw new SiddhiAppValidationException(
+throw new SiddhiAppValidationException(
                     "Cannot add Partition as another Execution Element already " + "uses its name=" + name);
         }
         executionElementNameList.add(name);
@@ -254,22 +252,10 @@
 
     @Override
     public String toString() {
-<<<<<<< HEAD
-        return "SiddhiApp{" + "streamDefinitionMap=" + streamDefinitionMap + ", tableDefinitionMap="
+return "SiddhiApp{" + "streamDefinitionMap=" + streamDefinitionMap + ", tableDefinitionMap="
                 + tableDefinitionMap + ", windowDefinitionMap=" + windowDefinitionMap + ", aggregationDefinitionMap="
                 + aggregationDefinitionMap + ", executionElementList=" + executionElementList
                 + ", executionElementNameList=" + executionElementNameList + ", annotations=" + annotations + '}';
-=======
-        return "SiddhiApp{" +
-                "streamDefinitionMap=" + streamDefinitionMap +
-                ", tableDefinitionMap=" + tableDefinitionMap +
-                ", windowDefinitionMap=" + windowDefinitionMap +
-                ", aggregationDefinitionMap=" + aggregationDefinitionMap +
-                ", executionElementList=" + executionElementList +
-                ", executionElementNameList=" + executionElementNameList +
-                ", annotations=" + annotations +
-                '}';
->>>>>>> 560a7042
     }
 
     @Override
@@ -286,24 +272,20 @@
         if (annotations != null ? !annotations.equals(that.annotations) : that.annotations != null) {
             return false;
         }
-        if (executionElementList != null ? !executionElementList.equals(that.executionElementList)
-                : that.executionElementList != null) {
-            return false;
-        }
-        if (executionElementNameList != null ? !executionElementNameList.equals(that.executionElementNameList)
-                : that.executionElementNameList != null) {
-            return false;
-        }
-        if (streamDefinitionMap != null ? !streamDefinitionMap.equals(that.streamDefinitionMap)
-                : that.streamDefinitionMap != null) {
-            return false;
-        }
-        if (tableDefinitionMap != null ? !tableDefinitionMap.equals(that.tableDefinitionMap)
-                : that.tableDefinitionMap != null) {
-            return false;
-        }
-        if (aggregationDefinitionMap != null ? !aggregationDefinitionMap.equals(that.aggregationDefinitionMap)
-                : that.aggregationDefinitionMap != null) {
+        if (executionElementList != null ? !executionElementList.equals(that.executionElementList) : that
+                .executionElementList != null) {
+            return false;
+        }
+        if (executionElementNameList != null ? !executionElementNameList.equals(that.executionElementNameList) : that
+                .executionElementNameList != null) {
+            return false;
+        }
+        if (streamDefinitionMap != null ? !streamDefinitionMap.equals(that.streamDefinitionMap) : that
+                .streamDefinitionMap != null) {
+            return false;
+        }
+        if (tableDefinitionMap != null ? !tableDefinitionMap.equals(that.tableDefinitionMap) : that
+                .tableDefinitionMap != null) {
             return false;
         }
         if (aggregationDefinitionMap != null ? !aggregationDefinitionMap.equals(that.aggregationDefinitionMap)
@@ -342,9 +324,10 @@
 
     private void checkDuplicateFunctionExist(FunctionDefinition functionDefinition) {
         if (this.functionDefinitionMap.get(functionDefinition.getId()) != null) {
-            throw new DuplicateDefinitionException(
-                    "The function definition with the same id exists " + functionDefinition.getId());
-        }
-    }
+            throw new DuplicateDefinitionException("The function definition with the same id exists " +
+                    functionDefinition.getId());
+        }
+    }
+
 
 }