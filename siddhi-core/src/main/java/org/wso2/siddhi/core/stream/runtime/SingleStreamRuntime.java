--- conflicted
+++ resolved
@@ -51,17 +51,10 @@
             if (!(processorChain instanceof Selector || processorChain instanceof OutputRateLimiter)) {
                 clonedProcessorChain = processorChain.cloneProcessor();
             }
-<<<<<<< HEAD
-            Processor processor = processorChain.getNextProcessor();
-            while (processor != null) {
-                if (!(processorChain instanceof Selector || processorChain instanceof OutputRateLimiter)) {
-                    clonedProcessorChain.setToLast(processorChain.cloneProcessor());
-=======
-            Processor processor =  processorChain.getNext();
+            Processor processor =  processorChain.getNextProcessor();
             while(processor != null){
                 if(!(processorChain instanceof Selector || processorChain instanceof OutputRateLimiter)){
                          clonedProcessorChain.setToLast(processor.cloneProcessor());
->>>>>>> 57ae7ac4
                 }
                 processor = processor.getNextProcessor();
             }
