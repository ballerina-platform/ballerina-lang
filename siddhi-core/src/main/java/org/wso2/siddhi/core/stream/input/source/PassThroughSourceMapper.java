/*
 * Copyright (c) 2017, WSO2 Inc. (http://www.wso2.org) All Rights Reserved.
 *
 * WSO2 Inc. licenses this file to you under the Apache License,
 * Version 2.0 (the "License"); you may not use this file except
 * in compliance with the License.
 * You may obtain a copy of the License at
 *
 *     http://www.apache.org/licenses/LICENSE-2.0
 *
 * Unless required by applicable law or agreed to in writing,
 * software distributed under the License is distributed on an
 * "AS IS" BASIS, WITHOUT WARRANTIES OR CONDITIONS OF ANY
 * KIND, either express or implied. See the License for the
 * specific language governing permissions and limitations
 * under the License.
 */

package org.wso2.siddhi.core.stream.input.source;

import org.apache.log4j.Logger;
import org.wso2.siddhi.annotation.Example;
import org.wso2.siddhi.annotation.Extension;
import org.wso2.siddhi.core.event.Event;
import org.wso2.siddhi.core.exception.ExecutionPlanRuntimeException;
import org.wso2.siddhi.core.stream.AttributeMapping;
<<<<<<< HEAD
import org.wso2.siddhi.core.stream.input.InputHandler;
=======
import org.wso2.siddhi.core.stream.input.InputEventHandler;
>>>>>>> 85bc4ffc
import org.wso2.siddhi.core.util.config.ConfigReader;
import org.wso2.siddhi.core.util.transport.OptionHolder;
import org.wso2.siddhi.query.api.definition.StreamDefinition;

import java.util.List;

/**
 * Event Mapper implementation to handle pass-through scenario where user does not need to do any mapping.
 */
@Extension(
        name = "passThrough",
        namespace = "sourceMapper",
        description = "Pass-through mapper passed events (Event[]) through without any mapping or modifications.",
        examples = @Example(
                syntax = "@source(type='tcp', @map(type='passThrough'),\n" +
                        "define stream BarStream (symbol string, price float, volume long);",
                description = "In this example BarStream uses passThrough inputmapper which passes the " +
                        "received Siddhi event directly without any transformation into source."
        )
)
public class PassThroughSourceMapper extends SourceMapper {
    private static final Logger log = Logger.getLogger(PassThroughSourceMapper.class);

    @Override
    public void init(StreamDefinition streamDefinition, OptionHolder optionHolder, List<AttributeMapping>
            attributeMappingList, ConfigReader configReader) {

    }

    @Override
    protected void mapAndProcess(Object eventObject, InputEventHandler inputEventHandler) throws InterruptedException {
        if (eventObject != null) {
            if (eventObject instanceof Event[]) {
                inputEventHandler.sendEvents((Event[]) eventObject);
            } else if (eventObject instanceof Event) {
                inputEventHandler.sendEvent((Event) eventObject);
            } else if (eventObject instanceof Object[]) {
                inputEventHandler.getInputHandler().send((Object[]) eventObject);
            } else {
                throw new ExecutionPlanRuntimeException("Event object must be either Event[], Event or Object[] " +
                                                                "but found " + eventObject.getClass()
                        .getCanonicalName());
            }
        }
    }
}<|MERGE_RESOLUTION|>--- conflicted
+++ resolved
@@ -24,11 +24,7 @@
 import org.wso2.siddhi.core.event.Event;
 import org.wso2.siddhi.core.exception.ExecutionPlanRuntimeException;
 import org.wso2.siddhi.core.stream.AttributeMapping;
-<<<<<<< HEAD
-import org.wso2.siddhi.core.stream.input.InputHandler;
-=======
 import org.wso2.siddhi.core.stream.input.InputEventHandler;
->>>>>>> 85bc4ffc
 import org.wso2.siddhi.core.util.config.ConfigReader;
 import org.wso2.siddhi.core.util.transport.OptionHolder;
 import org.wso2.siddhi.query.api.definition.StreamDefinition;
@@ -69,8 +65,7 @@
                 inputEventHandler.getInputHandler().send((Object[]) eventObject);
             } else {
                 throw new ExecutionPlanRuntimeException("Event object must be either Event[], Event or Object[] " +
-                                                                "but found " + eventObject.getClass()
-                        .getCanonicalName());
+                        "but found " + eventObject.getClass().getCanonicalName());
             }
         }
     }
