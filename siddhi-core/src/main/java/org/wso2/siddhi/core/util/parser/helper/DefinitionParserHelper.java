/*
 * Copyright (c) 2016, WSO2 Inc. (http://www.wso2.org) All Rights Reserved.
 *
 * WSO2 Inc. licenses this file to you under the Apache License,
 * Version 2.0 (the "License"); you may not use this file except
 * in compliance with the License.
 * You may obtain a copy of the License at
 *
 *     http://www.apache.org/licenses/LICENSE-2.0
 *
 * Unless required by applicable law or agreed to in writing,
 * software distributed under the License is distributed on an
 * "AS IS" BASIS, WITHOUT WARRANTIES OR CONDITIONS OF ANY
 * KIND, either express or implied. See the License for the
 * specific language governing permissions and limitations
 * under the License.
 */

package org.wso2.siddhi.core.util.parser.helper;

import org.wso2.siddhi.core.config.ExecutionPlanContext;
import org.wso2.siddhi.core.event.stream.MetaStreamEvent;
import org.wso2.siddhi.core.event.stream.StreamEventCloner;
import org.wso2.siddhi.core.event.stream.StreamEventPool;
import org.wso2.siddhi.core.exception.ExecutionPlanCreationException;
import org.wso2.siddhi.core.function.Script;
import org.wso2.siddhi.core.stream.AttributeMapping;
import org.wso2.siddhi.core.stream.StreamJunction;
<<<<<<< HEAD
import org.wso2.siddhi.core.stream.input.source.InputMapper;
import org.wso2.siddhi.core.stream.input.source.InputTransport;
import org.wso2.siddhi.core.stream.output.sink.DynamicOptionGroupDeterminer;
import org.wso2.siddhi.core.stream.output.sink.OutputGroupDeterminer;
import org.wso2.siddhi.core.stream.output.sink.OutputMapper;
import org.wso2.siddhi.core.stream.output.sink.OutputTransport;
import org.wso2.siddhi.core.stream.output.sink.PartitionedGroupDeterminer;
import org.wso2.siddhi.core.stream.output.sink.distributed.DistributedTransport;
import org.wso2.siddhi.core.stream.output.sink.distributed.PublishingStrategy;
import org.wso2.siddhi.core.table.EventTable;
import org.wso2.siddhi.core.table.InMemoryEventTable;
=======
import org.wso2.siddhi.core.stream.input.source.Source;
import org.wso2.siddhi.core.stream.input.source.SourceMapper;
import org.wso2.siddhi.core.stream.output.sink.DynamicOptionGroupDeterminer;
import org.wso2.siddhi.core.stream.output.sink.OutputGroupDeterminer;
import org.wso2.siddhi.core.stream.output.sink.PartitionedGroupDeterminer;
import org.wso2.siddhi.core.stream.output.sink.Sink;
import org.wso2.siddhi.core.stream.output.sink.SinkMapper;
import org.wso2.siddhi.core.stream.output.sink.distributed.DistributedTransport;
import org.wso2.siddhi.core.stream.output.sink.distributed.DistributionStrategy;
import org.wso2.siddhi.core.table.InMemoryTable;
import org.wso2.siddhi.core.table.Table;
>>>>>>> a9a78978
import org.wso2.siddhi.core.trigger.CronEventTrigger;
import org.wso2.siddhi.core.trigger.EventTrigger;
import org.wso2.siddhi.core.trigger.PeriodicEventTrigger;
import org.wso2.siddhi.core.trigger.StartEventTrigger;
import org.wso2.siddhi.core.util.SiddhiClassLoader;
import org.wso2.siddhi.core.util.SiddhiConstants;
<<<<<<< HEAD
import org.wso2.siddhi.core.util.extension.holder.EvalScriptExtensionHolder;
import org.wso2.siddhi.core.util.extension.holder.EventTableExtensionHolder;
import org.wso2.siddhi.core.util.extension.holder.InputMapperExecutorExtensionHolder;
import org.wso2.siddhi.core.util.extension.holder.InputTransportExecutorExtensionHolder;
import org.wso2.siddhi.core.util.extension.holder.OutputMapperExecutorExtensionHolder;
import org.wso2.siddhi.core.util.extension.holder.OutputTransportExecutorExtensionHolder;
import org.wso2.siddhi.core.util.extension.holder.PublishingStrategyExtensionHolder;
=======
import org.wso2.siddhi.core.util.config.ConfigReader;
import org.wso2.siddhi.core.util.extension.holder.DistributionStrategyExtensionHolder;
import org.wso2.siddhi.core.util.extension.holder.ScriptExtensionHolder;
import org.wso2.siddhi.core.util.extension.holder.SinkExecutorExtensionHolder;
import org.wso2.siddhi.core.util.extension.holder.SinkMapperExecutorExtensionHolder;
import org.wso2.siddhi.core.util.extension.holder.SourceExecutorExtensionHolder;
import org.wso2.siddhi.core.util.extension.holder.SourceMapperExecutorExtensionHolder;
import org.wso2.siddhi.core.util.extension.holder.TableExtensionHolder;
>>>>>>> a9a78978
import org.wso2.siddhi.core.util.transport.MultiClientDistributedTransport;
import org.wso2.siddhi.core.util.transport.Option;
import org.wso2.siddhi.core.util.transport.OptionHolder;
import org.wso2.siddhi.core.util.transport.SingleClientDistributedTransport;
<<<<<<< HEAD
import org.wso2.siddhi.core.window.EventWindow;
=======
import org.wso2.siddhi.core.window.Window;
>>>>>>> a9a78978
import org.wso2.siddhi.query.api.annotation.Annotation;
import org.wso2.siddhi.query.api.annotation.Element;
import org.wso2.siddhi.query.api.definition.AbstractDefinition;
import org.wso2.siddhi.query.api.definition.Attribute;
import org.wso2.siddhi.query.api.definition.FunctionDefinition;
import org.wso2.siddhi.query.api.definition.StreamDefinition;
import org.wso2.siddhi.query.api.definition.TableDefinition;
import org.wso2.siddhi.query.api.definition.TriggerDefinition;
import org.wso2.siddhi.query.api.definition.WindowDefinition;
import org.wso2.siddhi.query.api.exception.DuplicateDefinitionException;
import org.wso2.siddhi.query.api.exception.ExecutionPlanValidationException;
import org.wso2.siddhi.query.api.extension.Extension;
import org.wso2.siddhi.query.api.util.AnnotationHelper;

import java.util.ArrayList;
import java.util.Arrays;
import java.util.HashMap;
import java.util.List;
import java.util.Map;
import java.util.concurrent.ConcurrentMap;
import java.util.regex.Pattern;
import java.util.stream.Collectors;

/**
 * Utility class for queryParser to help with QueryRuntime
 * generation.
 */
public class DefinitionParserHelper {


    public static void validateDefinition(AbstractDefinition definition, ConcurrentMap<String, AbstractDefinition>
            streamDefinitionMap,
                                          ConcurrentMap<String, AbstractDefinition> tableDefinitionMap,
                                          ConcurrentMap<String, AbstractDefinition> windowDefinitionMap) {
        AbstractDefinition existingTableDefinition = tableDefinitionMap.get(definition.getId());
        if (existingTableDefinition != null && (!existingTableDefinition.equals(definition) || definition instanceof
                StreamDefinition)) {
            throw new DuplicateDefinitionException("Table Definition with same Stream Id '" +
                    definition.getId() + "' already exist : " + existingTableDefinition +
                    ", hence cannot add " + definition);
        }
        AbstractDefinition existingStreamDefinition = streamDefinitionMap.get(definition.getId());
        if (existingStreamDefinition != null && (!existingStreamDefinition.equals(definition) || definition
                instanceof TableDefinition)) {
            throw new DuplicateDefinitionException("Stream Definition with same Stream Id '" +
                    definition.getId() + "' already exist : " + existingStreamDefinition +
                    ", hence cannot add " + definition);
        }
        AbstractDefinition existingWindowDefinition = windowDefinitionMap.get(definition.getId());
        if (existingWindowDefinition != null && (!existingWindowDefinition.equals(definition) || definition
                instanceof WindowDefinition)) {
            throw new DuplicateDefinitionException("Window Definition with same Window Id '" +
                    definition.getId() + "' already exist : " + existingWindowDefinition +
                    ", hence cannot add " + definition);
        }
        // TODO: 1/29/17 add source / sink both validation here
    }


    public static void addStreamJunction(StreamDefinition streamDefinition, ConcurrentMap<String, StreamJunction>
            streamJunctionMap, ExecutionPlanContext executionPlanContext) {
        if (!streamJunctionMap.containsKey(streamDefinition.getId())) {
            StreamJunction streamJunction = new StreamJunction(streamDefinition,
                    executionPlanContext.getExecutorService(),
                    executionPlanContext.getBufferSize(), executionPlanContext);
            streamJunctionMap.putIfAbsent(streamDefinition.getId(), streamJunction);
        }
    }

    public static void validateOutputStream(StreamDefinition outputStreamDefinition, AbstractDefinition
            existingStream) {
        if (!existingStream.equalsIgnoreAnnotations(outputStreamDefinition)) {
            throw new DuplicateDefinitionException("Different definition same as output stream definition :" +
                    outputStreamDefinition + " already exist as:" + existingStream);
        }
    }

<<<<<<< HEAD
    public static void addEventTable(TableDefinition tableDefinition, ConcurrentMap<String, EventTable>
            eventTableMap, ExecutionPlanContext executionPlanContext) {
=======
    public static void addTable(TableDefinition tableDefinition, ConcurrentMap<String, Table> tableMap,
                                ExecutionPlanContext executionPlanContext) {
>>>>>>> a9a78978

        if (!tableMap.containsKey(tableDefinition.getId())) {

            MetaStreamEvent tableMetaStreamEvent = new MetaStreamEvent();
            tableMetaStreamEvent.addInputDefinition(tableDefinition);
            for (Attribute attribute : tableDefinition.getAttributeList()) {
                tableMetaStreamEvent.addOutputData(attribute);
            }

            StreamEventPool tableStreamEventPool = new StreamEventPool(tableMetaStreamEvent, 10);
            StreamEventCloner tableStreamEventCloner = new StreamEventCloner(tableMetaStreamEvent,
                    tableStreamEventPool);

            Annotation annotation = AnnotationHelper.getAnnotation(SiddhiConstants.ANNOTATION_STORE,
                    tableDefinition.getAnnotations()); //// TODO: 12/5/16 this must be removed

            Table table;
            ConfigReader configReader = null;
            if (annotation != null) {
                final String evenTableType = annotation.getElement(SiddhiConstants.NAMESPACE_STORE);
                Extension extension = new Extension() {
                    @Override
                    public String getNamespace() {
                        return SiddhiConstants.NAMESPACE_STORE;
                    }

                    @Override
                    public String getName() {
                        return evenTableType;
                    }
                };
<<<<<<< HEAD
                eventTable = (EventTable) SiddhiClassLoader.loadExtensionImplementation(extension,
                        EventTableExtensionHolder.getInstance(executionPlanContext));
=======
                table = (Table) SiddhiClassLoader.loadExtensionImplementation(extension, TableExtensionHolder
                        .getInstance(executionPlanContext));
                configReader = executionPlanContext.getSiddhiContext().getConfigManager()
                        .generateConfigReader(extension.getNamespace(), extension.getName());

>>>>>>> a9a78978
            } else {
                table = new InMemoryTable();
            }
            table.init(tableDefinition, tableStreamEventPool, tableStreamEventCloner, configReader,
                    executionPlanContext);
            tableMap.putIfAbsent(tableDefinition.getId(), table);
        }
    }

<<<<<<< HEAD
    public static void addWindow(WindowDefinition windowDefinition, ConcurrentMap<String, EventWindow>
            eventWindowMap, ExecutionPlanContext executionPlanContext) {
=======
    public static void addWindow(WindowDefinition windowDefinition, ConcurrentMap<String, Window> eventWindowMap,
                                 ExecutionPlanContext executionPlanContext) {
>>>>>>> a9a78978
        if (!eventWindowMap.containsKey(windowDefinition.getId())) {
            Window table = new Window(windowDefinition, executionPlanContext);
            eventWindowMap.putIfAbsent(windowDefinition.getId(), table);
        }
    }

    public static void addFunction(ExecutionPlanContext executionPlanContext, final FunctionDefinition
            functionDefinition) {
<<<<<<< HEAD
        EvalScript evalScript = (EvalScript) SiddhiClassLoader.loadExtensionImplementation(
                new Extension() {
                    @Override
                    public String getNamespace() {
                        return "evalscript";
                    }
=======
>>>>>>> a9a78978

        Extension extension = new Extension() {
            @Override
            public String getNamespace() {
                return "script";
            }

            @Override
            public String getName() {
                return functionDefinition.getLanguage().toLowerCase();
            }
        };
        Script script = (Script) SiddhiClassLoader.loadExtensionImplementation(extension,
                ScriptExtensionHolder.getInstance(executionPlanContext));
        ConfigReader configReader = executionPlanContext.getSiddhiContext()
                .getConfigManager().generateConfigReader(extension
                        .getNamespace(), extension.getName());
        script.setReturnType(functionDefinition.getReturnType());
        script.init(functionDefinition.getId(), functionDefinition.getBody(), configReader);
        executionPlanContext.getScriptFunctionMap().put(functionDefinition.getId(), script);
    }

    public static void validateDefinition(TriggerDefinition triggerDefinition) {
        if (triggerDefinition.getId() != null) {
            if (triggerDefinition.getAtEvery() == null) {
                String expression = triggerDefinition.getAt();
                if (expression == null) {
                    throw new ExecutionPlanValidationException("Trigger Definition '" + triggerDefinition.getId() +
                            "' must have trigger time defined");
                } else {
                    if (!expression.trim().equalsIgnoreCase(SiddhiConstants.TRIGGER_START)) {
                        try {
                            org.quartz.CronExpression.isValidExpression(expression);
                        } catch (Throwable t) {
                            throw new ExecutionPlanValidationException("Trigger Definition '" + triggerDefinition
                                    .getId() +
                                    "' have invalid trigger time defined, expected 'start' or valid cron but found '"
                                    + expression + "'");
                        }
                    }
                }
            } else if (triggerDefinition.getAt() != null) {
                throw new ExecutionPlanValidationException("Trigger Definition '" + triggerDefinition.getId() + "' " +
                        "must either have trigger time in cron or 'start' or time interval defined, and it cannot " +
                        "have more than one defined as '" + triggerDefinition + "'");
            }
        } else {
            throw new ExecutionPlanValidationException("Trigger Definition id cannot be null");
        }
    }

    public static void addEventTrigger(TriggerDefinition triggerDefinition, ConcurrentMap<String, EventTrigger>
            eventTriggerMap, ConcurrentMap<String, StreamJunction> streamJunctionMap, ExecutionPlanContext
<<<<<<< HEAD
            executionPlanContext) {
=======
                                               executionPlanContext) {
>>>>>>> a9a78978
        if (!eventTriggerMap.containsKey(triggerDefinition.getId())) {
            EventTrigger eventTrigger;
            if (triggerDefinition.getAtEvery() != null) {
                eventTrigger = new PeriodicEventTrigger();
            } else if (triggerDefinition.getAt().trim().equalsIgnoreCase(SiddhiConstants.TRIGGER_START)) {
                eventTrigger = new StartEventTrigger();
            } else {
                eventTrigger = new CronEventTrigger();
            }
            StreamJunction streamJunction = streamJunctionMap.get(triggerDefinition.getId());
            eventTrigger.init(triggerDefinition, executionPlanContext, streamJunction);
            executionPlanContext.addEternalReferencedHolder(eventTrigger);
            eventTriggerMap.putIfAbsent(eventTrigger.getId(), eventTrigger);
        }
    }

    public static void addEventSource(StreamDefinition streamDefinition,
                                      ConcurrentMap<String, List<Source>> eventSourceMap,
                                      ExecutionPlanContext executionPlanContext) {
        for (Annotation sourceAnnotation : streamDefinition.getAnnotations()) {
            if (SiddhiConstants.ANNOTATION_SOURCE.equalsIgnoreCase(sourceAnnotation.getName())) {
                Annotation mapAnnotation = AnnotationHelper.getAnnotation(SiddhiConstants.ANNOTATION_MAP,
                        sourceAnnotation.getAnnotations());
                if (mapAnnotation == null) {
                    mapAnnotation = Annotation.annotation(SiddhiConstants.ANNOTATION_MAP).element(SiddhiConstants
                            .ANNOTATION_ELEMENT_TYPE, "passThrough");
                }
                final String sourceType = sourceAnnotation.getElement(SiddhiConstants.ANNOTATION_ELEMENT_TYPE);
                final String mapType = mapAnnotation.getElement(SiddhiConstants.ANNOTATION_ELEMENT_TYPE);
                if (sourceType != null && mapType != null) {
                    // load input transport extension
                    Extension sourceExtension = constructExtension(streamDefinition, SiddhiConstants.ANNOTATION_SOURCE,
                            sourceType, sourceAnnotation, SiddhiConstants.NAMESPACE_SOURCE);
                    Source source = (Source) SiddhiClassLoader.loadExtensionImplementation(
                            sourceExtension, SourceExecutorExtensionHolder.getInstance(executionPlanContext));

                    // load input mapper extension
                    Extension mapperExtension = constructExtension(streamDefinition, SiddhiConstants.ANNOTATION_MAP,
                            mapType, sourceAnnotation, SiddhiConstants.NAMESPACE_SOURCE_MAPPER);
                    SourceMapper sourceMapper = (SourceMapper) SiddhiClassLoader.loadExtensionImplementation(
                            mapperExtension, SourceMapperExecutorExtensionHolder.getInstance(executionPlanContext));

                    OptionHolder sourceOptionHolder = constructOptionProcessor(streamDefinition, sourceAnnotation,
                            source.getClass().getAnnotation(org.wso2.siddhi.annotation.Extension.class), null);
                    OptionHolder mapOptionHolder = constructOptionProcessor(streamDefinition, mapAnnotation,
                            sourceMapper.getClass().getAnnotation(org.wso2.siddhi.annotation.Extension.class), null);

                    sourceMapper.init(streamDefinition, mapType, mapOptionHolder, getAttributeMappings(mapAnnotation),
                            executionPlanContext.getSiddhiContext().getConfigManager().generateConfigReader
                                    (mapperExtension.getNamespace(), mapperExtension.getName()));
                    source.init(sourceOptionHolder, sourceMapper, executionPlanContext.getSiddhiContext()
                            .getConfigManager().generateConfigReader
                                    (sourceExtension.getNamespace(), sourceExtension.getName()), executionPlanContext);

                    List<Source> eventSources = eventSourceMap.get(streamDefinition.getId());
                    if (eventSources == null) {
                        eventSources = new ArrayList<>();
                        eventSources.add(source);
                        eventSourceMap.put(streamDefinition.getId(), eventSources);
                    } else {
                        eventSources.add(source);
                    }
                } else {
                    throw new ExecutionPlanCreationException("Both @Sink(type=) and @map(type=) are required.");
                }
            }
        }
    }

    public static void addEventSink(StreamDefinition streamDefinition,
                                    ConcurrentMap<String, List<Sink>> eventSinkMap,
                                    ExecutionPlanContext executionPlanContext) {
        for (Annotation sinkAnnotation : streamDefinition.getAnnotations()) {
            if (SiddhiConstants.ANNOTATION_SINK.equalsIgnoreCase(sinkAnnotation.getName())) {
                Annotation mapAnnotation = AnnotationHelper.getAnnotation(SiddhiConstants.ANNOTATION_MAP,
                        sinkAnnotation.getAnnotations());
                if (mapAnnotation == null) {
                    mapAnnotation = Annotation.annotation(SiddhiConstants.ANNOTATION_MAP).element(SiddhiConstants
                            .ANNOTATION_ELEMENT_TYPE, "passThrough");
                }
                Annotation distributionAnnotation =
                        AnnotationHelper.getAnnotation(SiddhiConstants.ANNOTATION_DISTRIBUTION,
                                sinkAnnotation.getAnnotations());

                if (mapAnnotation != null) {

                    String[] supportedDynamicOptions = null;
                    List<OptionHolder> destinationOptHolders = new ArrayList<>();
                    String sinkType = sinkAnnotation.getElement(SiddhiConstants.ANNOTATION_ELEMENT_TYPE);
<<<<<<< HEAD
                    ;
                    final boolean isDistributedTransport = (distributionAnnotation != null);
                    boolean isMultiClient = false;
                    if (isDistributedTransport) {
                        OutputTransport clientTransport = createOutputTransport(sinkType, sinkAnnotation,
                                streamDefinition, execPlanContext);
                        isMultiClient = isMultiClientDistributedTransport(clientTransport, streamDefinition,
                                distributionAnnotation);
                        supportedDynamicOptions = clientTransport.getSupportedDynamicOptions();
=======

                    Extension sinkExtension = constructExtension(streamDefinition, SiddhiConstants.ANNOTATION_SINK,
                            sinkType, sinkAnnotation, SiddhiConstants.NAMESPACE_SINK);
                    ConfigReader sinkConfigReader = executionPlanContext.getSiddhiContext().
                            getConfigManager().generateConfigReader(sinkExtension.getNamespace(),
                            sinkExtension.getName());

                    final boolean isDistributedTransport = (distributionAnnotation != null);
                    boolean isMultiClient = false;
                    if (isDistributedTransport) {
                        Sink sink = createSink(sinkExtension, executionPlanContext);
                        isMultiClient = isMultiClientDistributedTransport(sink, streamDefinition,
                                distributionAnnotation);
                        supportedDynamicOptions = sink.getSupportedDynamicOptions();
>>>>>>> a9a78978
                        destinationOptHolders = createDestinationOptionHolders(distributionAnnotation,
                                streamDefinition, sink);
                    }

                    final String mapType = mapAnnotation.getElement(SiddhiConstants.ANNOTATION_ELEMENT_TYPE);
                    if (sinkType != null && mapType != null) {
<<<<<<< HEAD
                        OutputTransport outputTransport;
                        if (isDistributedTransport) {
                            outputTransport = (isMultiClient) ? new MultiClientDistributedTransport() :
=======
                        Sink sink;
                        if (isDistributedTransport) {
                            sink = (isMultiClient) ? new MultiClientDistributedTransport() :
>>>>>>> a9a78978
                                    new SingleClientDistributedTransport();
                        } else {
                            sink = createSink(sinkExtension, executionPlanContext);
                        }
                        if (supportedDynamicOptions == null) {
<<<<<<< HEAD
                            supportedDynamicOptions = outputTransport.getSupportedDynamicOptions();
=======
                            supportedDynamicOptions = sink.getSupportedDynamicOptions();
>>>>>>> a9a78978
                        }

                        //load output mapper extension
                        Extension mapperExtension = constructExtension(streamDefinition, SiddhiConstants.ANNOTATION_MAP,
                                mapType, sinkAnnotation, SiddhiConstants.NAMESPACE_SINK_MAPPER);
                        ConfigReader mapperConfigReader = executionPlanContext.getSiddhiContext().
                                getConfigManager().generateConfigReader(sinkExtension.getNamespace(),
                                sinkExtension.getName());

                        SinkMapper sinkMapper = (SinkMapper) SiddhiClassLoader.loadExtensionImplementation(
                                mapperExtension, SinkMapperExecutorExtensionHolder.getInstance(executionPlanContext));

                        org.wso2.siddhi.annotation.Extension sinkExt
                                = sink.getClass().getAnnotation(org.wso2.siddhi.annotation.Extension.class);

                        // Initialing output transport
                        OptionHolder transportOptionHolder = constructOptionProcessor(streamDefinition,
                                sinkAnnotation, sinkExt, supportedDynamicOptions);
                        OptionHolder mapOptionHolder = constructOptionProcessor(streamDefinition, mapAnnotation,
                                sinkMapper.getClass().getAnnotation(org.wso2.siddhi.annotation.Extension.class),
                                sinkMapper.getSupportedDynamicOptions());
                        String payload = getPayload(mapAnnotation);

                        // Initializing the transports
                        OptionHolder distributionOptHolder = null;
                        if (isDistributedTransport) {
                            distributionOptHolder = constructOptionProcessor(streamDefinition,
<<<<<<< HEAD
                                    distributionAnnotation, outputTransportExt, supportedDynamicOptions);
                            PublishingStrategy publishingStrategy = constructPublishingStrategy(distributionOptHolder,
                                    streamDefinition, sinkAnnotation, execPlanContext);
                            publishingStrategy.init(streamDefinition, transportOptionHolder, distributionOptHolder,
                                    destinationOptHolders);

                            ((DistributedTransport) outputTransport).init(streamDefinition, sinkType,
                                    transportOptionHolder, outputMapper, mapType, mapOptionHolder, payload,
                                    execPlanContext, destinationOptHolders, sinkAnnotation, publishingStrategy,
                                    supportedDynamicOptions);
                        } else {
                            outputTransport.init(streamDefinition, sinkType, transportOptionHolder, outputMapper,
                                    mapType,
                                    mapOptionHolder, payload, execPlanContext);
=======
                                    distributionAnnotation, sinkExt, supportedDynamicOptions);
                            String strategyType = distributionOptHolder.validateAndGetStaticValue(SiddhiConstants
                                    .DISTRIBUTION_STRATEGY_KEY);
                            Extension strategyExtension = constructExtension(streamDefinition, SiddhiConstants
                                            .ANNOTATION_SINK,
                                    strategyType, sinkAnnotation, SiddhiConstants
                                            .NAMESPACE_DISTRIBUTION_STRATEGY);
                            ConfigReader configReader = executionPlanContext.getSiddhiContext().
                                    getConfigManager().generateConfigReader
                                    (strategyExtension.getNamespace(), strategyExtension.getName());
                            DistributionStrategy distributionStrategy = (DistributionStrategy) SiddhiClassLoader
                                    .loadExtensionImplementation(
                                            strategyExtension, DistributionStrategyExtensionHolder.getInstance
                                                    (executionPlanContext));
                            distributionStrategy.init(streamDefinition, transportOptionHolder, distributionOptHolder,
                                    destinationOptHolders, configReader);

                            ((DistributedTransport) sink).init(streamDefinition, sinkType,
                                    transportOptionHolder, sinkConfigReader, sinkMapper, mapType, mapOptionHolder,
                                    payload, mapperConfigReader, executionPlanContext, destinationOptHolders,
                                    sinkAnnotation, distributionStrategy, supportedDynamicOptions);
                        } else {
                            sink.init(streamDefinition, sinkType, transportOptionHolder, sinkConfigReader, sinkMapper,
                                    mapType, mapOptionHolder, payload, mapperConfigReader, executionPlanContext);
>>>>>>> a9a78978
                        }

                        // Setting the output group determiner
                        OutputGroupDeterminer groupDeterminer = constructOutputGroupDeterminer(transportOptionHolder,
                                distributionOptHolder, streamDefinition, destinationOptHolders.size());
                        if (groupDeterminer != null) {
                            sink.getMapper().setGroupDeterminer(groupDeterminer);
                        }

                        List<Sink> eventSinks = eventSinkMap.get(streamDefinition.getId());
                        if (eventSinks == null) {
                            eventSinks = new ArrayList<>();
                            eventSinks.add(sink);
                            eventSinkMap.put(streamDefinition.getId(), eventSinks);
                        } else {
<<<<<<< HEAD
                            eventSinks.add(outputTransport);
=======
                            eventSinks.add(sink);
>>>>>>> a9a78978
                        }
                    }
                } else {
                    throw new ExecutionPlanCreationException("Both @sink(type=) and @map(type=) are required.");
                }
            }
        }
    }

    private static OutputGroupDeterminer constructOutputGroupDeterminer(OptionHolder transportOptHolder, OptionHolder
            distributedOptHolder,
                                                                        StreamDefinition streamDef, int
                                                                                destinationCount) {

        OutputGroupDeterminer groupDeterminer = null;
        if (distributedOptHolder != null) {
            String strategy = distributedOptHolder.validateAndGetStaticValue(SiddhiConstants.DISTRIBUTION_STRATEGY_KEY);
            if (strategy.equalsIgnoreCase(SiddhiConstants.DISTRIBUTION_STRATEGY_PARTITIONED)) {
                String partitionKeyField = distributedOptHolder.validateAndGetStaticValue(SiddhiConstants
                        .PARTITION_KEY_FIELD_KEY);
                int partitioningFieldIndex = streamDef.getAttributePosition(partitionKeyField);
                groupDeterminer = new PartitionedGroupDeterminer(partitioningFieldIndex, destinationCount);
            }
        }

        if (groupDeterminer == null) {
            List<Option> dynamicTransportOptions = new ArrayList<Option>(transportOptHolder.getDynamicOptionsKeys()
                    .size());
            transportOptHolder.getDynamicOptionsKeys().
                    forEach(option -> dynamicTransportOptions.add(transportOptHolder.validateAndGetOption(option)));

            if (dynamicTransportOptions.size() > 0) {
                groupDeterminer = new DynamicOptionGroupDeterminer(dynamicTransportOptions);
            }
        }

        return groupDeterminer;
    }

    public static Extension constructExtension(StreamDefinition streamDefinition, String typeName, String typeValue,
                                               Annotation annotation, String defaultNamespace) {
        String[] namespaceAndName = typeValue.split(SiddhiConstants.EXTENSION_SEPARATOR);
        String namespace;
        String name;
        if (namespaceAndName.length == 1) {
            namespace = defaultNamespace;
            name = namespaceAndName[0];
        } else if (namespaceAndName.length == 2) {
            namespace = namespaceAndName[0];
            name = namespaceAndName[1];
        } else {
            throw new ExecutionPlanCreationException("Malformed '" + typeName + "' annotation type '" + typeValue +
                    "' " +
                    "provided, for annotation '" + annotation + "' on stream '" + streamDefinition.getId() + "', " +
                    "it should be either '<namespace>:<name>' or '<name>'");
        }
        return new Extension() {
            @Override
            public String getNamespace() {
                return namespace;
            }

            @Override
            public String getName() {
                return name;
            }
        };
    }

    private static List<AttributeMapping> getAttributeMappings(Annotation mapAnnotation) {
        List<AttributeMapping> mappings = new ArrayList<>();
        List<Annotation> attributeAnnotations = mapAnnotation.getAnnotations(SiddhiConstants.ANNOTATION_ATTRIBUTES);
        if (attributeAnnotations.size() > 0) {
            mappings.addAll(
                    attributeAnnotations
                            .get(0)
                            .getElements()
                            .stream()
                            .map(element -> new AttributeMapping(element.getKey(), element.getValue()))
                            .collect(Collectors.toList())
            );
        }
        return mappings;
    }

    private static String getPayload(Annotation mapAnnotation) {
        List<Annotation> attributeAnnotations = mapAnnotation.getAnnotations(SiddhiConstants.ANNOTATION_PAYLOAD);
        if (attributeAnnotations.size() == 1) {
            List<Element> elements = attributeAnnotations.get(0).getElements();
            if (elements.size() == 1) {
                return elements.get(0).getValue();
            } else {
                throw new ExecutionPlanCreationException("@payload() annotation should only contain single element.");
            }
        } else if (attributeAnnotations.size() > 1) {
            throw new ExecutionPlanCreationException("@map() annotation should only contain single @payload() " +
                    "annotation.");
        } else {
            return null;
        }
    }

    private static OptionHolder constructOptionProcessor(StreamDefinition streamDefinition, Annotation annotation,
                                                         org.wso2.siddhi.annotation.Extension extension,
                                                         String[] supportedDynamicOptions) {
        List<String> supportedDynamicOptionList = new ArrayList<>();
        if (supportedDynamicOptions != null) {
            supportedDynamicOptionList = Arrays.asList(supportedDynamicOptions);
        }

        Map<String, String> options = new HashMap<String, String>();
        Map<String, String> dynamicOptions = new HashMap<String, String>();
        for (Element element : annotation.getElements()) {
            if (Pattern.matches("\\{\\{.*?}}", element.getValue())) {
                if (supportedDynamicOptionList.contains(element.getKey())) {
                    dynamicOptions.put(element.getKey(), element.getValue());
                } else {
                    throw new ExecutionPlanCreationException("'" + element.getKey() + "' is not a supported " +
                            "DynamicOption " +
                            "for the Extension '" + extension.namespace() + ":" + extension.name() + "', it only " +
                            "supports " +
                            "following as its DynamicOptions: " + supportedDynamicOptionList);
                }
            } else {
                options.put(element.getKey(), element.getValue());
            }
        }
        return new OptionHolder(streamDefinition, options, dynamicOptions, extension);
    }

<<<<<<< HEAD
    private static boolean isMultiClientDistributedTransport(OutputTransport clientTransport, StreamDefinition
=======
    private static boolean isMultiClientDistributedTransport(Sink clientTransport, StreamDefinition
>>>>>>> a9a78978
            streamDefinition, Annotation distributionAnnotation) {

        // fetch the @distribution annotations from the @sink annotation
        List<OptionHolder> destinationOptHolders = createDestinationOptionHolders(distributionAnnotation,
                streamDefinition, clientTransport);

        List<String> dynamicOptions = Arrays.asList(clientTransport.getSupportedDynamicOptions());
        // If at least one of the @destination contains a static option then multi client transport should be used
        for (OptionHolder optionHolder : destinationOptHolders) {
            for (String key : optionHolder.getDynamicOptionsKeys()) {
                if (!dynamicOptions.contains(key)) {
                    return true;
                }
            }

            for (String key : optionHolder.getStaticOptionsKeys()) {
                if (!dynamicOptions.contains(key)) {
                    return true;
                }
            }
        }

        return false;
    }

<<<<<<< HEAD
    private static OutputTransport createOutputTransport(String type, Annotation sinkAnnotation, StreamDefinition
            streamDefinition, ExecutionPlanContext executionPlanContext) {
=======
    private static Sink createSink(Extension sinkExtension, ExecutionPlanContext executionPlanContext) {
>>>>>>> a9a78978

        // Create a temp instance of the underlying transport to get supported dynamic options
        Sink sink = (Sink) SiddhiClassLoader.loadExtensionImplementation(
                sinkExtension, SinkExecutorExtensionHolder.getInstance(executionPlanContext));

        return sink;
    }

    private static List<OptionHolder> createDestinationOptionHolders(Annotation distributionAnnotation, StreamDefinition
<<<<<<< HEAD
            streamDefinition, OutputTransport clientTransport) {
=======
            streamDefinition, Sink clientTransport) {
>>>>>>> a9a78978

        org.wso2.siddhi.annotation.Extension sinkExt
                = clientTransport.getClass().getAnnotation(org.wso2.siddhi.annotation.Extension.class);

        List<OptionHolder> destinationOptHolders = new ArrayList<>();
        distributionAnnotation.getAnnotations().stream()
                .filter(annotation -> annotation.getName().equalsIgnoreCase(SiddhiConstants.ANNOTATION_DESTINATION))
                .forEach(destinationAnnotation -> destinationOptHolders.add(constructOptionProcessor(streamDefinition,
                        destinationAnnotation, sinkExt, clientTransport.getSupportedDynamicOptions())));

        return destinationOptHolders;
    }

<<<<<<< HEAD
    private static PublishingStrategy constructPublishingStrategy(OptionHolder distributionOptHolder, StreamDefinition
            streamDefinition, Annotation sinkAnnotation, ExecutionPlanContext execPlanContext) {
        String strategyType = distributionOptHolder.validateAndGetStaticValue(SiddhiConstants
                .DISTRIBUTION_STRATEGY_KEY);
        Extension strategy = constructExtension(streamDefinition, SiddhiConstants.ANNOTATION_SINK,
                strategyType, sinkAnnotation, SiddhiConstants.NAMESPACE_DISTRIBUTED_PUBLISHING_STRATEGY);
        PublishingStrategy publishingStrategy = (PublishingStrategy) SiddhiClassLoader.loadExtensionImplementation(
                strategy, PublishingStrategyExtensionHolder.getInstance(execPlanContext));

        return publishingStrategy;
    }
=======
>>>>>>> a9a78978
}<|MERGE_RESOLUTION|>--- conflicted
+++ resolved
@@ -26,19 +26,6 @@
 import org.wso2.siddhi.core.function.Script;
 import org.wso2.siddhi.core.stream.AttributeMapping;
 import org.wso2.siddhi.core.stream.StreamJunction;
-<<<<<<< HEAD
-import org.wso2.siddhi.core.stream.input.source.InputMapper;
-import org.wso2.siddhi.core.stream.input.source.InputTransport;
-import org.wso2.siddhi.core.stream.output.sink.DynamicOptionGroupDeterminer;
-import org.wso2.siddhi.core.stream.output.sink.OutputGroupDeterminer;
-import org.wso2.siddhi.core.stream.output.sink.OutputMapper;
-import org.wso2.siddhi.core.stream.output.sink.OutputTransport;
-import org.wso2.siddhi.core.stream.output.sink.PartitionedGroupDeterminer;
-import org.wso2.siddhi.core.stream.output.sink.distributed.DistributedTransport;
-import org.wso2.siddhi.core.stream.output.sink.distributed.PublishingStrategy;
-import org.wso2.siddhi.core.table.EventTable;
-import org.wso2.siddhi.core.table.InMemoryEventTable;
-=======
 import org.wso2.siddhi.core.stream.input.source.Source;
 import org.wso2.siddhi.core.stream.input.source.SourceMapper;
 import org.wso2.siddhi.core.stream.output.sink.DynamicOptionGroupDeterminer;
@@ -50,22 +37,12 @@
 import org.wso2.siddhi.core.stream.output.sink.distributed.DistributionStrategy;
 import org.wso2.siddhi.core.table.InMemoryTable;
 import org.wso2.siddhi.core.table.Table;
->>>>>>> a9a78978
 import org.wso2.siddhi.core.trigger.CronEventTrigger;
 import org.wso2.siddhi.core.trigger.EventTrigger;
 import org.wso2.siddhi.core.trigger.PeriodicEventTrigger;
 import org.wso2.siddhi.core.trigger.StartEventTrigger;
 import org.wso2.siddhi.core.util.SiddhiClassLoader;
 import org.wso2.siddhi.core.util.SiddhiConstants;
-<<<<<<< HEAD
-import org.wso2.siddhi.core.util.extension.holder.EvalScriptExtensionHolder;
-import org.wso2.siddhi.core.util.extension.holder.EventTableExtensionHolder;
-import org.wso2.siddhi.core.util.extension.holder.InputMapperExecutorExtensionHolder;
-import org.wso2.siddhi.core.util.extension.holder.InputTransportExecutorExtensionHolder;
-import org.wso2.siddhi.core.util.extension.holder.OutputMapperExecutorExtensionHolder;
-import org.wso2.siddhi.core.util.extension.holder.OutputTransportExecutorExtensionHolder;
-import org.wso2.siddhi.core.util.extension.holder.PublishingStrategyExtensionHolder;
-=======
 import org.wso2.siddhi.core.util.config.ConfigReader;
 import org.wso2.siddhi.core.util.extension.holder.DistributionStrategyExtensionHolder;
 import org.wso2.siddhi.core.util.extension.holder.ScriptExtensionHolder;
@@ -74,16 +51,11 @@
 import org.wso2.siddhi.core.util.extension.holder.SourceExecutorExtensionHolder;
 import org.wso2.siddhi.core.util.extension.holder.SourceMapperExecutorExtensionHolder;
 import org.wso2.siddhi.core.util.extension.holder.TableExtensionHolder;
->>>>>>> a9a78978
 import org.wso2.siddhi.core.util.transport.MultiClientDistributedTransport;
 import org.wso2.siddhi.core.util.transport.Option;
 import org.wso2.siddhi.core.util.transport.OptionHolder;
 import org.wso2.siddhi.core.util.transport.SingleClientDistributedTransport;
-<<<<<<< HEAD
-import org.wso2.siddhi.core.window.EventWindow;
-=======
 import org.wso2.siddhi.core.window.Window;
->>>>>>> a9a78978
 import org.wso2.siddhi.query.api.annotation.Annotation;
 import org.wso2.siddhi.query.api.annotation.Element;
 import org.wso2.siddhi.query.api.definition.AbstractDefinition;
@@ -161,13 +133,7 @@
         }
     }
 
-<<<<<<< HEAD
-    public static void addEventTable(TableDefinition tableDefinition, ConcurrentMap<String, EventTable>
-            eventTableMap, ExecutionPlanContext executionPlanContext) {
-=======
-    public static void addTable(TableDefinition tableDefinition, ConcurrentMap<String, Table> tableMap,
-                                ExecutionPlanContext executionPlanContext) {
->>>>>>> a9a78978
+    public static void addTable(TableDefinition tableDefinition, ConcurrentMap<String, Table> tableMap, ExecutionPlanContext executionPlanContext) {
 
         if (!tableMap.containsKey(tableDefinition.getId())) {
 
@@ -199,16 +165,8 @@
                         return evenTableType;
                     }
                 };
-<<<<<<< HEAD
-                eventTable = (EventTable) SiddhiClassLoader.loadExtensionImplementation(extension,
-                        EventTableExtensionHolder.getInstance(executionPlanContext));
-=======
-                table = (Table) SiddhiClassLoader.loadExtensionImplementation(extension, TableExtensionHolder
-                        .getInstance(executionPlanContext));
-                configReader = executionPlanContext.getSiddhiContext().getConfigManager()
+                table = (Table) SiddhiClassLoader.loadExtensionImplementation(extension, TableExtensionHolder.getInstance(executionPlanContext));configReader = executionPlanContext.getSiddhiContext().getConfigManager()
                         .generateConfigReader(extension.getNamespace(), extension.getName());
-
->>>>>>> a9a78978
             } else {
                 table = new InMemoryTable();
             }
@@ -218,13 +176,9 @@
         }
     }
 
-<<<<<<< HEAD
-    public static void addWindow(WindowDefinition windowDefinition, ConcurrentMap<String, EventWindow>
-            eventWindowMap, ExecutionPlanContext executionPlanContext) {
-=======
-    public static void addWindow(WindowDefinition windowDefinition, ConcurrentMap<String, Window> eventWindowMap,
+    public static void addWindow(WindowDefinition windowDefinition, ConcurrentMap<String, Window>
+            eventWindowMap,
                                  ExecutionPlanContext executionPlanContext) {
->>>>>>> a9a78978
         if (!eventWindowMap.containsKey(windowDefinition.getId())) {
             Window table = new Window(windowDefinition, executionPlanContext);
             eventWindowMap.putIfAbsent(windowDefinition.getId(), table);
@@ -233,15 +187,6 @@
 
     public static void addFunction(ExecutionPlanContext executionPlanContext, final FunctionDefinition
             functionDefinition) {
-<<<<<<< HEAD
-        EvalScript evalScript = (EvalScript) SiddhiClassLoader.loadExtensionImplementation(
-                new Extension() {
-                    @Override
-                    public String getNamespace() {
-                        return "evalscript";
-                    }
-=======
->>>>>>> a9a78978
 
         Extension extension = new Extension() {
             @Override
@@ -293,13 +238,7 @@
         }
     }
 
-    public static void addEventTrigger(TriggerDefinition triggerDefinition, ConcurrentMap<String, EventTrigger>
-            eventTriggerMap, ConcurrentMap<String, StreamJunction> streamJunctionMap, ExecutionPlanContext
-<<<<<<< HEAD
-            executionPlanContext) {
-=======
-                                               executionPlanContext) {
->>>>>>> a9a78978
+    public static void addEventTrigger(TriggerDefinition triggerDefinition, ConcurrentMap<String, EventTrigger> eventTriggerMap, ConcurrentMap<String, StreamJunction> streamJunctionMap, ExecutionPlanContext executionPlanContext) {
         if (!eventTriggerMap.containsKey(triggerDefinition.getId())) {
             EventTrigger eventTrigger;
             if (triggerDefinition.getAtEvery() != null) {
@@ -388,25 +327,11 @@
 
                     String[] supportedDynamicOptions = null;
                     List<OptionHolder> destinationOptHolders = new ArrayList<>();
-                    String sinkType = sinkAnnotation.getElement(SiddhiConstants.ANNOTATION_ELEMENT_TYPE);
-<<<<<<< HEAD
-                    ;
-                    final boolean isDistributedTransport = (distributionAnnotation != null);
-                    boolean isMultiClient = false;
-                    if (isDistributedTransport) {
-                        OutputTransport clientTransport = createOutputTransport(sinkType, sinkAnnotation,
-                                streamDefinition, execPlanContext);
-                        isMultiClient = isMultiClientDistributedTransport(clientTransport, streamDefinition,
-                                distributionAnnotation);
-                        supportedDynamicOptions = clientTransport.getSupportedDynamicOptions();
-=======
-
-                    Extension sinkExtension = constructExtension(streamDefinition, SiddhiConstants.ANNOTATION_SINK,
+                    String sinkType = sinkAnnotation.getElement(SiddhiConstants.ANNOTATION_ELEMENT_TYPE);Extension sinkExtension = constructExtension(streamDefinition, SiddhiConstants.ANNOTATION_SINK,
                             sinkType, sinkAnnotation, SiddhiConstants.NAMESPACE_SINK);
                     ConfigReader sinkConfigReader = executionPlanContext.getSiddhiContext().
                             getConfigManager().generateConfigReader(sinkExtension.getNamespace(),
                             sinkExtension.getName());
-
                     final boolean isDistributedTransport = (distributionAnnotation != null);
                     boolean isMultiClient = false;
                     if (isDistributedTransport) {
@@ -414,32 +339,21 @@
                         isMultiClient = isMultiClientDistributedTransport(sink, streamDefinition,
                                 distributionAnnotation);
                         supportedDynamicOptions = sink.getSupportedDynamicOptions();
->>>>>>> a9a78978
                         destinationOptHolders = createDestinationOptionHolders(distributionAnnotation,
                                 streamDefinition, sink);
                     }
 
                     final String mapType = mapAnnotation.getElement(SiddhiConstants.ANNOTATION_ELEMENT_TYPE);
                     if (sinkType != null && mapType != null) {
-<<<<<<< HEAD
-                        OutputTransport outputTransport;
-                        if (isDistributedTransport) {
-                            outputTransport = (isMultiClient) ? new MultiClientDistributedTransport() :
-=======
                         Sink sink;
                         if (isDistributedTransport) {
                             sink = (isMultiClient) ? new MultiClientDistributedTransport() :
->>>>>>> a9a78978
                                     new SingleClientDistributedTransport();
                         } else {
                             sink = createSink(sinkExtension, executionPlanContext);
                         }
                         if (supportedDynamicOptions == null) {
-<<<<<<< HEAD
-                            supportedDynamicOptions = outputTransport.getSupportedDynamicOptions();
-=======
                             supportedDynamicOptions = sink.getSupportedDynamicOptions();
->>>>>>> a9a78978
                         }
 
                         //load output mapper extension
@@ -467,22 +381,6 @@
                         OptionHolder distributionOptHolder = null;
                         if (isDistributedTransport) {
                             distributionOptHolder = constructOptionProcessor(streamDefinition,
-<<<<<<< HEAD
-                                    distributionAnnotation, outputTransportExt, supportedDynamicOptions);
-                            PublishingStrategy publishingStrategy = constructPublishingStrategy(distributionOptHolder,
-                                    streamDefinition, sinkAnnotation, execPlanContext);
-                            publishingStrategy.init(streamDefinition, transportOptionHolder, distributionOptHolder,
-                                    destinationOptHolders);
-
-                            ((DistributedTransport) outputTransport).init(streamDefinition, sinkType,
-                                    transportOptionHolder, outputMapper, mapType, mapOptionHolder, payload,
-                                    execPlanContext, destinationOptHolders, sinkAnnotation, publishingStrategy,
-                                    supportedDynamicOptions);
-                        } else {
-                            outputTransport.init(streamDefinition, sinkType, transportOptionHolder, outputMapper,
-                                    mapType,
-                                    mapOptionHolder, payload, execPlanContext);
-=======
                                     distributionAnnotation, sinkExt, supportedDynamicOptions);
                             String strategyType = distributionOptHolder.validateAndGetStaticValue(SiddhiConstants
                                     .DISTRIBUTION_STRATEGY_KEY);
@@ -500,14 +398,13 @@
                             distributionStrategy.init(streamDefinition, transportOptionHolder, distributionOptHolder,
                                     destinationOptHolders, configReader);
 
-                            ((DistributedTransport) sink).init(streamDefinition, sinkType,
-                                    transportOptionHolder, sinkConfigReader, sinkMapper, mapType, mapOptionHolder,
-                                    payload, mapperConfigReader, executionPlanContext, destinationOptHolders,
-                                    sinkAnnotation, distributionStrategy, supportedDynamicOptions);
+                           ((DistributedTransport)sink).init(streamDefinition, sinkType,
+                                   transportOptionHolder, sinkConfigReader, sinkMapper, mapType, mapOptionHolder,
+                                   payload, mapperConfigReader, executionPlanContext, destinationOptHolders,
+                                   sinkAnnotation, distributionStrategy,supportedDynamicOptions);
                         } else {
                             sink.init(streamDefinition, sinkType, transportOptionHolder, sinkConfigReader, sinkMapper,
-                                    mapType, mapOptionHolder, payload, mapperConfigReader, executionPlanContext);
->>>>>>> a9a78978
+                                    mapType,mapOptionHolder, payload, mapperConfigReader, executionPlanContext);
                         }
 
                         // Setting the output group determiner
@@ -523,11 +420,7 @@
                             eventSinks.add(sink);
                             eventSinkMap.put(streamDefinition.getId(), eventSinks);
                         } else {
-<<<<<<< HEAD
-                            eventSinks.add(outputTransport);
-=======
                             eventSinks.add(sink);
->>>>>>> a9a78978
                         }
                     }
                 } else {
@@ -658,11 +551,7 @@
         return new OptionHolder(streamDefinition, options, dynamicOptions, extension);
     }
 
-<<<<<<< HEAD
-    private static boolean isMultiClientDistributedTransport(OutputTransport clientTransport, StreamDefinition
-=======
     private static boolean isMultiClientDistributedTransport(Sink clientTransport, StreamDefinition
->>>>>>> a9a78978
             streamDefinition, Annotation distributionAnnotation) {
 
         // fetch the @distribution annotations from the @sink annotation
@@ -688,12 +577,7 @@
         return false;
     }
 
-<<<<<<< HEAD
-    private static OutputTransport createOutputTransport(String type, Annotation sinkAnnotation, StreamDefinition
-            streamDefinition, ExecutionPlanContext executionPlanContext) {
-=======
     private static Sink createSink(Extension sinkExtension, ExecutionPlanContext executionPlanContext) {
->>>>>>> a9a78978
 
         // Create a temp instance of the underlying transport to get supported dynamic options
         Sink sink = (Sink) SiddhiClassLoader.loadExtensionImplementation(
@@ -703,11 +587,7 @@
     }
 
     private static List<OptionHolder> createDestinationOptionHolders(Annotation distributionAnnotation, StreamDefinition
-<<<<<<< HEAD
-            streamDefinition, OutputTransport clientTransport) {
-=======
             streamDefinition, Sink clientTransport) {
->>>>>>> a9a78978
 
         org.wso2.siddhi.annotation.Extension sinkExt
                 = clientTransport.getClass().getAnnotation(org.wso2.siddhi.annotation.Extension.class);
@@ -721,18 +601,4 @@
         return destinationOptHolders;
     }
 
-<<<<<<< HEAD
-    private static PublishingStrategy constructPublishingStrategy(OptionHolder distributionOptHolder, StreamDefinition
-            streamDefinition, Annotation sinkAnnotation, ExecutionPlanContext execPlanContext) {
-        String strategyType = distributionOptHolder.validateAndGetStaticValue(SiddhiConstants
-                .DISTRIBUTION_STRATEGY_KEY);
-        Extension strategy = constructExtension(streamDefinition, SiddhiConstants.ANNOTATION_SINK,
-                strategyType, sinkAnnotation, SiddhiConstants.NAMESPACE_DISTRIBUTED_PUBLISHING_STRATEGY);
-        PublishingStrategy publishingStrategy = (PublishingStrategy) SiddhiClassLoader.loadExtensionImplementation(
-                strategy, PublishingStrategyExtensionHolder.getInstance(execPlanContext));
-
-        return publishingStrategy;
-    }
-=======
->>>>>>> a9a78978
 }