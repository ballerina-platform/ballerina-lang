--- conflicted
+++ resolved
@@ -74,12 +74,8 @@
                     ExpressionExecutor executor = ExpressionParser.parseExpression(outputAttribute.getExpression(),
                             null, siddhiContext, null, metaStreamEvent, executors);
                     if (executor instanceof VariableExpressionExecutor) {
-<<<<<<< HEAD
-                        metaStreamEvent.addOutputData(((VariableExpressionExecutor) executor).getAttribute(), i);
+                        metaStreamEvent.addOutputData(((VariableExpressionExecutor) executor).getAttribute());
                         temp.attribute(outputAttribute.getRename(), ((VariableExpressionExecutor) executor).getAttribute().getType());
-=======
-                        metaStreamEvent.addOutputData(((VariableExpressionExecutor) executor).getAttribute());
->>>>>>> 88fec33d
                     } else {
                         metaStreamEvent.addOutputData(null);            //To maintain variable positions
                         PassThroughAttributeProcessor attributeProcessor = new PassThroughAttributeProcessor(executor);
