/*
 * Copyright (c) 2016, WSO2 Inc. (http://www.wso2.org) All Rights Reserved.
 *
 * WSO2 Inc. licenses this file to you under the Apache License,
 * Version 2.0 (the "License"); you may not use this file except
 * in compliance with the License.
 * You may obtain a copy of the License at
 *
 *     http://www.apache.org/licenses/LICENSE-2.0
 *
 * Unless required by applicable law or agreed to in writing,
 * software distributed under the License is distributed on an
 * "AS IS" BASIS, WITHOUT WARRANTIES OR CONDITIONS OF ANY
 * KIND, either express or implied. See the License for the
 * specific language governing permissions and limitations
 * under the License.
 */

package org.wso2.siddhi.core.util.parser.helper;

import org.wso2.siddhi.core.config.SiddhiAppContext;
import org.wso2.siddhi.core.event.MetaComplexEvent;
import org.wso2.siddhi.core.event.state.MetaStateEvent;
import org.wso2.siddhi.core.event.state.MetaStateEventAttribute;
import org.wso2.siddhi.core.event.state.StateEventCloner;
import org.wso2.siddhi.core.event.state.StateEventPool;
import org.wso2.siddhi.core.event.stream.MetaStreamEvent;
import org.wso2.siddhi.core.event.stream.StreamEventCloner;
import org.wso2.siddhi.core.event.stream.StreamEventPool;
import org.wso2.siddhi.core.event.stream.populater.ComplexEventPopulater;
import org.wso2.siddhi.core.event.stream.populater.StreamEventPopulaterFactory;
import org.wso2.siddhi.core.executor.VariableExpressionExecutor;
import org.wso2.siddhi.core.query.input.ProcessStreamReceiver;
import org.wso2.siddhi.core.query.input.stream.StreamRuntime;
import org.wso2.siddhi.core.query.input.stream.join.JoinProcessor;
import org.wso2.siddhi.core.query.input.stream.single.SingleStreamRuntime;
import org.wso2.siddhi.core.query.input.stream.state.StreamPreStateProcessor;
import org.wso2.siddhi.core.query.processor.Processor;
import org.wso2.siddhi.core.query.processor.SchedulingProcessor;
import org.wso2.siddhi.core.query.processor.stream.AbstractStreamProcessor;
import org.wso2.siddhi.core.util.SiddhiConstants;
import org.wso2.siddhi.core.util.collection.operator.IncrementalAggregateCompileCondition;
import org.wso2.siddhi.core.util.lock.LockWrapper;
import org.wso2.siddhi.core.util.statistics.LatencyTracker;
import org.wso2.siddhi.core.util.statistics.ThroughputTracker;
import org.wso2.siddhi.query.api.definition.Attribute;

import java.util.List;

import static org.wso2.siddhi.core.util.SiddhiConstants.BEFORE_WINDOW_DATA_INDEX;
import static org.wso2.siddhi.core.util.SiddhiConstants.HAVING_STATE;
import static org.wso2.siddhi.core.util.SiddhiConstants.ON_AFTER_WINDOW_DATA_INDEX;
import static org.wso2.siddhi.core.util.SiddhiConstants.OUTPUT_DATA_INDEX;
import static org.wso2.siddhi.core.util.SiddhiConstants.STATE_OUTPUT_DATA_INDEX;
import static org.wso2.siddhi.core.util.SiddhiConstants.STREAM_ATTRIBUTE_INDEX_IN_TYPE;
import static org.wso2.siddhi.core.util.SiddhiConstants.STREAM_ATTRIBUTE_TYPE_INDEX;
import static org.wso2.siddhi.core.util.SiddhiConstants.STREAM_EVENT_CHAIN_INDEX;
import static org.wso2.siddhi.core.util.SiddhiConstants.UNKNOWN_STATE;

/**
 * Utility class for queryParser to help with QueryRuntime
 * generation.
 */
public class QueryParserHelper {

    public static void reduceMetaComplexEvent(MetaComplexEvent metaComplexEvent) {
        if (metaComplexEvent instanceof MetaStateEvent) {
            MetaStateEvent metaStateEvent = (MetaStateEvent) metaComplexEvent;
            for (MetaStateEventAttribute attribute : metaStateEvent.getOutputDataAttributes()) {
                if (attribute != null) {
                    metaStateEvent.getMetaStreamEvent(attribute.getPosition()[STREAM_EVENT_CHAIN_INDEX])
                            .addOutputData(attribute.getAttribute());
                }
            }
            for (MetaStreamEvent metaStreamEvent : metaStateEvent.getMetaStreamEvents()) {
                reduceStreamAttributes(metaStreamEvent);
            }
        } else {
            reduceStreamAttributes((MetaStreamEvent) metaComplexEvent);
        }
    }

    /**
     * Helper method to clean/refactor MetaStreamEvent.
     *
     * @param metaStreamEvent MetaStreamEvent
     */
    private static synchronized void reduceStreamAttributes(MetaStreamEvent metaStreamEvent) {
        for (Attribute attribute : metaStreamEvent.getOutputData()) {
            if (metaStreamEvent.getBeforeWindowData().contains(attribute)) {
                metaStreamEvent.getBeforeWindowData().remove(attribute);
            }
            if (metaStreamEvent.getOnAfterWindowData().contains(attribute)) {
                metaStreamEvent.getOnAfterWindowData().remove(attribute);
            }
        }
        for (Attribute attribute : metaStreamEvent.getOnAfterWindowData()) {
            if (metaStreamEvent.getBeforeWindowData().contains(attribute)) {
                metaStreamEvent.getBeforeWindowData().remove(attribute);
            }
        }
    }

    public static void updateVariablePosition(MetaComplexEvent metaComplexEvent,
            List<VariableExpressionExecutor> variableExpressionExecutorList) {

        for (VariableExpressionExecutor variableExpressionExecutor : variableExpressionExecutorList) {
            int streamEventChainIndex = variableExpressionExecutor.getPosition()[STREAM_EVENT_CHAIN_INDEX];
            if (streamEventChainIndex == HAVING_STATE) {
                if (metaComplexEvent instanceof MetaStreamEvent) {
                    variableExpressionExecutor.getPosition()[STREAM_ATTRIBUTE_TYPE_INDEX] = OUTPUT_DATA_INDEX;
                } else {
                    variableExpressionExecutor.getPosition()[STREAM_ATTRIBUTE_TYPE_INDEX] = STATE_OUTPUT_DATA_INDEX;
                }
                variableExpressionExecutor.getPosition()[STREAM_EVENT_CHAIN_INDEX] = UNKNOWN_STATE;
                variableExpressionExecutor.getPosition()[STREAM_ATTRIBUTE_INDEX_IN_TYPE] = metaComplexEvent
                        .getOutputStreamDefinition().getAttributeList()
                        .indexOf(variableExpressionExecutor.getAttribute());
                continue;
            } else if (metaComplexEvent instanceof MetaStreamEvent && streamEventChainIndex >= 1) { // for
                // VariableExpressionExecutor on Event table
                continue;
            } else if (metaComplexEvent instanceof MetaStateEvent
                    && streamEventChainIndex >= ((MetaStateEvent) metaComplexEvent).getMetaStreamEvents().length) {
                // for VariableExpressionExecutor on Event table
                continue;
            }

            MetaStreamEvent metaStreamEvent;
            if (metaComplexEvent instanceof MetaStreamEvent) {
                metaStreamEvent = (MetaStreamEvent) metaComplexEvent;
            } else {
                metaStreamEvent = ((MetaStateEvent) metaComplexEvent).getMetaStreamEvent(streamEventChainIndex);
            }

            if (metaStreamEvent.getOutputData().contains(variableExpressionExecutor.getAttribute())) {
                variableExpressionExecutor.getPosition()[STREAM_ATTRIBUTE_TYPE_INDEX] = OUTPUT_DATA_INDEX;
                variableExpressionExecutor.getPosition()[STREAM_ATTRIBUTE_INDEX_IN_TYPE] = metaStreamEvent
                        .getOutputData().indexOf(variableExpressionExecutor.getAttribute());
            } else if (metaStreamEvent.getOnAfterWindowData().contains(variableExpressionExecutor.getAttribute())) {
                variableExpressionExecutor.getPosition()[STREAM_ATTRIBUTE_TYPE_INDEX] = ON_AFTER_WINDOW_DATA_INDEX;
                variableExpressionExecutor.getPosition()[STREAM_ATTRIBUTE_INDEX_IN_TYPE] = metaStreamEvent
                        .getOnAfterWindowData().indexOf(variableExpressionExecutor.getAttribute());
            } else if (metaStreamEvent.getBeforeWindowData().contains(variableExpressionExecutor.getAttribute())) {
                variableExpressionExecutor.getPosition()[STREAM_ATTRIBUTE_TYPE_INDEX] = BEFORE_WINDOW_DATA_INDEX;
                variableExpressionExecutor.getPosition()[STREAM_ATTRIBUTE_INDEX_IN_TYPE] = metaStreamEvent
                        .getBeforeWindowData().indexOf(variableExpressionExecutor.getAttribute());
            }
        }
    }

    public static void initStreamRuntime(StreamRuntime runtime, MetaComplexEvent metaComplexEvent,
            LockWrapper lockWrapper, String queryName) {

        if (runtime instanceof SingleStreamRuntime) {
            initSingleStreamRuntime((SingleStreamRuntime) runtime, 0, metaComplexEvent, null, lockWrapper, queryName);
        } else {
            MetaStateEvent metaStateEvent = (MetaStateEvent) metaComplexEvent;
            StateEventPool stateEventPool = new StateEventPool(metaStateEvent, 5);
            MetaStreamEvent[] metaStreamEvents = metaStateEvent.getMetaStreamEvents();
            for (int i = 0, metaStreamEventsLength = metaStreamEvents.length; i < metaStreamEventsLength; i++) {
                initSingleStreamRuntime(runtime.getSingleStreamRuntimes().get(i), i, metaStateEvent, stateEventPool,
                        lockWrapper, queryName);
            }
        }
    }

    private static void initSingleStreamRuntime(SingleStreamRuntime singleStreamRuntime, int streamEventChainIndex,
            MetaComplexEvent metaComplexEvent, StateEventPool stateEventPool, LockWrapper lockWrapper,
            String queryName) {
        MetaStreamEvent metaStreamEvent;

        if (metaComplexEvent instanceof MetaStateEvent) {
            metaStreamEvent = ((MetaStateEvent) metaComplexEvent).getMetaStreamEvent(streamEventChainIndex);
        } else {
            metaStreamEvent = (MetaStreamEvent) metaComplexEvent;
        }
        StreamEventPool streamEventPool = new StreamEventPool(metaStreamEvent, 5);
        ProcessStreamReceiver processStreamReceiver = singleStreamRuntime.getProcessStreamReceiver();
        processStreamReceiver.setMetaStreamEvent(metaStreamEvent);
        processStreamReceiver.setStreamEventPool(streamEventPool);
        processStreamReceiver.setLockWrapper(lockWrapper);
        processStreamReceiver.init();
        Processor processor = singleStreamRuntime.getProcessorChain();
        while (processor != null) {
            if (processor instanceof SchedulingProcessor) {
                ((SchedulingProcessor) processor).getScheduler().setStreamEventPool(streamEventPool);
                ((SchedulingProcessor) processor).getScheduler().init(lockWrapper, queryName);
            }
            if (processor instanceof AbstractStreamProcessor) {
                ((AbstractStreamProcessor) processor)
                        .setStreamEventCloner(new StreamEventCloner(metaStreamEvent, streamEventPool));
                ((AbstractStreamProcessor) processor).constructStreamEventPopulater(metaStreamEvent,
                        streamEventChainIndex);
            }
            if (stateEventPool != null && processor instanceof JoinProcessor) {
                if (((JoinProcessor) processor)
                        .getCompiledCondition() instanceof IncrementalAggregateCompileCondition) {
                    IncrementalAggregateCompileCondition compiledCondition = (IncrementalAggregateCompileCondition) (
                            (JoinProcessor) processor).getCompiledCondition();
                    ComplexEventPopulater complexEventPopulater = StreamEventPopulaterFactory
                            .constructEventPopulator(metaStreamEvent, 0, compiledCondition.getAdditionalAttributes());
                    compiledCondition.setComplexEventPopulater(complexEventPopulater);

                }
                ((JoinProcessor) processor).setStateEventPool(stateEventPool);
                ((JoinProcessor) processor).setJoinLock(lockWrapper);
            }
            if (stateEventPool != null && processor instanceof StreamPreStateProcessor) {
                ((StreamPreStateProcessor) processor).setStateEventPool(stateEventPool);
                ((StreamPreStateProcessor) processor).setStreamEventPool(streamEventPool);
                ((StreamPreStateProcessor) processor)
                        .setStreamEventCloner(new StreamEventCloner(metaStreamEvent, streamEventPool));
                if (metaComplexEvent instanceof MetaStateEvent) {
                    ((StreamPreStateProcessor) processor).setStateEventCloner(
                            new StateEventCloner(((MetaStateEvent) metaComplexEvent), stateEventPool));
                }
            }

            processor = processor.getNextProcessor();
        }
    }

    public static LatencyTracker createLatencyTracker(SiddhiAppContext siddhiAppContext, String name, String type,
                                                      String function) {
        LatencyTracker latencyTracker = null;
        if (siddhiAppContext.getStatisticsManager() != null) {
<<<<<<< HEAD
            String metricName =
                    siddhiAppContext.getSiddhiContext().getStatisticsConfiguration().getMetricPrefix() +
                            SiddhiConstants.METRIC_DELIMITER + SiddhiConstants.METRIC_INFIX_SIDDHI_APPS +
                            SiddhiConstants.METRIC_DELIMITER + siddhiAppContext.getName() +
                            SiddhiConstants.METRIC_DELIMITER + SiddhiConstants.METRIC_INFIX_SIDDHI +
                            SiddhiConstants.METRIC_DELIMITER + type +
                            SiddhiConstants.METRIC_DELIMITER + name + SiddhiConstants.METRIC_DELIMITER + "latency";
            if (function != null) {
                metricName += metricName + SiddhiConstants.METRIC_DELIMITER + function;
            }
            boolean matchExist = false;
            for (String regex : siddhiAppContext.getIncludedMetrics()) {
                if (metricName.matches(regex)) {
                    matchExist = true;
                    break;
                }
            }
            if (matchExist) {
                latencyTracker = siddhiAppContext.getSiddhiContext()
                        .getStatisticsConfiguration()
                        .getFactory()
                        .createLatencyTracker(metricName, siddhiAppContext.getStatisticsManager());
            }
=======
            String metricName = siddhiAppContext.getSiddhiContext().getStatisticsConfiguration().getMetricPrefix()
                    + SiddhiConstants.METRIC_DELIMITER + SiddhiConstants.METRIC_INFIX_EXECUTION_PLANS
                    + SiddhiConstants.METRIC_DELIMITER + siddhiAppContext.getName() + SiddhiConstants.METRIC_DELIMITER
                    + SiddhiConstants.METRIC_INFIX_SIDDHI + SiddhiConstants.METRIC_DELIMITER + type
                    + SiddhiConstants.METRIC_DELIMITER + name;
            latencyTracker = siddhiAppContext.getSiddhiContext().getStatisticsConfiguration().getFactory()
                    .createLatencyTracker(metricName, siddhiAppContext.getStatisticsManager());
>>>>>>> f037f807
        }
        return latencyTracker;
    }

    public static ThroughputTracker createThroughputTracker(SiddhiAppContext siddhiAppContext, String name,
                                                            String type, String function) {
        ThroughputTracker throughputTracker = null;
        if (siddhiAppContext.getStatisticsManager() != null) {
            String metricName =
                    siddhiAppContext.getSiddhiContext().getStatisticsConfiguration().getMetricPrefix() +
                            SiddhiConstants.METRIC_DELIMITER + SiddhiConstants.METRIC_INFIX_SIDDHI_APPS +
                            SiddhiConstants.METRIC_DELIMITER + siddhiAppContext.getName() +
                            SiddhiConstants.METRIC_DELIMITER + SiddhiConstants.METRIC_INFIX_SIDDHI +
                            SiddhiConstants.METRIC_DELIMITER + type +
                            SiddhiConstants.METRIC_DELIMITER + name + SiddhiConstants.METRIC_DELIMITER + "throughput";
            if (function != null) {
                metricName += metricName + SiddhiConstants.METRIC_DELIMITER + function;
            }
            boolean matchExist = false;
            for (String regex : siddhiAppContext.getIncludedMetrics()) {
                if (metricName.matches(regex)) {
                    matchExist = true;
                    break;
                }
            }
            if (matchExist) {
                throughputTracker = siddhiAppContext
                        .getSiddhiContext()
                        .getStatisticsConfiguration()
                        .getFactory()
                        .createThroughputTracker(metricName, siddhiAppContext.getStatisticsManager());
            }
        }
        return throughputTracker;
    }

}<|MERGE_RESOLUTION|>--- conflicted
+++ resolved
@@ -225,7 +225,6 @@
                                                       String function) {
         LatencyTracker latencyTracker = null;
         if (siddhiAppContext.getStatisticsManager() != null) {
-<<<<<<< HEAD
             String metricName =
                     siddhiAppContext.getSiddhiContext().getStatisticsConfiguration().getMetricPrefix() +
                             SiddhiConstants.METRIC_DELIMITER + SiddhiConstants.METRIC_INFIX_SIDDHI_APPS +
@@ -249,15 +248,6 @@
                         .getFactory()
                         .createLatencyTracker(metricName, siddhiAppContext.getStatisticsManager());
             }
-=======
-            String metricName = siddhiAppContext.getSiddhiContext().getStatisticsConfiguration().getMetricPrefix()
-                    + SiddhiConstants.METRIC_DELIMITER + SiddhiConstants.METRIC_INFIX_EXECUTION_PLANS
-                    + SiddhiConstants.METRIC_DELIMITER + siddhiAppContext.getName() + SiddhiConstants.METRIC_DELIMITER
-                    + SiddhiConstants.METRIC_INFIX_SIDDHI + SiddhiConstants.METRIC_DELIMITER + type
-                    + SiddhiConstants.METRIC_DELIMITER + name;
-            latencyTracker = siddhiAppContext.getSiddhiContext().getStatisticsConfiguration().getFactory()
-                    .createLatencyTracker(metricName, siddhiAppContext.getStatisticsManager());
->>>>>>> f037f807
         }
         return latencyTracker;
     }
