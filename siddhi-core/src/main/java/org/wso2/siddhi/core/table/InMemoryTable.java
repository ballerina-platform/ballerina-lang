/*
 * Copyright (c) 2016, WSO2 Inc. (http://www.wso2.org) All Rights Reserved.
 *
 * WSO2 Inc. licenses this file to you under the Apache License,
 * Version 2.0 (the "License"); you may not use this file except
 * in compliance with the License.
 * You may obtain a copy of the License at
 *
 *     http://www.apache.org/licenses/LICENSE-2.0
 *
 * Unless required by applicable law or agreed to in writing,
 * software distributed under the License is distributed on an
 * "AS IS" BASIS, WITHOUT WARRANTIES OR CONDITIONS OF ANY
 * KIND, either express or implied. See the License for the
 * specific language governing permissions and limitations
 * under the License.
 */

package org.wso2.siddhi.core.table;

import org.wso2.siddhi.core.config.SiddhiAppContext;
import org.wso2.siddhi.core.event.ComplexEventChunk;
import org.wso2.siddhi.core.event.state.StateEvent;
import org.wso2.siddhi.core.event.stream.StreamEvent;
import org.wso2.siddhi.core.event.stream.StreamEventCloner;
import org.wso2.siddhi.core.event.stream.StreamEventPool;
import org.wso2.siddhi.core.exception.ConnectionUnavailableException;
import org.wso2.siddhi.core.executor.VariableExpressionExecutor;
import org.wso2.siddhi.core.table.holder.EventHolder;
import org.wso2.siddhi.core.util.collection.AddingStreamEventExtractor;
import org.wso2.siddhi.core.util.collection.UpdateAttributeMapper;
import org.wso2.siddhi.core.util.collection.operator.CompiledCondition;
import org.wso2.siddhi.core.util.collection.operator.MatchingMetaInfoHolder;
import org.wso2.siddhi.core.util.collection.operator.Operator;
import org.wso2.siddhi.core.util.config.ConfigReader;
import org.wso2.siddhi.core.util.parser.EventHolderPasser;
import org.wso2.siddhi.core.util.parser.OperatorParser;
import org.wso2.siddhi.core.util.snapshot.Snapshotable;
import org.wso2.siddhi.query.api.definition.TableDefinition;
import org.wso2.siddhi.query.api.expression.Expression;

import java.util.HashMap;
import java.util.List;
import java.util.Map;
import java.util.concurrent.ExecutorService;
import java.util.concurrent.locks.ReadWriteLock;
import java.util.concurrent.locks.ReentrantReadWriteLock;

/**
 * In-memory event table implementation of SiddhiQL.
 */
public class InMemoryTable extends Table implements Snapshotable {

    private TableDefinition tableDefinition;
    private StreamEventCloner tableStreamEventCloner;
    private ReadWriteLock readWriteLock = new ReentrantReadWriteLock();
    private EventHolder eventHolder;
    private String elementId;


    @Override
    public void init(TableDefinition tableDefinition,
                     StreamEventPool storeEventPool, StreamEventCloner storeEventCloner,
                     ConfigReader configReader, SiddhiAppContext siddhiAppContext) {
        this.tableDefinition = tableDefinition;
        this.tableStreamEventCloner = storeEventCloner;

        eventHolder = EventHolderPasser.parse(tableDefinition, storeEventPool);

        if (elementId == null) {
            elementId = "InMemoryTable-" + siddhiAppContext.getElementIdGenerator().createNewId();
        }
        siddhiAppContext.getSnapshotService().addSnapshotable(tableDefinition.getId(), this);
    }

    @Override
    public TableDefinition getTableDefinition() {
        return tableDefinition;
    }

    @Override
    public void add(ComplexEventChunk<StreamEvent> addingEventChunk) {
        try {
            readWriteLock.writeLock().lock();
            eventHolder.add(addingEventChunk);
        } finally {
            readWriteLock.writeLock().unlock();
        }

    }

    @Override
    public void delete(ComplexEventChunk<StateEvent> deletingEventChunk, CompiledCondition compiledCondition) {
        try {
            readWriteLock.writeLock().lock();
            ((Operator) compiledCondition).delete(deletingEventChunk, eventHolder);
        } finally {
            readWriteLock.writeLock().unlock();
        }
    }

    @Override
    public void update(ComplexEventChunk<StateEvent> updatingEventChunk, CompiledCondition compiledCondition,
                       UpdateAttributeMapper[] updateAttributeMappers) {
        try {
            readWriteLock.writeLock().lock();
            ((Operator) compiledCondition).update(updatingEventChunk, eventHolder, updateAttributeMappers);
        } finally {
            readWriteLock.writeLock().unlock();
        }

    }

    @Override
    public void updateOrAdd(ComplexEventChunk<StateEvent> updateOrAddingEventChunk, CompiledCondition compiledCondition,
                            UpdateAttributeMapper[] updateAttributeMappers,
                            AddingStreamEventExtractor addingStreamEventExtractor) {
        try {
            readWriteLock.writeLock().lock();
            ComplexEventChunk<StreamEvent> failedEvents = ((Operator) compiledCondition).tryUpdate
                    (updateOrAddingEventChunk,
                    eventHolder, updateAttributeMappers, addingStreamEventExtractor);
            if (failedEvents != null) {
                eventHolder.add(failedEvents);
            }
        } finally {
            readWriteLock.writeLock().unlock();
        }

    }

    @Override
    public boolean contains(StateEvent matchingEvent, CompiledCondition compiledCondition) {
        try {
            readWriteLock.readLock().lock();
            return ((Operator) compiledCondition).contains(matchingEvent, eventHolder);
        } finally {
            readWriteLock.readLock().unlock();
        }

    }

    @Override
<<<<<<< HEAD
    protected void connect() throws ConnectionUnavailableException {

    }

    @Override
    protected void disconnect() {

    }

    @Override
    protected void destroy() {

=======
    public void connectWithRetry(ExecutorService executorService) {
        //not applicable for in-memory tables
    }

    @Override
    public void shutdown() {
        //not applicable for in-memory tables
>>>>>>> 63495d9f
    }

    @Override
    public StreamEvent find(StateEvent matchingEvent, CompiledCondition compiledCondition) {
        try {
            readWriteLock.readLock().lock();
            return ((Operator) compiledCondition).find(matchingEvent, eventHolder, tableStreamEventCloner);
        } finally {
            readWriteLock.readLock().unlock();
        }

    }

    @Override
    public CompiledCondition compileCondition(Expression expression, MatchingMetaInfoHolder matchingMetaInfoHolder,
                                              SiddhiAppContext siddhiAppContext,
                                              List<VariableExpressionExecutor> variableExpressionExecutors,
                                              Map<String, Table> tableMap, String queryName) {
        return OperatorParser.constructOperator(eventHolder, expression, matchingMetaInfoHolder,
                siddhiAppContext, variableExpressionExecutors, tableMap, tableDefinition.getId());
    }


    @Override
    public Map<String, Object> currentState() {
        Map<String, Object> state = new HashMap<>();
        state.put("EventHolder", eventHolder);
        return state;
    }

    @Override
    public void restoreState(Map<String, Object> state) {
        eventHolder = (EventHolder) state.get("EventHolder");
    }

    @Override
    public String getElementId() {
        return elementId;
    }
}<|MERGE_RESOLUTION|>--- conflicted
+++ resolved
@@ -141,7 +141,6 @@
     }
 
     @Override
-<<<<<<< HEAD
     protected void connect() throws ConnectionUnavailableException {
 
     }
@@ -154,15 +153,6 @@
     @Override
     protected void destroy() {
 
-=======
-    public void connectWithRetry(ExecutorService executorService) {
-        //not applicable for in-memory tables
-    }
-
-    @Override
-    public void shutdown() {
-        //not applicable for in-memory tables
->>>>>>> 63495d9f
     }
 
     @Override
