--- conflicted
+++ resolved
@@ -58,8 +58,6 @@
             }
         }
         if (outputCallback != null && complexEventChunk.getFirst() != null) {
-<<<<<<< HEAD
-=======
             complexEventChunk.reset();
             while (complexEventChunk.hasNext()) {
                 ComplexEvent complexEvent = complexEventChunk.next();
@@ -69,7 +67,6 @@
                     complexEventChunk.remove();
                 }
             }
->>>>>>> fe679122
             outputCallback.send(complexEventChunk);
         }
 
