--- conflicted
+++ resolved
@@ -31,12 +31,8 @@
 
     static final Logger log = Logger.getLogger(ScriptFunctionExecutor.class);
     Attribute.Type returnType;
-<<<<<<< HEAD
-    EvalScript evalScript;
+    Script script;
     private String functionId;
-=======
-    Script script;
->>>>>>> a9a78978
 
     public ScriptFunctionExecutor(String name) {
         this.functionId = name;
