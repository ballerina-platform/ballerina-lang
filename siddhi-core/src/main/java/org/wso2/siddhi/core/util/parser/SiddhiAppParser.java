/*
 * Copyright (c) 2016, WSO2 Inc. (http://www.wso2.org) All Rights Reserved.
 *
 * WSO2 Inc. licenses this file to you under the Apache License,
 * Version 2.0 (the "License"); you may not use this file except
 * in compliance with the License.
 * You may obtain a copy of the License at
 *
 *     http://www.apache.org/licenses/LICENSE-2.0
 *
 * Unless required by applicable law or agreed to in writing,
 * software distributed under the License is distributed on an
 * "AS IS" BASIS, WITHOUT WARRANTIES OR CONDITIONS OF ANY
 * KIND, either express or implied. See the License for the
 * specific language governing permissions and limitations
 * under the License.
 */
package org.wso2.siddhi.core.util.parser;

import com.google.common.util.concurrent.ThreadFactoryBuilder;
import org.apache.log4j.Logger;
import org.wso2.siddhi.core.config.SiddhiAppContext;
import org.wso2.siddhi.core.config.SiddhiContext;
import org.wso2.siddhi.core.exception.SiddhiAppCreationException;
import org.wso2.siddhi.core.partition.PartitionRuntime;
import org.wso2.siddhi.core.query.QueryRuntime;
import org.wso2.siddhi.core.util.ElementIdGenerator;
import org.wso2.siddhi.core.util.SiddhiAppRuntimeBuilder;
import org.wso2.siddhi.core.util.SiddhiConstants;
import org.wso2.siddhi.core.util.ThreadBarrier;
import org.wso2.siddhi.core.util.persistence.PersistenceService;
import org.wso2.siddhi.core.util.snapshot.SnapshotService;
import org.wso2.siddhi.core.util.statistics.LatencyTracker;
import org.wso2.siddhi.core.util.timestamp.EventTimeBasedMillisTimestampGenerator;
import org.wso2.siddhi.core.util.timestamp.SystemCurrentTimeMillisTimestampGenerator;
import org.wso2.siddhi.core.window.Window;
import org.wso2.siddhi.query.api.SiddhiApp;
import org.wso2.siddhi.query.api.annotation.Annotation;
import org.wso2.siddhi.query.api.annotation.Element;
import org.wso2.siddhi.query.api.definition.AggregationDefinition;
import org.wso2.siddhi.query.api.definition.FunctionDefinition;
import org.wso2.siddhi.query.api.definition.StreamDefinition;
import org.wso2.siddhi.query.api.definition.TableDefinition;
import org.wso2.siddhi.query.api.definition.TriggerDefinition;
import org.wso2.siddhi.query.api.definition.WindowDefinition;
import org.wso2.siddhi.query.api.exception.DuplicateAnnotationException;
import org.wso2.siddhi.query.api.exception.DuplicateDefinitionException;
import org.wso2.siddhi.query.api.exception.SiddhiAppValidationException;
import org.wso2.siddhi.query.api.execution.ExecutionElement;
import org.wso2.siddhi.query.api.execution.partition.Partition;
import org.wso2.siddhi.query.api.execution.query.Query;
import org.wso2.siddhi.query.api.util.AnnotationHelper;
import org.wso2.siddhi.query.compiler.SiddhiCompiler;
import org.wso2.siddhi.query.compiler.exception.SiddhiParserException;

import java.util.Map;
import java.util.UUID;
import java.util.concurrent.Executors;

/**
 * Class to parse {@link SiddhiApp}
 */
public class SiddhiAppParser {
    private static final Logger log = Logger.getLogger(SiddhiAppParser.class);

    /**
     * Parse an SiddhiApp returning SiddhiAppRuntime
     *
     * @param siddhiApp     plan to be parsed
     * @param siddhiContext SiddhiContext
     * @return SiddhiAppRuntime
     */
    public static SiddhiAppRuntimeBuilder parse(SiddhiApp siddhiApp, SiddhiContext siddhiContext) {

        SiddhiAppContext siddhiAppContext = new SiddhiAppContext();
        siddhiAppContext.setSiddhiContext(siddhiContext);

        try {
            Element element = AnnotationHelper.getAnnotationElement(SiddhiConstants.ANNOTATION_NAME, null,
                    siddhiApp.getAnnotations());
            if (element != null) {
                siddhiAppContext.setName(element.getValue());
            } else {
                siddhiAppContext.setName(UUID.randomUUID().toString());
            }

            Annotation annotation = AnnotationHelper.getAnnotation(SiddhiConstants.ANNOTATION_ENFORCE_ORDER,
                    siddhiApp.getAnnotations());
            if (annotation != null) {
                siddhiAppContext.setEnforceOrder(true);
            }

            annotation = AnnotationHelper.getAnnotation(SiddhiConstants.ANNOTATION_ASYNC,
                    siddhiApp.getAnnotations());
            if (annotation != null) {
                siddhiAppContext.setAsync(true);
                String bufferSizeString = annotation.getElement(SiddhiConstants.ANNOTATION_ELEMENT_BUFFER_SIZE);
                if (bufferSizeString != null) {
                    int bufferSize = Integer.parseInt(bufferSizeString);
                    siddhiAppContext.setBufferSize(bufferSize);
                } else {
                    siddhiAppContext.setBufferSize(SiddhiConstants.DEFAULT_EVENT_BUFFER_SIZE);
                }
            }

            annotation = AnnotationHelper.getAnnotation(SiddhiConstants.ANNOTATION_STATISTICS,
                    siddhiApp.getAnnotations());

            Element statElement = AnnotationHelper.getAnnotationElement(SiddhiConstants.ANNOTATION_STATISTICS, null,
                    siddhiApp.getAnnotations());

            // Both annotation and statElement should be checked since siddhi uses
            // @app:statistics(reporter = 'console', interval = '5' )
            // where cep uses @app:statistics('true').
            if (annotation != null && (statElement == null || Boolean.valueOf(statElement.getValue()))) {
                if (siddhiContext.getStatisticsConfiguration() != null) {
                    siddhiAppContext.setStatsEnabled(true);
                    siddhiAppContext.setStatisticsManager(siddhiContext
                            .getStatisticsConfiguration()
                            .getFactory()
                            .createStatisticsManager(annotation.getElements()));
                }
            }

            siddhiAppContext.setThreadBarrier(new ThreadBarrier());

            siddhiAppContext.setExecutorService(Executors.newCachedThreadPool(
                    new ThreadFactoryBuilder().setNameFormat("Siddhi-" + siddhiAppContext.getName() +
                            "-executor-thread-%d").build()));

            siddhiAppContext.setScheduledExecutorService(Executors.newScheduledThreadPool(5,
                    new ThreadFactoryBuilder().setNameFormat("Siddhi-" +
                            siddhiAppContext.getName() + "-scheduler-thread-%d").build()));

            // Select the TimestampGenerator based on playback mode on/off
            annotation = AnnotationHelper.getAnnotation(SiddhiConstants.ANNOTATION_PLAYBACK,
                    siddhiApp.getAnnotations());
            if (annotation != null) {
                String idleTime = null;
                String increment = null;
                EventTimeBasedMillisTimestampGenerator timestampGenerator = new
                        EventTimeBasedMillisTimestampGenerator(siddhiAppContext.getScheduledExecutorService());
                // Get the optional elements of playback annotation
                for (Element e : annotation.getElements()) {
                    if (SiddhiConstants.ANNOTATION_ELEMENT_IDLE_TIME.equalsIgnoreCase(e.getKey())) {
                        idleTime = e.getValue();
                    } else if (SiddhiConstants.ANNOTATION_ELEMENT_INCREMENT.equalsIgnoreCase(e.getKey())) {
                        increment = e.getValue();
                    } else {
                        throw new SiddhiAppValidationException("Playback annotation accepts only idle.time and " +
                                "increment but found " + e.getKey());
                    }
                }

                // idleTime and increment are optional but if one presents, the other also should be given
                if (idleTime != null && increment == null) {
                    throw new SiddhiAppValidationException("Playback annotation requires both idle.time and " +
                            "increment but increment not found");
                } else if (idleTime == null && increment != null) {
                    throw new SiddhiAppValidationException("Playback annotation requires both idle.time and " +
                            "increment but idle.time does not found");
                } else if (idleTime != null) {
                    // The fourth case idleTime == null && increment == null are ignored because it means no heartbeat.
                    try {
                        timestampGenerator.setIdleTime(SiddhiCompiler.parseTimeConstantDefinition(idleTime).value());
                    } catch (SiddhiParserException ex) {
                        throw new SiddhiParserException("Invalid idle.time constant '" + idleTime + "' in playback " +
                                "annotation", ex);
                    }
                    try {
                        timestampGenerator.setIncrementInMilliseconds(SiddhiCompiler.parseTimeConstantDefinition
                                (increment).value());
                    } catch (SiddhiParserException ex) {
                        throw new SiddhiParserException("Invalid increment constant '" + increment + "' in playback " +
                                "annotation", ex);
                    }
                }

                siddhiAppContext.setTimestampGenerator(timestampGenerator);
                siddhiAppContext.setPlayback(true);
            } else {
                siddhiAppContext.setTimestampGenerator(new SystemCurrentTimeMillisTimestampGenerator());
            }
            siddhiAppContext.setSnapshotService(new SnapshotService(siddhiAppContext));
            siddhiAppContext.setPersistenceService(new PersistenceService(siddhiAppContext));
            siddhiAppContext.setElementIdGenerator(new ElementIdGenerator(siddhiAppContext.getName()));

        } catch (DuplicateAnnotationException e) {
            throw new DuplicateAnnotationException(e.getMessage() + " for the same Siddhi app " +
                    siddhiApp.toString());
        }

        SiddhiAppRuntimeBuilder siddhiAppRuntimeBuilder = new SiddhiAppRuntimeBuilder(siddhiAppContext);

        defineStreamDefinitions(siddhiAppRuntimeBuilder, siddhiApp.getStreamDefinitionMap());
        defineTableDefinitions(siddhiAppRuntimeBuilder, siddhiApp.getTableDefinitionMap());
        defineWindowDefinitions(siddhiAppRuntimeBuilder, siddhiApp.getWindowDefinitionMap());
        defineFunctionDefinitions(siddhiAppRuntimeBuilder, siddhiApp.getFunctionDefinitionMap());
<<<<<<< HEAD
        for (Window window : siddhiAppRuntimeBuilder.getWindowMap().values()) {
=======
        defineAggregationDefinitions(siddhiAppRuntimeBuilder, siddhiApp.getAggregationDefinitionMap(), siddhiAppContext);
        for (Window window : siddhiAppRuntimeBuilder.getEventWindowMap().values()) {
>>>>>>> 560a7042
            String metricName =
                    siddhiAppContext.getSiddhiContext().getStatisticsConfiguration().getMatricPrefix() +
                            SiddhiConstants.METRIC_DELIMITER + SiddhiConstants.METRIC_INFIX_EXECUTION_PLANS +
                            SiddhiConstants.METRIC_DELIMITER + siddhiAppContext.getName() +
                            SiddhiConstants.METRIC_DELIMITER + SiddhiConstants.METRIC_INFIX_SIDDHI +
                            SiddhiConstants.METRIC_DELIMITER + SiddhiConstants.METRIC_INFIX_WINDOWS +
                            SiddhiConstants.METRIC_DELIMITER + window.getWindowDefinition().getId();
            LatencyTracker latencyTracker = null;
            if (siddhiAppContext.isStatsEnabled() && siddhiAppContext.getStatisticsManager() != null) {
                latencyTracker = siddhiAppContext.getSiddhiContext()
                        .getStatisticsConfiguration()
                        .getFactory()
                        .createLatencyTracker(metricName, siddhiAppContext.getStatisticsManager());
            }
            window.init(siddhiAppRuntimeBuilder.getTableMap(), siddhiAppRuntimeBuilder
                    .getWindowMap(), latencyTracker, window.getWindowDefinition().getId());
        }
        try {
            int queryIndex = 1;
            for (ExecutionElement executionElement : siddhiApp.getExecutionElementList()) {
                if (executionElement instanceof Query) {
                    QueryRuntime queryRuntime = QueryParser.parse((Query) executionElement, siddhiAppContext,
                            siddhiAppRuntimeBuilder.getStreamDefinitionMap(),
                            siddhiAppRuntimeBuilder.getTableDefinitionMap(),
                            siddhiAppRuntimeBuilder.getWindowDefinitionMap(),
                            siddhiAppRuntimeBuilder.getTableMap(),
                            siddhiAppRuntimeBuilder.getWindowMap(),
                            siddhiAppRuntimeBuilder.getSourceMap(),
                            siddhiAppRuntimeBuilder.getSinkMap(),
                            siddhiAppRuntimeBuilder.getLockSynchronizer(), String.valueOf(queryIndex));
                    siddhiAppRuntimeBuilder.addQuery(queryRuntime);
                    queryIndex++;
                } else {
                    PartitionRuntime partitionRuntime = PartitionParser.parse(siddhiAppRuntimeBuilder,
                            (Partition) executionElement, siddhiAppContext,
                            siddhiAppRuntimeBuilder.getStreamDefinitionMap(), queryIndex);
                    siddhiAppRuntimeBuilder.addPartition(partitionRuntime);
                    queryIndex += ((Partition) executionElement).getQueryList().size();
                }

            }
        } catch (SiddhiAppCreationException e) {
            throw new SiddhiAppValidationException(e.getMessage() + " in siddhi app \"" +
                    siddhiAppContext.getName() + "\"", e);
        } catch (DuplicateDefinitionException e) {
            throw new DuplicateDefinitionException(e.getMessage() + " in siddhi app \"" +
                    siddhiAppContext.getName() + "\"", e);
        }
        defineAggregationDefinitions(siddhiAppRuntimeBuilder, siddhiApp.getAggregationDefinitionMap());

        //Done last as they have to be started last
        defineTriggerDefinitions(siddhiAppRuntimeBuilder, siddhiApp.getTriggerDefinitionMap());
        return siddhiAppRuntimeBuilder;
    }

    private static void defineTriggerDefinitions(SiddhiAppRuntimeBuilder siddhiAppRuntimeBuilder,
                                                 Map<String, TriggerDefinition> triggerDefinitionMap) {
        for (TriggerDefinition definition : triggerDefinitionMap.values()) {
            siddhiAppRuntimeBuilder.defineTrigger(definition);
        }
    }

    private static void defineFunctionDefinitions(SiddhiAppRuntimeBuilder siddhiAppRuntimeBuilder,
                                                  Map<String, FunctionDefinition> functionDefinitionMap) {
        for (FunctionDefinition definition : functionDefinitionMap.values()) {
            siddhiAppRuntimeBuilder.defineFunction(definition);
        }
    }

    private static void defineStreamDefinitions(SiddhiAppRuntimeBuilder siddhiAppRuntimeBuilder,
                                                Map<String, StreamDefinition> streamDefinitionMap) {
        for (StreamDefinition definition : streamDefinitionMap.values()) {
            siddhiAppRuntimeBuilder.defineStream(definition);
        }
    }

    private static void defineTableDefinitions(SiddhiAppRuntimeBuilder siddhiAppRuntimeBuilder,
                                               Map<String, TableDefinition> tableDefinitionMap) {
        for (TableDefinition definition : tableDefinitionMap.values()) {
            siddhiAppRuntimeBuilder.defineTable(definition);
        }
    }

    private static void defineWindowDefinitions(SiddhiAppRuntimeBuilder siddhiAppRuntimeBuilder,
                                                Map<String, WindowDefinition> windowDefinitionMap) {
        for (WindowDefinition definition : windowDefinitionMap.values()) {
            siddhiAppRuntimeBuilder.defineWindow(definition);
        }
    }

    private static void defineAggregationDefinitions(SiddhiAppRuntimeBuilder siddhiAppRuntimeBuilder,
<<<<<<< HEAD
                                                     Map<String, AggregationDefinition> aggregationDefinitionMap) {
        for (AggregationDefinition definition : aggregationDefinitionMap.values()) {
            siddhiAppRuntimeBuilder.defineAggregation(definition);
=======
                                                     Map<String, AggregationDefinition> aggregationDefinitionMap,
                                                     SiddhiAppContext siddhiAppContext) {
        for(AggregationDefinition definition : aggregationDefinitionMap.values()){
            siddhiAppRuntimeBuilder.defineAggregation(definition, siddhiAppContext);
>>>>>>> 560a7042
        }

    }
}<|MERGE_RESOLUTION|>--- conflicted
+++ resolved
@@ -196,12 +196,8 @@
         defineTableDefinitions(siddhiAppRuntimeBuilder, siddhiApp.getTableDefinitionMap());
         defineWindowDefinitions(siddhiAppRuntimeBuilder, siddhiApp.getWindowDefinitionMap());
         defineFunctionDefinitions(siddhiAppRuntimeBuilder, siddhiApp.getFunctionDefinitionMap());
-<<<<<<< HEAD
+        defineAggregationDefinitions(siddhiAppRuntimeBuilder, siddhiApp.getAggregationDefinitionMap(), siddhiAppContext);
         for (Window window : siddhiAppRuntimeBuilder.getWindowMap().values()) {
-=======
-        defineAggregationDefinitions(siddhiAppRuntimeBuilder, siddhiApp.getAggregationDefinitionMap(), siddhiAppContext);
-        for (Window window : siddhiAppRuntimeBuilder.getEventWindowMap().values()) {
->>>>>>> 560a7042
             String metricName =
                     siddhiAppContext.getSiddhiContext().getStatisticsConfiguration().getMatricPrefix() +
                             SiddhiConstants.METRIC_DELIMITER + SiddhiConstants.METRIC_INFIX_EXECUTION_PLANS +
@@ -293,16 +289,9 @@
     }
 
     private static void defineAggregationDefinitions(SiddhiAppRuntimeBuilder siddhiAppRuntimeBuilder,
-<<<<<<< HEAD
                                                      Map<String, AggregationDefinition> aggregationDefinitionMap) {
         for (AggregationDefinition definition : aggregationDefinitionMap.values()) {
             siddhiAppRuntimeBuilder.defineAggregation(definition);
-=======
-                                                     Map<String, AggregationDefinition> aggregationDefinitionMap,
-                                                     SiddhiAppContext siddhiAppContext) {
-        for(AggregationDefinition definition : aggregationDefinitionMap.values()){
-            siddhiAppRuntimeBuilder.defineAggregation(definition, siddhiAppContext);
->>>>>>> 560a7042
         }
 
     }
