--- conflicted
+++ resolved
@@ -40,6 +40,10 @@
             <artifactId>siddhi-query-compiler</artifactId>
         </dependency>
         <dependency>
+            <groupId>org.wso2.siddhi</groupId>
+            <artifactId>siddhi-annotations</artifactId>
+        </dependency>
+        <dependency>
             <groupId>org.apache.log4j.wso2</groupId>
             <artifactId>log4j</artifactId>
         </dependency>
@@ -69,14 +73,9 @@
             <artifactId>metrics-core</artifactId>
         </dependency>
         <dependency>
-<<<<<<< HEAD
-            <groupId>org.wso2.siddhi</groupId>
-            <artifactId>siddhi-annotations</artifactId>
-=======
             <groupId>com.google.code.gson</groupId>
             <artifactId>gson</artifactId>
             <scope>test</scope>
->>>>>>> 95b07e54
         </dependency>
     </dependencies>
 
