<html lang="en" class=" webkit chrome mac js gr__localhost">

<head>
    <meta charset="utf-8">
    <meta http-equiv="X-UA-Compatible" content="IE=edge">
    <meta name="viewport" content="width=device-width, initial-scale=1">

    <script src="lib/css-browser-selector_0.4.0/css_browser_selector.js"></script>
    <link href="lib/bootstrap_v3.3.6/css/bootstrap.min.css" rel="stylesheet" type="text/css"/>
    <link href="lib/font-wso2_1.1.0/css/font-wso2.min.css" rel="stylesheet" type="text/css"/>
    <link href="lib/theme-wso2_1.0/css/theme-wso2.css" rel="stylesheet" type="text/css"/>
    <link href="lib/jquery-ui_v1.12.1/jquery-ui.css" rel="stylesheet" type="text/css"/>
    <link href="lib/js-tree-v3.3.2/themes/default/style.css" rel="stylesheet" type="text/css"/>
    <link href="lib/nanoscroller_0.8.7/nanoscroller.css" rel="stylesheet" type="text/css"/>
    <link href="css/layout.css" rel="stylesheet" type="text/css"/>
    <link href="css/styles.css" rel="stylesheet" type="text/css"/>

    <!-- HTML5 shim and Respond.js for IE8 support of HTML5 elements and media queries -->
    <!-- WARNING: Respond.js doesn't work if you view the page via file:// -->
    <!--[if lt IE 9]>
    <script src="lib/html5shiv_3.7.2/html5shiv.min.js"></script>
    <script src="lib/respond_1.4.2/respond.min.js"></script>
    <![endif]-->

    <link rel="stylesheet" type="text/css" href="css/sequence_diagram/sequenced-styles.css"/>
    <link rel="stylesheet" type="text/css" href="css/tool-palette.css"/>
    <link rel="stylesheet" type="text/css" href="css/file-explorer.css"/>
    <link rel="stylesheet" type="text/css" href="css/diagram/preview-pane.css"/>
    <link rel="stylesheet" type="text/css" href="css/styles.css"/>
    <title>Integration Server Tooling</title>
</head>

<body>

<!-- Start: header -->
<header class="header header-default">
    <!-- Start: header - logo, title & menu-bar -->
    <div id="header-container" class="container-fluid">
        <div class="pull-left brand float-remove-xs text-center-xs">
            <a href="#">
                <img src="lib/theme-wso2_1.0/images/logo-inverse.svg" alt="WSO2" title="WSO2" class="logo">
                <h1>Integration Server Tooling</h1>
            </a>
        </div>
        <div id="menu-bar-container" class="menu-bar">
        </div>
    </div>
    <!-- End: header - logo, title & menu-bar -->
</header>
<!-- End: header -->

<!-- Start: page-content-wrapper -->
<div id="page-content-wrapper" class="">
    <!--Start:Welcome page -->
    <div id="welcome-container">

    </div>
    <!--End:Welcome page -->
    <!-- Start: page content -->
    <div id="page-content" class="container">
        <!-- Start: page content : first row -->
        <div id="page-content-first-row" class="row">
            <!-- Start: alerts container row -->
            <div id="alerts-container" class="alert">
            </div>
            <!-- End: alerts container row -->
            <!-- Start: breadcrumb row -->
            <div class="row" id="breadcrumb-container" >
                <!--<ol class="breadcrumb" id="breadcrumbs">-->
                <!--</ol>-->
            </div>
            <!-- End: breadcrumb row -->
            <!-- Start: file explorer and editor area row -->
            <div class="row">
                <!-- Start: left container -->
                <div id="left-container" class="col-sm-2">
                    <!-- Start: file explorer -->
                    <div id="file-browser">
                    </div>
                    <!-- End: file explorer -->
                </div>
                <!-- End: left container -->
                <!-- Start: right container -->
                <div id="right-container" class="col-sm-10">
                    <!-- Start: service tabs wrapper container-->
                    <div class="container-fluid" id="service-tabs-wrapper">
                        <!-- Start: service tabs wrapper row -->
                        <div class="row">
                            <!-- Start: service tabs -->
                            <div id="tabs-container" class="col-sm-12">
                                <div class="tab-headers">
                                </div>
                                <!-- Start: tool-palette -->
                                <div id="tool-palette-container" class="col-sm-2"></div>
                                <!-- End: tool-palette -->
                                <div class="tab-content col-sm-10">
                                </div>
                            </div>
                            <!-- End: service tabs -->
                        </div>
                        <!-- End: service tabs wrapper row -->
                    </div>
                    <!-- End: service tabs wrapper container-->
                </div>
                <!-- End: right container -->
            </div>
            <!-- End: file explorer and editor area row -->
        </div>
        <!-- Start: page content : first row -->
    </div>
    <!-- End: page-content-->
</div>
<!-- End: page-content-wrapper -->

<!-- Start: footer -->
<footer class="footer">
    <div id="footer-container" class="container-fluid">
        <p>WSO2 Integration Server Tooling v0.0.1 | ©
            <script>document.write(new Date().getFullYear());</script>
            <a href="http://wso2.com/" target="_blank"><i class="icon fw fw-wso2"></i> Inc</a>.
        </p>
    </div>
</footer>
<!-- End: footer -->

<!-- Start: Template for a tab -->
<div style="display: none" id="tab-template">
    <!-- Start: Tab -->
    <div>
        <!-- Start: Canvas Container -->
        <div class="canvas-container">
        </div>
        <!-- End: Canvas Container -->
        <!-- Start: Preview Container -->
        <div class="source-container">
        </div>
        <!-- End Preview Container -->
        <!-- Start: Preview Container -->
        <div class="preview-container">
        </div>
        <!-- End Preview Container -->
        <!-- Start: Toggle Controls Container -->
        <div class="toggle-controls-container">
        </div>
        <!-- End: Toggle Controls Container  -->
    </div>
    <!-- End: Tab -->
</div>
<!-- End: Template for service tab -->

<!-- Start: Modal for file-browser -->
<div class="modal fade" id="fileBrowserModel" tabindex="1000" role="dialog" aria-hidden="true">
    <div class="modal-dialog" role="document">
        <div class="modal-content">
            <div class="modal-header">
                <button type="button" class="close" onclick="onFileBrowserClose();" aria-label="Close">
                    <span aria-hidden="true">&times;</span>
                </button>
                <h4 class="modal-title">Select root folder</h4>
            </div>
            <div class="modal-body">
                <div class="container-fluid .file-browser-container">
                    <div id="fileTree"></div>
                    <div id="file-browser-error" class="alert alert-danger" style="display: none;">
                    </div>
                </div>
            </div>
            <div class="modal-footer">
                <button type="button" class="btn btn-default"  id="cancelBtn">Cancel</button>
                <button type="button" class="btn btn-primary"  id="selectBtn">Select</button>
            </div>
        </div>
    </div>
</div>
<!-- End: Modal for file-browser -->

<!-- Start: Warning validation for number of endpoints on canvas-->
<div id="endpointModal" class="modal fade" role="dialog">
    <div class="modal-dialog">
        <!-- Modal content-->
        <div class="modal-content">
            <div class="modal-header">
                <button type="button" class="close" data-dismiss="modal">&times;</button>
                <h4 class="modal-title" style="color:lightgoldenrodyellow">Warning!</h4>
            </div>
            <div class="modal-body">
                <p>Only one endpoint per resource is supported in this version.</p>
            </div>
        </div>
    </div>
</div>
<!-- End: Warning validation for number of endpoints on canvas-->

<!-- Start: Modal for file dialog for saving the configuration-->
<div class="modal fade" id="newConfigModal" tabindex="-1" role="dialog" aria-hidden="true">
    <div class="modal-dialog" role="document">
        <div class="modal-content">
            <div class="modal-header">
                <button type="button" class="close" data-dismiss="modal" aria-label="Close">
                    <span aria-hidden="true">&times;</span>
                </button>
                <h4 class="modal-title" id="newConfigModalLabel">New Ballerina Configuration Wizard</h4>
            </div>
            <div class="modal-body">
                <div class="container-fluid">
                    <form class="form-horizontal">
                        <div class="form-group">
                            <label for="location" class="control-label col-sm-2">Location</label>
                            <div class="col-sm-8">
                                <input type="text" class="form-control" id="location" placeholder="eg: /home/user/wso2-integration-server/ballerina-configs">
                            </div>
                            <div class="col-sm-2" style="float: right">
                                <button type="button" class="btn btn-primary" id="openFileBrowserBtn">Select Folder</button>
                            </div>
                        </div>
                        <div class="form-group">
                            <label for="configName" class="control-label col-sm-2">File Name</label>
                            <div class="col-sm-10">
                                <input class="form-control" id="configName" placeholder="eg: hotel-check-in.xyz">
                            </div>
                        </div>
                        <div class="form-group">
                            <div class="col-sm-offset-2 col-sm-10">
                                <button type="button" class="btn btn-primary" data-dismiss="modal">cancel</button>
                                <button type="button" class="btn btn-primary" id="createBtn">create
                                </button>
                            </div>
                        </div>
                    </form>
                    <div id="newWizardError" class="alert alert-danger">
                        <strong>Error!</strong> Something went wrong.
                    </div>
                </div>
            </div>
        </div>
    </div>
</div>
<!-- End: Modal for file dialog for saving the configuration-->

<!-- Start: Set Service Parameters Modal -->
<div class="modal fade" tabindex="-1" role="dialog" id="servicePropertiesModal">
    <div class="modal-dialog" role="document">
        <div class="modal-content">
            <div class="modal-header">
                <button type="button" class="close" data-dismiss="modal" aria-label="Close"><span aria-hidden="true">&times;</span></button>
                <h4 class="modal-title">Set Service Parameters</h4>
            </div>
            <div class="modal-body">
                <form class="form-horizontal" role="form" style="margin-top: 25px">
                    <div class="form-group">
                        <label class="col-md-4 control-label" for="basePath">Base Path</label>
                        <div class="col-md-8">
                            <input id="basePath" name="basePath" type="text" placeholder="/basepath" class="form-control input-md">

                        </div>
                    </div>

                    <div class="form-group">
                        <label class="col-md-4 control-label" for="produces">Produces</label>
                        <div class="col-md-8">
                            <input id="produces" name="produces" type="text" placeholder="MediaType.APPLICATION_JSON" class="form-control input-md">
                        </div>
                    </div>

                    <!-- Text input-->
                    <div class="form-group">
                        <label class="col-md-4 control-label" for="packageName">Package Name</label>
                        <div class="col-md-8">
                            <input id="packageName" name="packageName" type="text" placeholder="com.sample" class="form-control input-md">
                        </div>
                    </div>

                    <!-- Textarea -->
                    <div class="form-group">
                        <label class="col-md-4 control-label" for="description">Description</label>
                        <div class="col-md-8">
                            <input id="description" name="description" type="text" placeholder="Your Description Here" class="form-control input-md">
                        </div>
                    </div>

                    <!-- Textarea -->
                    <div class="form-group">
                        <label class="col-md-4 control-label" for="tags">Tags</label>
                        <div class="col-md-8">
                            <input id="tags" name="tags" type="text" placeholder="tag1,tag2" class="form-control input-md">
                        </div>
                    </div>
                </form>
            </div>
            <div class="modal-footer">
                <button type="button" class="btn btn-default" data-dismiss="modal">Close</button>
                <button type="button" class="btn btn-primary" onclick="saveServiceProperties()">Save</button>
            </div>
        </div>
    </div>
</div>
<!-- End: Set Service Parameters Modal -->


<script src="lib/requirejs-2.3.2/require.js"></script>
<script type="text/javascript">
    requirejs.config({
        baseUrl: window.location.protocol + "//" + window.location.host + window.location.pathname.split("/").slice(0, -1).join("/"),
        paths: {
            lib: "lib",
            app: "js",
            /////////////////////////
            // third party modules //
            ////////////////////////
            jquery: "lib/jquery_v1.9.1/jquery-1.9.1.min",
            jquery_ui: "lib/jquery-ui_v1.12.1/jquery-ui",
            bootstrap: "lib/bootstrap_v3.3.6/js/bootstrap",
            d3: "lib/d3_v4.1.1/d3",
            log4javascript: "lib/log4javascript-1.4.13/log4javascript",
            lodash: "lib/lodash_v4.13.1/lodash",
            backbone: "lib/backbone_v1.3.3/backbone",
            svg_pan_zoom: "lib/svg-panNZoom/jquery.svg.pan.zoom",
            js_tree: "lib/js-tree-v3.3.2/jstree",
            nano_scroller: "lib/nanoscroller_0.8.7/jquery.nanoscroller.min",
            theme_wso2: "lib/theme-wso2_1.0/js/theme-wso2",
            ace: "lib/ace",
            beautify: "lib/beautify",
            ///////////////////////
            // custom modules ////
            //////////////////////
            log: "js/log/log",
            d3utils: "js/utils/d3-utils",
            diagram_core: "js/diagram-core/module",
            ballerina: "js/ballerina/module",
            ballerina_models: "js/ballerina/models/",
            command: "js/command/command",
            workspace: "js/workspace/workspace",
            drag_drop_manager: "js/drag-drop/manager",
            main_elements: "js/main-elements/module",
            processors: "js/processors/module" ,
            tool_palette: "js/tool-palette/module",
            file_browser: "js/file-browser/file-browser",
            menu_bar: "js/menu-bar/menu-bar",
            tool_bar: "js/tool-bar/tool-bar",
            tab: "js/tab/",
            alerts: "js/utils/alerts",
            breadcrumbs: "js/breadcrumbs/breadcrumbs",
            tree_node: "js/ast/node"
        },
        map: {
            "*": {
                // use lodash instead of underscore
                underscore: "lodash",
                jQuery: "jquery"
            }
        },
        packages: [
<<<<<<< HEAD
                      {
                           name: 'welcome',
                           location: 'js/welcome-screen',
                           main: 'module'
                     }
           ]
=======
            {
                name: 'tree_view',
                location: 'js/file-browser/tree-view',
                main: 'module'
            }
        ]
>>>>>>> 33dc870b
    });

    require(['app/main'], function(Application) {
        var app, config;
        config = {
            container: "#page-content",
            welcome:{
                container:"#welcome-container",
                cssClass :{
                    parent: "initial-background-container",
                    outer: "initial-welcome-container",
                    heading: "heading-welcome-container",
                    headingTitle: "welcome-title",
                    body: "body-welcome-container",
                    bodyTitle: "welcome-body-title",
                    headingIcon: "welcome-icon",
                    buttonNew: "new-welcome-button",
                    buttonOpen: "open-welcome-button",
                    samples: "welcome-samples",
                }

            },
            services:   {
                workspace:  {
                    endpoint: "http://localhost:8289/service/workspace"
                }
            },
            alerts: {
                container: "#alerts-container",
                cssClass: {
                }
            },
            tool_bar: {
                container: ""
            },
            menu_bar: {
                container: "#menu-bar-container"
            },
            breadcrumbs:{
                container: "#breadcrumb-container",
                cssClass:  {
                    active: "active",
                    list: "breadcrumb",
                    item: "breadcrumb-item"
                }
            },
            tab_controller: {
                container: "#tabs-container",

                headers:    {
                    // relative selector within container for tab controller
                    container: ".tab-headers",
                    cssClass: {
                        list: 'nav nav-tabs',
                        item: 'nav-tab-header',
                        active: 'active'
                    }
                },
                tabs: {
                    // relative selector within container for tab controller
                    container: ".tab-content",
                    tab: {
                        template: "#tab-template",
                        cssClass: {
                            tab: 'tab-pane',
                            tab_active: 'active'
                        },
                        canvas: {
                            // relative selector within container for a tab
                            container: '.canvas-container'
                        },
                        preview: {
                            // relative selector within container for a tab
                            container: '.preview-container'
                        },
                        source: {
                            // relative selector within container for a tab
                            container: '.source-container'
                        },
                        toggle_controls: {
                            // relative selector within container for a tab
                            container: '.toggle-controls-container'
                        }
                    }
                },
                tool_palette: {
                    // relative selector within container for tab controller
                    container: "#tool-palette-container",
                    search_bar: {
                        cssClass:{
                            search_box: 'search-bar',
                            search_icon: 'fw fw-search searchIcon',
                            search_input: 'search-input'
                        }
                    }
                }
            },
            file_browser: {
                container: "#file-browser",
                cssClass: {
                    activateBtn: 'fw fw-file-browse file-explorer-activate-btn',
                    sliderContainer: 'slider-container'
                }
            }
        };
        app = new Application(config);
        app.render();
    });

</script>
</body>

</html><|MERGE_RESOLUTION|>--- conflicted
+++ resolved
@@ -350,21 +350,19 @@
             }
         },
         packages: [
-<<<<<<< HEAD
+
                       {
                            name: 'welcome',
                            location: 'js/welcome-screen',
                            main: 'module'
+                     },
+                     {
+                          name: 'tree_view',
+                          location: 'js/file-browser/tree-view',
+                          main: 'module'
                      }
-           ]
-=======
-            {
-                name: 'tree_view',
-                location: 'js/file-browser/tree-view',
-                main: 'module'
-            }
-        ]
->>>>>>> 33dc870b
+                ]
+
     });
 
     require(['app/main'], function(Application) {
