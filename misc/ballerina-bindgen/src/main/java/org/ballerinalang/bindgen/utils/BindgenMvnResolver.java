--- conflicted
+++ resolved
@@ -117,17 +117,6 @@
     private static void populateBallerinaToml(String groupId, String artifactId, String version, File tomlFile,
                                               Path projectRoot, String parent) throws BindgenException {
         try (FileWriterWithEncoding fileWriter = new FileWriterWithEncoding(tomlFile, StandardCharsets.UTF_8, true)) {
-<<<<<<< HEAD
-            Platform platform = manifest.getPlatform();
-            if (platform == null || (platform.target == null && platform.libraries == null)) {
-                fileWriter.write("\n\n[platform]\n");
-                fileWriter.write("target = \"java11\"\n");
-            } else if (platform.getLibraries() != null) {
-                for (Library library : platform.getLibraries()) {
-                    if (library.path == null && library.groupId != null && library.artifactId != null &&
-                            library.version != null && library.groupId.equals(groupId) &&
-                            library.artifactId.equals(artifactId) && library.version.equals(version)) {
-=======
             PackageManifest.Platform platform = BallerinaTomlProcessor.parseAsPackageManifest(tomlFile.toPath())
                     .platform("java11");
             if (platform != null && platform.dependencies() != null) {
@@ -136,7 +125,6 @@
                             library.get("groupId") != null && library.get("groupId").equals(groupId) &&
                             library.get("artifactId") != null && library.get("artifactId").equals(artifactId) &&
                             library.get("version") != null && library.get("version").equals(version)) {
->>>>>>> dfa1fba9
                         return;
                     }
                 }
