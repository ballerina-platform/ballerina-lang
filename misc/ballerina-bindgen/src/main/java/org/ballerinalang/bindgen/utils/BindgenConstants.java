--- conflicted
+++ resolved
@@ -41,11 +41,6 @@
     public static final String DEFAULT_TEMPLATE_DIR = "/templates";
     public static final String USER_DIR = "user.dir";
     public static final String CONSTANTS_FILE_NAME = "Constants.bal";
-<<<<<<< HEAD
-    public static final String DEPENDENCIES_DIR = "dependencies";
-    public static final String ERROR_TYPES_DIR = "error_types";
-=======
->>>>>>> dfa1fba9
     public static final String ARRAY_BRACKETS = "[]";
     static final String TARGET_DIR = "target";
     static final String MVN_REPO = "platform-libs";
