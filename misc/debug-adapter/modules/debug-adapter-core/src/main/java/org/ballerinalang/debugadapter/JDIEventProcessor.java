/*
 * Copyright (c) 2019, WSO2 Inc. (http://wso2.com) All Rights Reserved.
 *
 * Licensed under the Apache License, Version 2.0 (the "License");
 * you may not use this file except in compliance with the License.
 * You may obtain a copy of the License at
 *
 * http://www.apache.org/licenses/LICENSE-2.0
 *
 * Unless required by applicable law or agreed to in writing, software
 * distributed under the License is distributed on an "AS IS" BASIS,
 * WITHOUT WARRANTIES OR CONDITIONS OF ANY KIND, either express or implied.
 * See the License for the specific language governing permissions and
 * limitations under the License.
 */

package org.ballerinalang.debugadapter;

import com.sun.jdi.AbsentInformationException;
import com.sun.jdi.Location;
import com.sun.jdi.ReferenceType;
import com.sun.jdi.VMDisconnectedException;
import com.sun.jdi.Value;
import com.sun.jdi.event.BreakpointEvent;
import com.sun.jdi.event.ClassPrepareEvent;
import com.sun.jdi.event.Event;
import com.sun.jdi.event.EventIterator;
import com.sun.jdi.event.EventSet;
import com.sun.jdi.event.StepEvent;
import com.sun.jdi.event.VMDeathEvent;
import com.sun.jdi.event.VMDisconnectEvent;
import com.sun.jdi.request.BreakpointRequest;
import com.sun.jdi.request.EventRequest;
import com.sun.jdi.request.StepRequest;
import org.ballerinalang.debugadapter.config.ClientConfigHolder;
import org.ballerinalang.debugadapter.config.ClientLaunchConfigHolder;
import org.ballerinalang.debugadapter.jdi.JdiProxyException;
import org.ballerinalang.debugadapter.jdi.ThreadReferenceProxyImpl;
import org.eclipse.lsp4j.debug.ContinuedEventArguments;
import org.eclipse.lsp4j.debug.StoppedEventArguments;
import org.eclipse.lsp4j.debug.StoppedEventArgumentsReason;
import org.slf4j.Logger;
import org.slf4j.LoggerFactory;

import java.util.ArrayList;
import java.util.Comparator;
import java.util.HashMap;
import java.util.List;
import java.util.Map;
import java.util.Objects;
import java.util.Optional;
import java.util.concurrent.CompletableFuture;

import static org.ballerinalang.debugadapter.utils.PackageUtils.BAL_FILE_EXT;
import static org.ballerinalang.debugadapter.utils.PackageUtils.getQualifiedClassName;
import static org.eclipse.lsp4j.debug.OutputEventArgumentsCategory.STDOUT;

/**
 * JDI Event processor implementation.
 */
public class JDIEventProcessor {

    private final ExecutionContext context;
    private final Map<String, Map<Integer, BalBreakpoint>> balBreakpoints = new HashMap<>();
    private final List<EventRequest> stepEventRequests = new ArrayList<>();
    private static final Logger LOGGER = LoggerFactory.getLogger(JBallerinaDebugServer.class);
    private static final String BALLERINA_ORG_PREFIX = "ballerina";
    private static final String BALLERINAX_ORG_PREFIX = "ballerinax";

    JDIEventProcessor(ExecutionContext context) {
        this.context = context;
    }

    /**
     * Asynchronously listens and processes the incoming JDI events.
     */
    void startListening() {
        CompletableFuture.runAsync(() -> {
            boolean vmAttached = true;
            while (vmAttached) {
                try {
                    EventSet eventSet = context.getDebuggeeVM().eventQueue().remove();
                    EventIterator eventIterator = eventSet.eventIterator();
                    while (eventIterator.hasNext() && vmAttached) {
                        vmAttached = processEvent(eventSet, eventIterator.next());
                    }
                } catch (Exception e) {
                    LOGGER.error(e.getMessage(), e);
                }
            }
            // Tries terminating the debug server, only if there is no any termination requests received from the
            // debug client.
            if (!context.getAdapter().isTerminationRequestReceived()) {
                // It is not required to terminate the debuggee (remote VM) in here, since it must be disconnected or
                // dead by now.
                context.getAdapter().terminateServer(false);
            }
        });
    }

    private boolean processEvent(EventSet eventSet, Event event) {
        if (event instanceof ClassPrepareEvent) {
            ClassPrepareEvent evt = (ClassPrepareEvent) event;
            configureUserBreakPoints(evt.referenceType());
            eventSet.resume();
        } else if (event instanceof BreakpointEvent) {
            Value value = null;
            String qualifiedClassName =
                getQualifiedClassName(context, ((BreakpointEvent) event).location().declaringType());
            Map<Integer, BalBreakpoint> balBreakpoints = this.balBreakpoints.get(qualifiedClassName);
            int lineNumber = ((BreakpointEvent) event).location().lineNumber();

            if (balBreakpoints != null && balBreakpoints.containsKey(lineNumber)) {
                value = context.getAdapter().evaluateExpression(balBreakpoints.get(lineNumber).getCondition(),
                    ((BreakpointEvent) event).thread());
            }
            if (balBreakpoints != null && balBreakpoints.containsKey(lineNumber)
                && balBreakpoints.get(lineNumber).getCondition() != null
                && !Boolean.parseBoolean(Objects.requireNonNull(value).toString())) {
                context.getDebuggee().resume();
                ContinuedEventArguments continuedEventArguments = new ContinuedEventArguments();
                continuedEventArguments.setThreadId(((BreakpointEvent) event).thread().uniqueID());
                continuedEventArguments.setAllThreadsContinued(true);
                context.getClient().continued(continuedEventArguments);
            } else {
                StoppedEventArguments stoppedEventArguments = new StoppedEventArguments();
                stoppedEventArguments.setReason(StoppedEventArgumentsReason.BREAKPOINT);
                stoppedEventArguments.setThreadId(((BreakpointEvent) event).thread().uniqueID());
                stoppedEventArguments.setAllThreadsStopped(true);
                context.getClient().stopped(stoppedEventArguments);
            }
            context.getEventManager().deleteEventRequests(stepEventRequests);
        } else if (event instanceof StepEvent) {
            StepEvent stepEvent = (StepEvent) event;
            long threadId = stepEvent.thread().uniqueID();
            if (isBallerinaSource(stepEvent.location())) {
                if (isExternalLibSource(stepEvent.location())) {
                    // If the current step-in event is related to an external source (i.e. lang library, standard
                    // library, connector module), notifies the user and rolls back to the previous state.
                    // Todo - add support for external libraries
                    context.getAdapter().sendOutput("INFO: Stepping into ballerina internal modules " +
                            "is not supported.", STDOUT);
                    context.getAdapter().stepOut(threadId);
                    return true;
                }
                // If the current step event is related to a ballerina source, suspends all threads and notifies the
                // client that the debuggee is stopped.
                StoppedEventArguments stoppedEventArguments = new StoppedEventArguments();
                stoppedEventArguments.setReason(StoppedEventArgumentsReason.STEP);
                stoppedEventArguments.setThreadId(stepEvent.thread().uniqueID());
                stoppedEventArguments.setAllThreadsStopped(true);
                context.getClient().stopped(stoppedEventArguments);
                context.getEventManager().deleteEventRequests(stepEventRequests);
            } else {
                int stepType = ((StepRequest) event.request()).depth();
                sendStepRequest(threadId, stepType);
            }
        } else if (event instanceof VMDisconnectEvent
                || event instanceof VMDeathEvent
                || event instanceof VMDisconnectedException) {
            return false;
        } else {
            eventSet.resume();
        }
        return true;
    }

    /**
     * Validates whether the given location is related to a ballerina source.
     *
     * @param location location
     * @return true if the given step event is related to a ballerina source
     */
    private boolean isBallerinaSource(Location location) {
        try {
            String sourceName = location.sourceName();
            int sourceLine = location.lineNumber();
            return sourceName.endsWith(BAL_FILE_EXT) && sourceLine > 0;
        } catch (AbsentInformationException e) {
            return false;
        }
    }

<<<<<<< HEAD
    void setBalBreakpoints(String path, Map<Integer, BalBreakpoint> balBreakpoints) {
        this.balBreakpoints.put(getQualifiedClassName(path), balBreakpoints);
        if (context.getDebuggee() != null) {
=======
    void setBreakpointsList(String path, Breakpoint[] breakpointsList) {
        Breakpoint[] breakpoints = breakpointsList.clone();
        this.breakpointsList.put(getQualifiedClassName(path), breakpoints);
        if (context.getDebuggeeVM() != null) {
>>>>>>> 4e90091e
            // Setting breakpoints to a already running debug session.
            context.getEventManager().deleteAllBreakpoints();
            context.getDebuggeeVM().allClasses().forEach(this::configureUserBreakPoints);
        }
    }

    void sendStepRequest(long threadId, int stepType) {
        if (stepType == StepRequest.STEP_OVER) {
            configureDynamicBreakPoints(threadId);
        } else if (stepType == StepRequest.STEP_INTO || stepType == StepRequest.STEP_OUT) {
            createStepRequest(threadId, stepType);
        }
        context.getDebuggeeVM().resume();
        // Notifies the debug client that the execution is resumed.
        ContinuedEventArguments continuedEventArguments = new ContinuedEventArguments();
        continuedEventArguments.setAllThreadsContinued(true);
        context.getClient().continued(continuedEventArguments);
    }

    void restoreBreakpoints(DebugInstruction instruction) {
        if (context.getDebuggeeVM() == null || instruction == DebugInstruction.STEP_OVER) {
            return;
        }

        context.getEventManager().deleteAllBreakpoints();
        if (instruction == DebugInstruction.CONTINUE) {
            context.getDebuggeeVM().allClasses().forEach(this::configureUserBreakPoints);
        }
    }

    private void configureUserBreakPoints(ReferenceType referenceType) {
        try {
            // Avoids setting break points if the server is running in 'no-debug' mode.
            ClientConfigHolder configHolder = context.getAdapter().getClientConfigHolder();
            if (configHolder instanceof ClientLaunchConfigHolder
                    && ((ClientLaunchConfigHolder) configHolder).isNoDebugMode()) {
                return;
            }

            String qualifiedClassName = getQualifiedClassName(context, referenceType);
            if (!balBreakpoints.containsKey(qualifiedClassName)) {
                return;
            }
            Map<Integer, BalBreakpoint> breakpoints = balBreakpoints.get(qualifiedClassName);
            for (BalBreakpoint bp : breakpoints.values()) {
                List<Location> locations = referenceType.locationsOfLine(bp.getLine().intValue());
                if (!locations.isEmpty()) {
                    Location loc = locations.get(0);
                    BreakpointRequest bpReq = context.getEventManager().createBreakpointRequest(loc);
                    bpReq.enable();
                }
            }
        } catch (Exception e) {
            LOGGER.error(e.getMessage());
        }
    }

    private void configureDynamicBreakPoints(long threadId) {
        ThreadReferenceProxyImpl threadReference = context.getAdapter().getAllThreads().get(threadId);
        try {
            Location currentLocation = threadReference.frames().get(0).location();
            ReferenceType referenceType = currentLocation.declaringType();
            List<Location> allLocations = currentLocation.method().allLineLocations();
            Optional<Location> firstLocation = allLocations.stream().min(Comparator.comparingInt(Location::lineNumber));
            Optional<Location> lastLocation = allLocations.stream().max(Comparator.comparingInt(Location::lineNumber));
            if (firstLocation.isEmpty()) {
                return;
            }
            // If the debug flow is in the last line of the method and the user wants to step over, the expected
            // behavior would be stepping out to the parent/caller function.
            if (currentLocation.lineNumber() == lastLocation.get().lineNumber()) {
                createStepRequest(threadId, StepRequest.STEP_OUT);
                return;
            }

            int nextStepPoint = firstLocation.get().lineNumber();
            context.getEventManager().deleteAllBreakpoints();
            do {
                List<Location> locations = referenceType.locationsOfLine(nextStepPoint);
                if (!locations.isEmpty() && (locations.get(0).lineNumber() > firstLocation.get().lineNumber())) {
                    BreakpointRequest bpReq = context.getEventManager().createBreakpointRequest(locations.get(0));
                    bpReq.enable();
                }
                nextStepPoint++;
            } while (nextStepPoint <= lastLocation.get().lineNumber());
        } catch (AbsentInformationException | JdiProxyException e) {
            LOGGER.error(e.getMessage());
            int stepType = ((StepRequest) this.stepEventRequests.get(0)).depth();
            sendStepRequest(threadId, stepType);
        }
    }

    private void createStepRequest(long threadId, int stepType) {
        context.getEventManager().deleteEventRequests(stepEventRequests);
        ThreadReferenceProxyImpl proxy = context.getAdapter().getAllThreads().get(threadId);
        if (proxy == null || proxy.getThreadReference() == null) {
            return;
        }

        StepRequest request = context.getEventManager().createStepRequest(proxy.getThreadReference(),
                StepRequest.STEP_LINE, stepType);
        request.setSuspendPolicy(StepRequest.SUSPEND_ALL);
        // Todo - Replace with a class inclusive filter.
        request.addClassExclusionFilter("io.*");
        request.addClassExclusionFilter("com.*");
        request.addClassExclusionFilter("org.*");
        request.addClassExclusionFilter("java.*");
        request.addClassExclusionFilter("$lambda$main$");
        stepEventRequests.add(request);
        request.addCountFilter(1);
        stepEventRequests.add(request);
        request.enable();
    }

    /**
     * Checks whether the given source location lies within an external module source (i.e. lang library, standard
     * library, connector module).
     *
     * @param location source location
     */
    private static boolean isExternalLibSource(Location location) {
        try {
            String srcPath = location.sourcePath();
            return srcPath.startsWith(BALLERINA_ORG_PREFIX) || srcPath.startsWith(BALLERINAX_ORG_PREFIX);
        } catch (AbsentInformationException e) {
            return false;
        }
    }
}<|MERGE_RESOLUTION|>--- conflicted
+++ resolved
@@ -181,16 +181,9 @@
         }
     }
 
-<<<<<<< HEAD
     void setBalBreakpoints(String path, Map<Integer, BalBreakpoint> balBreakpoints) {
         this.balBreakpoints.put(getQualifiedClassName(path), balBreakpoints);
-        if (context.getDebuggee() != null) {
-=======
-    void setBreakpointsList(String path, Breakpoint[] breakpointsList) {
-        Breakpoint[] breakpoints = breakpointsList.clone();
-        this.breakpointsList.put(getQualifiedClassName(path), breakpoints);
         if (context.getDebuggeeVM() != null) {
->>>>>>> 4e90091e
             // Setting breakpoints to a already running debug session.
             context.getEventManager().deleteAllBreakpoints();
             context.getDebuggeeVM().allClasses().forEach(this::configureUserBreakPoints);
