--- conflicted
+++ resolved
@@ -33,10 +33,8 @@
 import org.ballerinalang.debugadapter.utils.PackageUtils;
 
 import java.nio.file.Path;
-import java.nio.file.Paths;
 import java.util.Optional;
 
-import static org.ballerinalang.debugadapter.utils.PackageUtils.findProjectRoot;
 import static org.ballerinalang.debugadapter.utils.PackageUtils.getFileNameFrom;
 
 /**
@@ -64,12 +62,6 @@
         this.frame = frame;
         this.project = project;
         this.projectRoot = projectRoot;
-<<<<<<< HEAD
-        this.breakPointSourcePath = getSourcePath(frame, projectRoot);
-        this.sourceType = findProjectRoot(Paths.get(breakPointSourcePath)) != null ? DebugSourceType.MODULE :
-                DebugSourceType.SINGLE_FILE;
-        this.fileName = getFileNameFrom(this.breakPointSourcePath);
-=======
         this.sourceType = (project instanceof SingleFileProject) ? DebugSourceType.SINGLE_FILE :
                 DebugSourceType.PACKAGE;
         this.lineNumber = -1;
@@ -79,7 +71,6 @@
 
     public Project getProject() {
         return project;
->>>>>>> dfa1fba9
     }
 
     public VirtualMachineProxyImpl getAttachedVm() {
