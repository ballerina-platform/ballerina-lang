--- conflicted
+++ resolved
@@ -174,13 +174,8 @@
             return new BXmlItem(context, varName, value);
         } else if (valueTypeName.equals(JVMValueType.XML_ATTRIB_MAP.getString())) {
             return new BXmlItemAttributeMap(context, varName, value);
-<<<<<<< HEAD
         } else if (valueTypeName.equals(JVMValueType.STRAND_WAIT_RESULT.getString())) {
             return new BStrandWaitResult(context, varName, value);
-        } else if (valueTypeName.contains(JVMValueType.ANON_SERVICE.getString())) {
-            return new BService(context, varName, value);
-=======
->>>>>>> dd690f0d
         } else if (valueTypeName.contains(JVMValueType.MAP_VALUE.getString()) && !isRecord(value)) {
             if (isJson(value)) {
                 return new BJson(context, varName, value);
