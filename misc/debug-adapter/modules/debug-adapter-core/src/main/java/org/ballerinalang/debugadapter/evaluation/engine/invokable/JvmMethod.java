--- conflicted
+++ resolved
@@ -22,24 +22,17 @@
 import com.sun.jdi.request.EventRequestManager;
 import org.ballerinalang.debugadapter.SuspendedContext;
 import org.ballerinalang.debugadapter.evaluation.EvaluationException;
-<<<<<<< HEAD
-import org.ballerinalang.debugadapter.evaluation.EvaluationExceptionKind;
-=======
 import org.ballerinalang.debugadapter.evaluation.engine.Evaluator;
->>>>>>> d2aff2a3
 import org.ballerinalang.debugadapter.evaluation.utils.EvaluationUtils;
 
 import java.util.List;
 import java.util.Optional;
 
-<<<<<<< HEAD
-=======
 import static org.ballerinalang.debugadapter.evaluation.EvaluationException.createEvaluationException;
 import static org.ballerinalang.debugadapter.evaluation.EvaluationExceptionKind.FUNCTION_EXECUTION_ERROR;
 import static org.ballerinalang.debugadapter.evaluation.EvaluationExceptionKind.STRAND_NOT_FOUND;
 import static org.ballerinalang.debugadapter.evaluation.utils.EvaluationUtils.STRAND_VAR_NAME;
 
->>>>>>> d2aff2a3
 /**
  * JDI based java method representation for a given ballerina function.
  *
@@ -100,27 +93,8 @@
         return methodRef;
     }
 
-<<<<<<< HEAD
     public void setArgValues(List<Value> argValues) {
         this.argValues = argValues;
-=======
-    /**
-     * Returns the JDI value of the strand instance that is being used, by visiting visible variables of the given
-     * debug context.
-     *
-     * @return JDI value of the strand instance that is being used
-     */
-    public Value getCurrentStrand() throws EvaluationException {
-        try {
-            Value strand = context.getFrame().getValue(context.getFrame().visibleVariableByName(STRAND_VAR_NAME));
-            if (strand == null) {
-                throw createEvaluationException(STRAND_NOT_FOUND, methodRef.name());
-            }
-            return strand;
-        } catch (JdiProxyException e) {
-            throw createEvaluationException(STRAND_NOT_FOUND, methodRef);
-        }
->>>>>>> d2aff2a3
     }
 
     /**
