/*
 * Copyright (c) 2019, WSO2 Inc. (http://wso2.com) All Rights Reserved.
 *
 * Licensed under the Apache License, Version 2.0 (the "License");
 * you may not use this file except in compliance with the License.
 * You may obtain a copy of the License at
 *
 * http://www.apache.org/licenses/LICENSE-2.0
 *
 * Unless required by applicable law or agreed to in writing, software
 * distributed under the License is distributed on an "AS IS" BASIS,
 * WITHOUT WARRANTIES OR CONDITIONS OF ANY KIND, either express or implied.
 * See the License for the specific language governing permissions and
 * limitations under the License.
 */

package org.ballerinalang.debugadapter.utils;

import com.sun.jdi.Location;
import com.sun.jdi.ReferenceType;
import io.ballerina.projects.BuildOptions;
import io.ballerina.projects.BuildOptionsBuilder;
import io.ballerina.projects.Document;
import io.ballerina.projects.DocumentId;
import io.ballerina.projects.Module;
import io.ballerina.projects.Project;
import io.ballerina.projects.ProjectKind;
import io.ballerina.projects.directory.BuildProject;
import io.ballerina.projects.directory.ProjectLoader;
import io.ballerina.projects.directory.SingleFileProject;
import io.ballerina.projects.util.ProjectConstants;
import io.ballerina.projects.util.ProjectPaths;
import org.ballerinalang.debugadapter.DebugSourceType;
import org.ballerinalang.debugadapter.ExecutionContext;
import org.ballerinalang.debugadapter.SuspendedContext;

import java.io.Closeable;
import java.io.File;
import java.io.IOException;
import java.nio.file.Files;
import java.nio.file.Path;
import java.nio.file.Paths;
import java.util.AbstractMap;
import java.util.ArrayList;
import java.util.List;
import java.util.Map;
import java.util.Optional;
import java.util.StringJoiner;

import static org.ballerinalang.debugadapter.evaluation.IdentifierModifier.encodeModuleName;

/**
 * Package Utils.
 */
public class PackageUtils {

    public static final String BAL_FILE_EXT = ".bal";
    public static final String BAL_TOML_FILE_NAME = "Ballerina.toml";
    public static final String INIT_CLASS_NAME = "$_init";
    public static final String INIT_TYPE_INSTANCE_PREFIX = "$type$";
    public static final String GENERATED_VAR_PREFIX = "$";
    static final String MODULE_DIR_NAME = "modules";

    private static final String FILE_SEPARATOR_REGEX = File.separatorChar == '\\' ? "\\\\" : File.separator;

    /**
     * Retrieves the absolute path of the breakpoint location using JDI breakpoint hit information.
     */
    public static Optional<Path> getSrcPathFromBreakpointLocation(Location location, Project sourceProject) {
        // Source resolving is processed according to the following order .
        // 1. Checks whether debug hit location resides within the current debug source project and if so, returns
        // the absolute path of the project file source.
        // 2. Checks whether the debug hit location resides within a internal dependency (lang library) and if so,
        // returns the absolute file path resolved using package cache.
        // 3. Checks whether the debug hit location resides within a external dependency (standard library or central
        // module) and if so, returns the dependency file path resolved using package resolution.
        List<SourceResolver> sourceResolvers = new ArrayList<>();
        sourceResolvers.add(new ProjectSourceResolver(sourceProject));
        sourceResolvers.add(new LangLibSourceResolver(sourceProject));
        sourceResolvers.add(new DependencySourceResolver(sourceProject));

        for (SourceResolver sourceResolver : sourceResolvers) {
            if (sourceResolver.isSupported(location)) {
                Optional<Path> resolvedPath = sourceResolver.resolve(location);
                if (resolvedPath.isPresent()) {
                    return resolvedPath;
                }
            }
        }
        return Optional.empty();
    }

    /**
     * Loads the target ballerina source project instance using the Project API, from the file path of the open/active
     * editor instance in the client(plugin) side.
     *
     * @param filePath file path of the open/active editor instance in the plugin side.
     */
    public static Project loadProject(String filePath) {
        Map.Entry<ProjectKind, Path> projectKindAndProjectRootPair = computeProjectKindAndRoot(Paths.get(filePath));
        ProjectKind projectKind = projectKindAndProjectRootPair.getKey();
        Path projectRoot = projectKindAndProjectRootPair.getValue();
        BuildOptions options = new BuildOptionsBuilder().offline(true).build();
        if (projectKind == ProjectKind.BUILD_PROJECT) {
            return BuildProject.load(projectRoot, options);
        } else if (projectKind == ProjectKind.SINGLE_FILE_PROJECT) {
            return SingleFileProject.load(projectRoot, options);
        } else {
            return ProjectLoader.loadProject(projectRoot, options);
        }
    }

    /**
     * Computes the source root and the shape(kind) of the enclosing Ballerina project, using the given file path.
     *
     * @param path file path
     * @return A pair of project kind and the project root.
     */
    public static Map.Entry<ProjectKind, Path> computeProjectKindAndRoot(Path path) {
        if (ProjectPaths.isStandaloneBalFile(path)) {
            return new AbstractMap.SimpleEntry<>(ProjectKind.SINGLE_FILE_PROJECT, path);
        }
        // Following is a temp fix to distinguish Bala and Build projects.
        Path tomlPath = ProjectPaths.packageRoot(path).resolve(ProjectConstants.BALLERINA_TOML);
        if (Files.exists(tomlPath)) {
            return new AbstractMap.SimpleEntry<>(ProjectKind.BUILD_PROJECT, ProjectPaths.packageRoot(path));
        }
        return new AbstractMap.SimpleEntry<>(ProjectKind.BALA_PROJECT, ProjectPaths.packageRoot(path));
    }

    /**
     * Returns the org name for a given ballerina project source.
     *
     * @param project ballerina project instance
     * @return organization name
     */
    public static String getOrgName(Project project) {
        if (project instanceof BuildProject) {
            return project.currentPackage().packageOrg().value();
        }
        return "";
    }

    /**
     * Returns the default module name for a given ballerina project source.
     *
     * @param project ballerina project instance
     * @return organization name
     */
    public static String getDefaultModuleName(Project project) {
        if (project instanceof BuildProject) {
            return project.currentPackage().getDefaultModule().moduleName().toString();
        }
        return "";
    }

    public static String getFileNameFrom(Path filePath) {
        try {
            String[] split = filePath.toString().split(FILE_SEPARATOR_REGEX);
            String fileName = split[split.length - 1];
            if (fileName.endsWith(BAL_FILE_EXT)) {
                return fileName.replace(BAL_FILE_EXT, "");
            }
            return fileName;
        } catch (Exception e) {
            return null;
        }
    }

    /**
     * Returns full-qualified class name for a given ballerina JVM generated class name.
     *
     * @param context   suspended context
     * @param className class name
     * @return full-qualified class name
     */
    public static String getQualifiedClassName(SuspendedContext context, String className) {
        if (context.getSourceType() == DebugSourceType.SINGLE_FILE) {
            return className;
        }
        StringJoiner classNameJoiner = new StringJoiner(".");
        classNameJoiner.add(context.getPackageOrg().get())
                .add(context.getModuleName().get())
                .add(context.getPackageMajorVersion().get())
                .add(className);
        return classNameJoiner.toString();
    }

    /**
     * Returns the derived full-qualified class name for a given ballerina source file.
     *
     * @param filePath file path
     * @return full-qualified class name
     */
    public static Optional<String> getQualifiedClassName(ExecutionContext context, String filePath) {
        try {
            Path path = Paths.get(filePath);
            Project project = context.getProjectCache().getProject(path);
            if (project instanceof SingleFileProject) {
                DocumentId documentId = project.currentPackage().getDefaultModule().documentIds().iterator().next();
                String docName = project.currentPackage().getDefaultModule().document(documentId).name();
                if (docName.endsWith(BAL_FILE_EXT)) {
                    docName = docName.replace(BAL_FILE_EXT, "");
                }
                return Optional.of(docName);
            }

            DocumentId documentId = project.documentId(path);
            Module module = project.currentPackage().module(documentId.moduleId());
            Document document = module.document(documentId);

<<<<<<< HEAD
            // Need to use only the major version of the packages/modules, as qualified class names of the generated
            // ballerina classes includes only the major version.
            int packageMajorVersion = document.module().packageInstance().packageVersion().value().major();
            StringJoiner classNameJoiner = new StringJoiner(".");
            classNameJoiner.add(document.module().packageInstance().packageOrg().value())
                    .add(encodeModuleName(document.module().moduleName().toString()))
                    .add(String.valueOf(packageMajorVersion))
                    .add(document.name().replace(BAL_FILE_EXT, "").replace(SEPARATOR_REGEX, ".").replace("/", "."));
=======
        // Need to use only the major version of the packages/modules, as qualified class names of the generated
        // ballerina classes includes only the major version.
        int packageMajorVersion = document.module().packageInstance().packageVersion().value().major();
        StringJoiner classNameJoiner = new StringJoiner(".");
        classNameJoiner.add(document.module().packageInstance().packageOrg().value())
                .add(encodeModuleName(document.module().moduleName().toString()))
                .add(String.valueOf(packageMajorVersion))
                .add(document.name().replace(BAL_FILE_EXT, "").replace(FILE_SEPARATOR_REGEX, ".").replace("/", "."));
>>>>>>> d2aff2a3

            return Optional.ofNullable(classNameJoiner.toString());
        } catch (Exception e) {
            return Optional.empty();
        }
    }

    /**
     * Returns full-qualified class name for a given JDI class reference instance.
     *
     * @param context       Debug context
     * @param referenceType JDI class reference instance
     * @return full-qualified class name
     */
    public static String getQualifiedClassName(ExecutionContext context, ReferenceType referenceType) {
        try {
            List<String> paths = referenceType.sourcePaths(null);
            List<String> names = referenceType.sourceNames(null);
            if (paths.isEmpty() || names.isEmpty()) {
                return referenceType.name();
            }
            String path = paths.get(0);
            String name = names.get(0);
            String[] nameParts = getQModuleNameParts(name);
            String srcFileName = nameParts[nameParts.length - 1];

            if (!path.endsWith(BAL_FILE_EXT) || (context.getSourceProject() instanceof BuildProject &&
                    !path.startsWith(context.getSourceProject().currentPackage().packageOrg().value()))) {
                return referenceType.name();
            }

            // Removes ".bal" extension if exists.
            srcFileName = srcFileName.replaceAll(BAL_FILE_EXT + "$", "");
            path = path.replaceAll(name + "$", srcFileName);
            return replaceSeparators(path);
        } catch (Exception e) {
            return referenceType.name();
        }
    }

    /**
     * Closes the given Closeable and swallows any IOException that may occur.
     *
     * @param c Closeable to close, can be null.
     */
    public static void closeQuietly(final Closeable c) {
        if (c != null) {
            try {
                c.close();
            } catch (final IOException ignored) { // NOPMD
            }
        }
    }

    /**
     * Retrieves name parts (org name, module name, file name) from the given qualified ballerina module name.
     */
    public static String[] getQModuleNameParts(String path) {
        String[] moduleParts;
        // Makes the path os-independent, as some of the incoming windows source paths can contain both of the
        // separator types(possibly due to a potential JDI bug).
        path = path.replaceAll("\\\\", "/");
        if (path.contains("/")) {
            moduleParts = path.split("/");
        } else {
            moduleParts = new String[]{path};
        }
        return moduleParts;
    }

    private static String replaceSeparators(String path) {
        if (path.contains("/")) {
            return path.replaceAll("/", ".");
        } else if (path.contains("\\")) {
            return path.replaceAll("\\\\", ".");
        }
        return path;
    }
}<|MERGE_RESOLUTION|>--- conflicted
+++ resolved
@@ -209,7 +209,6 @@
             Module module = project.currentPackage().module(documentId.moduleId());
             Document document = module.document(documentId);
 
-<<<<<<< HEAD
             // Need to use only the major version of the packages/modules, as qualified class names of the generated
             // ballerina classes includes only the major version.
             int packageMajorVersion = document.module().packageInstance().packageVersion().value().major();
@@ -217,17 +216,7 @@
             classNameJoiner.add(document.module().packageInstance().packageOrg().value())
                     .add(encodeModuleName(document.module().moduleName().toString()))
                     .add(String.valueOf(packageMajorVersion))
-                    .add(document.name().replace(BAL_FILE_EXT, "").replace(SEPARATOR_REGEX, ".").replace("/", "."));
-=======
-        // Need to use only the major version of the packages/modules, as qualified class names of the generated
-        // ballerina classes includes only the major version.
-        int packageMajorVersion = document.module().packageInstance().packageVersion().value().major();
-        StringJoiner classNameJoiner = new StringJoiner(".");
-        classNameJoiner.add(document.module().packageInstance().packageOrg().value())
-                .add(encodeModuleName(document.module().moduleName().toString()))
-                .add(String.valueOf(packageMajorVersion))
-                .add(document.name().replace(BAL_FILE_EXT, "").replace(FILE_SEPARATOR_REGEX, ".").replace("/", "."));
->>>>>>> d2aff2a3
+                    .add(document.name().replace(BAL_FILE_EXT, "").replace(FILE_SEPARATOR_REGEX, ".").replace("/", "."));
 
             return Optional.ofNullable(classNameJoiner.toString());
         } catch (Exception e) {
