--- conflicted
+++ resolved
@@ -172,11 +172,6 @@
     private final Map<Integer, BCompoundVariable> loadedCompoundVariables = new ConcurrentHashMap<>();
     // Multi-threading is avoided here due to observed intermittent VM crashes, likely related to JDI limitations.
     private final ExecutorService variableExecutor = Executors.newSingleThreadExecutor();
-
-<<<<<<< HEAD
-    public static final Logger LOGGER = LoggerFactory.getLogger(JBallerinaDebugServer.class);
-=======
->>>>>>> 1cfa7e9c
     private static final String SCOPE_NAME_LOCAL = "Local";
     private static final String SCOPE_NAME_GLOBAL = "Global";
     private static final String VALUE_UNKNOWN = "unknown";
