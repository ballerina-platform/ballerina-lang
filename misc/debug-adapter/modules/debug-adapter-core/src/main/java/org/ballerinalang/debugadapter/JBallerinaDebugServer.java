/*
 * Copyright (c) 2019, WSO2 Inc. (http://wso2.com) All Rights Reserved.
 *
 * Licensed under the Apache License, Version 2.0 (the "License");
 * you may not use this file except in compliance with the License.
 * You may obtain a copy of the License at
 *
 * http://www.apache.org/licenses/LICENSE-2.0
 *
 * Unless required by applicable law or agreed to in writing, software
 * distributed under the License is distributed on an "AS IS" BASIS,
 * WITHOUT WARRANTIES OR CONDITIONS OF ANY KIND, either express or implied.
 * See the License for the specific language governing permissions and
 * limitations under the License.
 */

package org.ballerinalang.debugadapter;

import com.sun.jdi.AbsentInformationException;
import com.sun.jdi.Field;
import com.sun.jdi.ReferenceType;
import com.sun.jdi.ThreadReference;
import com.sun.jdi.Value;
import com.sun.jdi.VirtualMachine;
import com.sun.jdi.connect.IllegalConnectorArgumentsException;
import com.sun.jdi.request.ClassPrepareRequest;
import com.sun.jdi.request.EventRequestManager;
import com.sun.jdi.request.StepRequest;
<<<<<<< HEAD
import com.sun.tools.jdi.ArrayReferenceImpl;
import com.sun.tools.jdi.ObjectReferenceImpl;
=======
import io.ballerina.runtime.IdentifierUtils;
>>>>>>> e059deaf
import org.apache.commons.compress.utils.IOUtils;
import org.ballerinalang.debugadapter.jdi.JdiProxyException;
import org.ballerinalang.debugadapter.jdi.LocalVariableProxyImpl;
import org.ballerinalang.debugadapter.jdi.StackFrameProxyImpl;
import org.ballerinalang.debugadapter.jdi.ThreadReferenceProxyImpl;
import org.ballerinalang.debugadapter.jdi.VirtualMachineProxyImpl;
import org.ballerinalang.debugadapter.launchrequest.Launch;
import org.ballerinalang.debugadapter.launchrequest.LaunchFactory;
import org.ballerinalang.debugadapter.terminator.OSUtils;
import org.ballerinalang.debugadapter.terminator.TerminatorFactory;
import org.ballerinalang.debugadapter.utils.PackageUtils;
import org.ballerinalang.debugadapter.variable.BCompoundVariable;
import org.ballerinalang.debugadapter.variable.BSimpleVariable;
import org.ballerinalang.debugadapter.variable.BVariable;
import org.ballerinalang.debugadapter.variable.VariableFactory;
import org.eclipse.lsp4j.debug.Breakpoint;
import org.eclipse.lsp4j.debug.Capabilities;
import org.eclipse.lsp4j.debug.ConfigurationDoneArguments;
import org.eclipse.lsp4j.debug.ContinueArguments;
import org.eclipse.lsp4j.debug.ContinueResponse;
import org.eclipse.lsp4j.debug.DisconnectArguments;
import org.eclipse.lsp4j.debug.EvaluateArguments;
import org.eclipse.lsp4j.debug.EvaluateResponse;
import org.eclipse.lsp4j.debug.InitializeRequestArguments;
import org.eclipse.lsp4j.debug.NextArguments;
import org.eclipse.lsp4j.debug.OutputEventArguments;
import org.eclipse.lsp4j.debug.PauseArguments;
import org.eclipse.lsp4j.debug.Scope;
import org.eclipse.lsp4j.debug.ScopesArguments;
import org.eclipse.lsp4j.debug.ScopesResponse;
import org.eclipse.lsp4j.debug.SetBreakpointsArguments;
import org.eclipse.lsp4j.debug.SetBreakpointsResponse;
import org.eclipse.lsp4j.debug.SetExceptionBreakpointsArguments;
import org.eclipse.lsp4j.debug.SetFunctionBreakpointsArguments;
import org.eclipse.lsp4j.debug.SetFunctionBreakpointsResponse;
import org.eclipse.lsp4j.debug.Source;
import org.eclipse.lsp4j.debug.SourceArguments;
import org.eclipse.lsp4j.debug.SourceBreakpoint;
import org.eclipse.lsp4j.debug.SourceResponse;
import org.eclipse.lsp4j.debug.StackFrame;
import org.eclipse.lsp4j.debug.StackTraceArguments;
import org.eclipse.lsp4j.debug.StackTraceResponse;
import org.eclipse.lsp4j.debug.StepInArguments;
import org.eclipse.lsp4j.debug.StepOutArguments;
import org.eclipse.lsp4j.debug.TerminateArguments;
import org.eclipse.lsp4j.debug.Thread;
import org.eclipse.lsp4j.debug.ThreadsResponse;
import org.eclipse.lsp4j.debug.Variable;
import org.eclipse.lsp4j.debug.VariablesArguments;
import org.eclipse.lsp4j.debug.VariablesResponse;
import org.eclipse.lsp4j.debug.services.IDebugProtocolClient;
import org.eclipse.lsp4j.debug.services.IDebugProtocolServer;
import org.slf4j.Logger;
import org.slf4j.LoggerFactory;

import java.io.BufferedReader;
import java.io.File;
import java.io.IOException;
import java.io.InputStreamReader;
import java.nio.charset.StandardCharsets;
import java.nio.file.Path;
import java.nio.file.Paths;
import java.util.ArrayList;
import java.util.Arrays;
import java.util.HashMap;
import java.util.List;
import java.util.Map;
import java.util.Objects;
import java.util.concurrent.CompletableFuture;
import java.util.concurrent.atomic.AtomicLong;
import java.util.stream.Collectors;

<<<<<<< HEAD
import javax.annotation.Nullable;

import static org.ballerinalang.debugadapter.evaluation.EvaluationUtils.STRAND_VAR_NAME;
=======
>>>>>>> e059deaf
import static org.ballerinalang.debugadapter.utils.PackageUtils.BAL_FILE_EXT;
import static org.ballerinalang.debugadapter.utils.PackageUtils.GENERATED_VAR_PREFIX;
import static org.ballerinalang.debugadapter.utils.PackageUtils.INIT_CLASS_NAME;
import static org.ballerinalang.debugadapter.utils.PackageUtils.findProjectRoot;
import static org.ballerinalang.debugadapter.utils.PackageUtils.getRectifiedSourcePath;
import static org.ballerinalang.debugadapter.variable.VariableUtils.removeRedundantQuotes;
import static org.ballerinalang.jvm.runtime.RuntimeConstants.NULL;
import static org.eclipse.lsp4j.debug.OutputEventArgumentsCategory.STDERR;
import static org.eclipse.lsp4j.debug.OutputEventArgumentsCategory.STDOUT;
import static org.wso2.ballerinalang.compiler.parser.BLangAnonymousModelHelper.LAMBDA;

/**
 * JBallerina debug server implementation.
 */
public class JBallerinaDebugServer implements IDebugProtocolServer {

    private IDebugProtocolClient client;
    private DebugExecutionManager executionManager;
    private JDIEventProcessor eventProcessor;
    private final DebugContext context;
    private Process launchedProcess;
    private BufferedReader launchedStdoutStream;
    private BufferedReader launchedErrorStream;
    private Path projectRoot;
    private VirtualMachineProxyImpl debuggeeVM;
    private ThreadReferenceProxyImpl activeThread;
    private SuspendedContext suspendedContext;

    private final Map<Long, ThreadReferenceProxyImpl> threadsMap = new HashMap<>();
    private final AtomicLong nextVarReference = new AtomicLong();
    private final Map<Long, StackFrameProxyImpl> stackFramesMap = new HashMap<>();
    private final Map<Long, BCompoundVariable> loadedVariables = new HashMap<>();
    private final Map<Long, Long> variableToStackFrameMap = new HashMap<>();
    private final Map<Long, Long> scopeIdToFrameIdMap = new HashMap<>();
    private static int systemExit = 1;

    private static final Logger LOGGER = LoggerFactory.getLogger(JBallerinaDebugServer.class);
    private static final String DEBUGGER_TERMINATED = "Debugger is terminated";
    private static final String DEBUGGER_FAILED_TO_ATTACH = "Debugger is failed to attach";
    private static final String NAME = "name";
    private static final String START = "start";
    private static final String WORKER = "worker";
    private static final String ANONYMOUS = "anonymous";
    private static final String FRAME_SEPARATOR = ":";
    private static final String WORKER_LAMBDA_REGEX = "\\$lambda\\$\\d\\$lambda\\d\\$";

    public JBallerinaDebugServer() {
        context = new DebugContext();
    }

    private IDebugProtocolClient getClient() {
        return client;
    }

    public void setExecutionManager(DebugExecutionManager executionManager) {
        this.executionManager = executionManager;
    }

    public void setDebuggeeVM(VirtualMachine debuggeeVM) {
        this.debuggeeVM = new VirtualMachineProxyImpl(debuggeeVM);
    }

    @Override
    public CompletableFuture<Capabilities> initialize(InitializeRequestArguments args) {
        Capabilities capabilities = new Capabilities();
        capabilities.setSupportsConfigurationDoneRequest(true);
        capabilities.setSupportsTerminateRequest(true);
        context.setClient(client);
        eventProcessor = new JDIEventProcessor(context);
        getClient().initialized();
        return CompletableFuture.completedFuture(capabilities);
    }

    @Override
    public CompletableFuture<SetBreakpointsResponse> setBreakpoints(SetBreakpointsArguments args) {
        SetBreakpointsResponse breakpointsResponse = new SetBreakpointsResponse();
        Breakpoint[] breakpoints = new Breakpoint[args.getBreakpoints().length];
        Arrays.stream(args.getBreakpoints()).map((SourceBreakpoint sourceBreakpoint) ->
                toBreakpoint(sourceBreakpoint, args.getSource())).collect(Collectors.toList()).toArray(breakpoints);
        breakpointsResponse.setBreakpoints(breakpoints);
        String path = args.getSource().getPath();
        eventProcessor.setBreakpointsList(path, breakpoints);
        return CompletableFuture.completedFuture(breakpointsResponse);
    }

    @Override
    public CompletableFuture<Void> configurationDone(ConfigurationDoneArguments args) {
        return CompletableFuture.completedFuture(null);
    }

    @Override
    public CompletableFuture<Void> launch(Map<String, Object> args) {
        clearState();
        Launch launcher = new LaunchFactory().getLauncher(args);
        String balFile = args.get("script").toString();
        updateProjectRoot(balFile);
        try {
            launchedProcess = launcher.start();
        } catch (IOException e) {
            sendOutput("Unable to launch debug adapter: " + e.toString(), STDERR);
            return CompletableFuture.completedFuture(null);
        }
        CompletableFuture.runAsync(() -> {
            if (launchedProcess != null) {
                launchedErrorStream = new BufferedReader(new InputStreamReader(launchedProcess.getErrorStream(),
                        StandardCharsets.UTF_8));
                String line;
                try {
                    while ((line = launchedErrorStream.readLine()) != null) {
                        sendOutput(line, STDERR);
                    }
                } catch (IOException ignored) {
                } finally {
                    this.exit(false);
                }
            }
        });

        CompletableFuture.runAsync(() -> {
            if (launchedProcess != null) {
                launchedStdoutStream = new BufferedReader(new InputStreamReader(launchedProcess.getInputStream(),
                        StandardCharsets.UTF_8));
                String line;
                try {
                    sendOutput("Waiting for debug process to start...", STDOUT);
                    while ((line = launchedStdoutStream.readLine()) != null) {
                        if (line.contains("Listening for transport dt_socket")) {
                            launcher.attachToLaunchedProcess(this);
                            context.setDebuggee(debuggeeVM.getVirtualMachine());
                            sendOutput("Compiling...", STDOUT);
                            eventProcessor.startListening();
                        }
                        sendOutput(line, STDOUT);
                    }
                } catch (IOException ignored) {
                } finally {
                    this.exit(false);
                }
            }
        });
        return CompletableFuture.completedFuture(null);
    }

    @Override
    public CompletableFuture<Void> attach(Map<String, Object> args) {
        clearState();
        try {
            String hostName = args.get("debuggeeHost") == null ? "" : args.get("debuggeeHost").toString();
            String portName = args.get("debuggeePort").toString();
            String entryPointFilePath = args.get("script").toString();
            updateProjectRoot(entryPointFilePath);

            executionManager = new DebugExecutionManager();
            debuggeeVM = new VirtualMachineProxyImpl(executionManager.attach(hostName, portName));
            EventRequestManager erm = debuggeeVM.eventRequestManager();
            ClassPrepareRequest classPrepareRequest = erm.createClassPrepareRequest();
            classPrepareRequest.enable();
            context.setDebuggee(debuggeeVM.getVirtualMachine());
            eventProcessor.startListening();
        } catch (IOException | IllegalConnectorArgumentsException e) {
            this.sendOutput(DEBUGGER_FAILED_TO_ATTACH, STDERR);
            LOGGER.error(DEBUGGER_FAILED_TO_ATTACH);
            return CompletableFuture.completedFuture(null);
        }
        return CompletableFuture.completedFuture(null);
    }

    @Override
    public CompletableFuture<ThreadsResponse> threads() {
        ThreadsResponse threadsResponse = new ThreadsResponse();
        if (eventProcessor == null) {
            return CompletableFuture.completedFuture(threadsResponse);
        }
        Map<Long, ThreadReference> threadsMap = eventProcessor.getThreadsMap();
        if (threadsMap == null) {
            return CompletableFuture.completedFuture(threadsResponse);
        }
        Thread[] threads = new Thread[threadsMap.size()];
        threadsMap.values().stream().map(this::toThread).collect(Collectors.toList()).toArray(threads);
        threadsResponse.setThreads(threads);
        return CompletableFuture.completedFuture(threadsResponse);
    }

    @Override
    public CompletableFuture<Void> pause(PauseArguments args) {
        return CompletableFuture.completedFuture(null);
    }

    @Override
    public CompletableFuture<StackTraceResponse> stackTrace(StackTraceArguments args) {
        activeThread = new ThreadReferenceProxyImpl(debuggeeVM, eventProcessor.getThreadsMap().get(args.getThreadId()));
        StackTraceResponse stackTraceResponse = new StackTraceResponse();
        try {
            StackFrame[] filteredFrames = activeThread.frames().stream().map(this::toDapStackFrame)
                    .filter(Objects::nonNull).filter(frame -> frame.getSource().getName().endsWith(BAL_FILE_EXT)
                            && frame.getLine() > 0)
                    .toArray(StackFrame[]::new);
            stackTraceResponse.setStackFrames(filteredFrames);
            return CompletableFuture.completedFuture(stackTraceResponse);
        } catch (JdiProxyException e) {
            LOGGER.error(e.getMessage(), e);
            stackTraceResponse.setStackFrames(new StackFrame[0]);
            return CompletableFuture.completedFuture(stackTraceResponse);
        }
    }

    @Override
    public CompletableFuture<ScopesResponse> scopes(ScopesArguments args) {
        // Creates local variable scope.
        Scope localScope = new Scope();
        localScope.setName("Local");
        scopeIdToFrameIdMap.put(nextVarReference.get(), args.getFrameId());
        localScope.setVariablesReference(nextVarReference.getAndIncrement());
        // Creates global variable scope.
        Scope globalScope = new Scope();
        globalScope.setName("Global");
        scopeIdToFrameIdMap.put(nextVarReference.get(), -args.getFrameId());
        globalScope.setVariablesReference(nextVarReference.getAndIncrement());

        Scope[] scopes = {localScope, globalScope};
        ScopesResponse scopesResponse = new ScopesResponse();
        scopesResponse.setScopes(scopes);
        return CompletableFuture.completedFuture(scopesResponse);
    }

    @Override
    public CompletableFuture<VariablesResponse> variables(VariablesArguments args) {
        VariablesResponse variablesResponse = new VariablesResponse();
        variablesResponse.setVariables(new Variable[0]);
        try {
            // If frameId < 0, returns global variables.
            // IF frameId >= 0, returns local variables.
            Long frameId = scopeIdToFrameIdMap.get(args.getVariablesReference());
            if (frameId != null && frameId < 0) {
                StackFrameProxyImpl stackFrame = stackFramesMap.get(-frameId);
                if (stackFrame == null) {
                    variablesResponse.setVariables(new Variable[0]);
                    return CompletableFuture.completedFuture(variablesResponse);
                }
                suspendedContext = new SuspendedContext(projectRoot, debuggeeVM, activeThread, stackFrame);
                variablesResponse.setVariables(computeGlobalVariables(suspendedContext, args.getVariablesReference()));
            } else if (frameId != null) {
                StackFrameProxyImpl stackFrame = stackFramesMap.get(frameId);
                if (stackFrame == null) {
                    variablesResponse.setVariables(new Variable[0]);
                    return CompletableFuture.completedFuture(variablesResponse);
                }
                suspendedContext = new SuspendedContext(projectRoot, debuggeeVM, activeThread, stackFrame);
                variablesResponse.setVariables(computeStackFrameVariables(args));
            } else {
                variablesResponse.setVariables(computeChildVariables(args));
            }
            return CompletableFuture.completedFuture(variablesResponse);
        } catch (Exception e) {
            LOGGER.error(e.getMessage(), e);
            variablesResponse.setVariables(new Variable[0]);
            return CompletableFuture.completedFuture(variablesResponse);
        }
    }

    @Override
    public CompletableFuture<SourceResponse> source(SourceArguments args) {
        return CompletableFuture.completedFuture(null);
    }

    @Override
    public CompletableFuture<ContinueResponse> continue_(ContinueArguments args) {
        clearState();
        eventProcessor.restoreBreakpoints();
        debuggeeVM.resume();
        ContinueResponse continueResponse = new ContinueResponse();
        continueResponse.setAllThreadsContinued(true);
        return CompletableFuture.completedFuture(continueResponse);
    }

    @Override
    public CompletableFuture<Void> next(NextArguments args) {
        clearState();
        eventProcessor.sendStepRequest(args.getThreadId(), StepRequest.STEP_OVER);
        return CompletableFuture.completedFuture(null);
    }

    @Override
    public CompletableFuture<Void> stepIn(StepInArguments args) {
        clearState();
        eventProcessor.restoreBreakpoints();
        eventProcessor.sendStepRequest(args.getThreadId(), StepRequest.STEP_INTO);
        return CompletableFuture.completedFuture(null);
    }

    @Override
    public CompletableFuture<Void> stepOut(StepOutArguments args) {
        clearState();
        eventProcessor.restoreBreakpoints();
        eventProcessor.sendStepRequest(args.getThreadId(), StepRequest.STEP_OUT);
        return CompletableFuture.completedFuture(null);
    }

    private void sendOutput(String output, String category) {
        if (output.contains("Listening for transport dt_socket")
                || output.contains("Please start the remote debugging client to continue")
                || output.contains("JAVACMD")
                || output.contains("Stream closed")) {
            return;
        }
        OutputEventArguments outputEventArguments = new OutputEventArguments();
        outputEventArguments.setOutput(output + System.lineSeparator());
        outputEventArguments.setCategory(category);
        getClient().output(outputEventArguments);
    }

    @Override
    public CompletableFuture<Void> setExceptionBreakpoints(SetExceptionBreakpointsArguments args) {
        return CompletableFuture.completedFuture(null);
    }

    @Override
    public CompletableFuture<EvaluateResponse> evaluate(EvaluateArguments args) {
        EvaluateResponse response = new EvaluateResponse();
        // If the execution manager is not active, sends null response.
        if (executionManager == null || !executionManager.isActive()) {
            return CompletableFuture.completedFuture(response);
        }
        try {
            StackFrameProxyImpl frame = stackFramesMap.get(args.getFrameId());
            SuspendedContext context = new SuspendedContext(projectRoot, debuggeeVM, activeThread, frame);
            Value result = executionManager.evaluate(context, args.getExpression());
            BVariable variable = VariableFactory.getVariable(context, result);
            if (variable == null) {
                return CompletableFuture.completedFuture(response);
            } else if (variable instanceof BSimpleVariable) {
                variable.getDapVariable().setVariablesReference(0L);
            } else if (variable instanceof BCompoundVariable) {
                long variableReference = nextVarReference.getAndIncrement();
                variable.getDapVariable().setVariablesReference(variableReference);
                loadedVariables.put(variableReference, (BCompoundVariable) variable);
                updateVariableToStackFrameMap(args.getFrameId(), variableReference);
            }
            Variable dapVariable = variable.getDapVariable();
            response.setResult(dapVariable.getValue());
            response.setType(dapVariable.getType());
            response.setIndexedVariables(dapVariable.getIndexedVariables());
            response.setNamedVariables(dapVariable.getNamedVariables());
            response.setVariablesReference(dapVariable.getVariablesReference());
            return CompletableFuture.completedFuture(response);
        } catch (Exception e) {
            LOGGER.error(e.getMessage(), e);
            return CompletableFuture.completedFuture(response);
        }
    }

    @Override
    public CompletableFuture<SetFunctionBreakpointsResponse> setFunctionBreakpoints(
            SetFunctionBreakpointsArguments args) {
        return CompletableFuture.completedFuture(null);
    }

    private Breakpoint toBreakpoint(SourceBreakpoint sourceBreakpoint, Source source) {
        Breakpoint breakpoint = new Breakpoint();
        breakpoint.setLine(sourceBreakpoint.getLine());
        breakpoint.setSource(source);
        breakpoint.setVerified(true);
        return breakpoint;
    }

    private Thread toThread(ThreadReference threadReference) {
        Thread thread = new Thread();
        threadsMap.put(threadReference.uniqueID(), new ThreadReferenceProxyImpl(debuggeeVM, threadReference));
        thread.setId(threadReference.uniqueID());
        thread.setName(threadReference.name());
        return thread;
    }

    private void exit(boolean terminateDebuggee) {
        if (terminateDebuggee) {
            new TerminatorFactory().getTerminator(OSUtils.getOperatingSystem()).terminate();
        }
        IOUtils.closeQuietly(launchedErrorStream);
        IOUtils.closeQuietly(launchedStdoutStream);
        if (launchedProcess != null) {
            launchedProcess.destroy();
        }
        systemExit = 0;
        new java.lang.Thread(() -> {
            try {
                java.lang.Thread.sleep(100);
            } catch (InterruptedException ignored) {
            }
            System.exit(systemExit);
        }).start();
    }

    @Override
    public CompletableFuture<Void> disconnect(DisconnectArguments args) {
        boolean terminateDebuggee = args.getTerminateDebuggee() != null && args.getTerminateDebuggee();
        this.exit(terminateDebuggee);
        return CompletableFuture.completedFuture(null);
    }

    @Override
    public CompletableFuture<Void> terminate(TerminateArguments args) {
        this.exit(true);
        LOGGER.info(DEBUGGER_TERMINATED);
        sendOutput(DEBUGGER_TERMINATED, STDOUT);
        return CompletableFuture.completedFuture(null);
    }

    public void connect(IDebugProtocolClient client) {
        this.client = client;
    }

    private synchronized void updateVariableToStackFrameMap(long parent, long child) {
        if (variableToStackFrameMap.get(parent) == null) {
            variableToStackFrameMap.put(child, parent);
            return;
        }
        Long rootNode;
        do {
            rootNode = variableToStackFrameMap.get(parent);
        } while (variableToStackFrameMap.get(rootNode) != null);
        variableToStackFrameMap.put(child, rootNode);
    }

    private StackFrame toDapStackFrame(StackFrameProxyImpl stackFrame) {
        try {
            long variableReference = nextVarReference.getAndIncrement();
            stackFramesMap.put(variableReference, stackFrame);
            String sourcePath = getRectifiedSourcePath(stackFrame.location(), projectRoot);
            Source source = new Source();
            source.setPath(sourcePath);
            source.setName(stackFrame.location().sourceName());

            StackFrame dapStackFrame = new StackFrame();
            dapStackFrame.setId(variableReference);
            dapStackFrame.setSource(source);
            dapStackFrame.setLine((long) stackFrame.location().lineNumber());
            dapStackFrame.setColumn(0L);

            if (stackFrame.location().method().name().matches(WORKER_LAMBDA_REGEX)
                    && stackFrame.visibleVariableByName(STRAND_VAR_NAME) == null) {
                Value strand = ((ArrayReferenceImpl) stackFrame.getStackFrame().getArgumentValues().get(0))
                        .getValue(0);
                String stackFrameName = String.valueOf(((ObjectReferenceImpl) strand)
                        .getValue(((ObjectReferenceImpl) strand).referenceType().fieldByName(NAME)));
                stackFrameName = removeRedundantQuotes(stackFrameName);
                dapStackFrame.setName(WORKER + FRAME_SEPARATOR + stackFrameName);
            } else if (stackFrame.location().method().name().contains(LAMBDA)
                    && stackFrame.visibleVariableByName(STRAND_VAR_NAME) == null) {
                Value strand = ((ArrayReferenceImpl) stackFrame.getStackFrame().getArgumentValues().get(0))
                        .getValue(0);
                String stackFrameName = String.valueOf(((ObjectReferenceImpl) strand)
                        .getValue(((ObjectReferenceImpl) strand).referenceType().fieldByName(NAME)));
                stackFrameName = removeRedundantQuotes(stackFrameName);
                if (stackFrameName.equals(NULL)) {
                    stackFrameName = ANONYMOUS;
                }
                dapStackFrame.setName(START + FRAME_SEPARATOR + stackFrameName);
            } else if (stackFrame.location().method().name().contains(LAMBDA)
                    && stackFrame.visibleVariableByName(STRAND_VAR_NAME) != null) {
                Value strand = stackFrame.getValue(stackFrame.visibleVariableByName(STRAND_VAR_NAME));
                String stackFrameName = String.valueOf(((ObjectReferenceImpl) strand)
                        .getValue(((ObjectReferenceImpl) strand).referenceType().fieldByName(NAME)));
                stackFrameName = removeRedundantQuotes(stackFrameName);
                dapStackFrame.setName(stackFrameName);
            } else {
                dapStackFrame.setName(stackFrame.location().method().name());
            }
            return dapStackFrame;
        } catch (AbsentInformationException | JdiProxyException e) {
            return null;
        }
    }

    private Variable[] computeGlobalVariables(SuspendedContext context, long stackFrameReference) {
        String classQName = PackageUtils.getQualifiedClassName(context, INIT_CLASS_NAME);
        List<ReferenceType> cls = context.getAttachedVm().classesByName(classQName);
        if (cls.size() != 1) {
            return new Variable[0];
        }
        ArrayList<Variable> globalVars = new ArrayList<>();
        ReferenceType initClassReference = cls.get(0);
        for (Field field : initClassReference.allFields()) {
            String fieldName = IdentifierUtils.decodeIdentifier(field.name());
            if (!field.isPublic() || !field.isStatic() || fieldName.startsWith(GENERATED_VAR_PREFIX)) {
                continue;
            }
            Value fieldValue = initClassReference.getValue(field);
            BVariable variable = VariableFactory.getVariable(context, fieldName, fieldValue);
            if (variable == null) {
                continue;
            }
            if (variable instanceof BSimpleVariable) {
                variable.getDapVariable().setVariablesReference(0L);
            } else if (variable instanceof BCompoundVariable) {
                long variableReference = nextVarReference.getAndIncrement();
                variable.getDapVariable().setVariablesReference(variableReference);
                loadedVariables.put(variableReference, (BCompoundVariable) variable);
                updateVariableToStackFrameMap(stackFrameReference, variableReference);
            }
            globalVars.add(variable.getDapVariable());
        }
        return globalVars.toArray(new Variable[0]);
    }

    private Variable[] computeStackFrameVariables(VariablesArguments args) throws Exception {
        StackFrameProxyImpl stackFrame = suspendedContext.getFrame();
        List<Variable> variables = new ArrayList<>();
        List<LocalVariableProxyImpl> localVariableProxies = stackFrame.visibleVariables();
        for (LocalVariableProxyImpl localVar : localVariableProxies) {
            String name = localVar.name();
            Value value = stackFrame.getValue(localVar);
            BVariable variable = VariableFactory.getVariable(suspendedContext, name, value);
            if (variable == null) {
                continue;
            } else if (variable instanceof BSimpleVariable) {
                variable.getDapVariable().setVariablesReference(0L);
            } else if (variable instanceof BCompoundVariable) {
                long variableReference = nextVarReference.getAndIncrement();
                variable.getDapVariable().setVariablesReference(variableReference);
                loadedVariables.put(variableReference, (BCompoundVariable) variable);
                updateVariableToStackFrameMap(args.getVariablesReference(), variableReference);
            }
            Variable dapVariable = variable.getDapVariable();
            if (dapVariable != null) {
                variables.add(dapVariable);
            }
        }
        return variables.toArray(new Variable[0]);
    }

    private Variable[] computeChildVariables(VariablesArguments args) {
        BCompoundVariable parentVar = loadedVariables.get(args.getVariablesReference());
        Map<String, Value> childVariables = parentVar.getChildVariables();
        Long stackFrameId = variableToStackFrameMap.get(args.getVariablesReference());
        if (stackFrameId == null) {
            return new Variable[0];
        }
        return childVariables.entrySet().stream().map(entry -> {
            String name = entry.getKey();
            Value value = entry.getValue();
            BVariable variable = VariableFactory.getVariable(suspendedContext, name, value);
            if (variable == null) {
                return null;
            } else if (variable instanceof BSimpleVariable) {
                variable.getDapVariable().setVariablesReference(0L);
            } else if (variable instanceof BCompoundVariable) {
                long variableReference = nextVarReference.getAndIncrement();
                variable.getDapVariable().setVariablesReference(variableReference);
                loadedVariables.put(variableReference, (BCompoundVariable) variable);
                updateVariableToStackFrameMap(args.getVariablesReference(), variableReference);
            }
            return variable.getDapVariable();
        }).filter(Objects::nonNull).toArray(Variable[]::new);
    }

    private void updateProjectRoot(String balFilePath) {
        projectRoot = findProjectRoot(Paths.get(balFilePath));
        // If a ballerina project root is not detected, source type will be assumed as a single bal file.
        if (projectRoot == null) {
            // calculate projectRoot for single file
            File file = new File(balFilePath);
            File parentDir = file.getParentFile();
            projectRoot = parentDir.toPath();
        }
    }

    /**
     * Clears all the debug hit context information once the debuggee program is resumed.
     */
    private void clearState() {
        suspendedContext = null;
        activeThread = null;
        threadsMap.clear();
        stackFramesMap.clear();
        loadedVariables.clear();
        variableToStackFrameMap.clear();
        nextVarReference.set(1);
    }
}<|MERGE_RESOLUTION|>--- conflicted
+++ resolved
@@ -17,7 +17,9 @@
 package org.ballerinalang.debugadapter;
 
 import com.sun.jdi.AbsentInformationException;
+import com.sun.jdi.ArrayReference;
 import com.sun.jdi.Field;
+import com.sun.jdi.ObjectReference;
 import com.sun.jdi.ReferenceType;
 import com.sun.jdi.ThreadReference;
 import com.sun.jdi.Value;
@@ -26,12 +28,7 @@
 import com.sun.jdi.request.ClassPrepareRequest;
 import com.sun.jdi.request.EventRequestManager;
 import com.sun.jdi.request.StepRequest;
-<<<<<<< HEAD
-import com.sun.tools.jdi.ArrayReferenceImpl;
-import com.sun.tools.jdi.ObjectReferenceImpl;
-=======
 import io.ballerina.runtime.IdentifierUtils;
->>>>>>> e059deaf
 import org.apache.commons.compress.utils.IOUtils;
 import org.ballerinalang.debugadapter.jdi.JdiProxyException;
 import org.ballerinalang.debugadapter.jdi.LocalVariableProxyImpl;
@@ -104,19 +101,16 @@
 import java.util.concurrent.atomic.AtomicLong;
 import java.util.stream.Collectors;
 
-<<<<<<< HEAD
 import javax.annotation.Nullable;
 
 import static org.ballerinalang.debugadapter.evaluation.EvaluationUtils.STRAND_VAR_NAME;
-=======
->>>>>>> e059deaf
 import static org.ballerinalang.debugadapter.utils.PackageUtils.BAL_FILE_EXT;
 import static org.ballerinalang.debugadapter.utils.PackageUtils.GENERATED_VAR_PREFIX;
 import static org.ballerinalang.debugadapter.utils.PackageUtils.INIT_CLASS_NAME;
 import static org.ballerinalang.debugadapter.utils.PackageUtils.findProjectRoot;
 import static org.ballerinalang.debugadapter.utils.PackageUtils.getRectifiedSourcePath;
 import static org.ballerinalang.debugadapter.variable.VariableUtils.removeRedundantQuotes;
-import static org.ballerinalang.jvm.runtime.RuntimeConstants.NULL;
+//import static org.ballerinalang.jvm.runtime.RuntimeConstants.NULL;
 import static org.eclipse.lsp4j.debug.OutputEventArgumentsCategory.STDERR;
 import static org.eclipse.lsp4j.debug.OutputEventArgumentsCategory.STDOUT;
 import static org.wso2.ballerinalang.compiler.parser.BLangAnonymousModelHelper.LAMBDA;
@@ -550,28 +544,28 @@
 
             if (stackFrame.location().method().name().matches(WORKER_LAMBDA_REGEX)
                     && stackFrame.visibleVariableByName(STRAND_VAR_NAME) == null) {
-                Value strand = ((ArrayReferenceImpl) stackFrame.getStackFrame().getArgumentValues().get(0))
+                Value strand = ((ArrayReference) stackFrame.getStackFrame().getArgumentValues().get(0))
                         .getValue(0);
-                String stackFrameName = String.valueOf(((ObjectReferenceImpl) strand)
-                        .getValue(((ObjectReferenceImpl) strand).referenceType().fieldByName(NAME)));
+                String stackFrameName = String.valueOf(((ObjectReference) strand)
+                        .getValue(((ObjectReference) strand).referenceType().fieldByName(NAME)));
                 stackFrameName = removeRedundantQuotes(stackFrameName);
                 dapStackFrame.setName(WORKER + FRAME_SEPARATOR + stackFrameName);
             } else if (stackFrame.location().method().name().contains(LAMBDA)
                     && stackFrame.visibleVariableByName(STRAND_VAR_NAME) == null) {
-                Value strand = ((ArrayReferenceImpl) stackFrame.getStackFrame().getArgumentValues().get(0))
+                Value strand = ((ArrayReference) stackFrame.getStackFrame().getArgumentValues().get(0))
                         .getValue(0);
-                String stackFrameName = String.valueOf(((ObjectReferenceImpl) strand)
-                        .getValue(((ObjectReferenceImpl) strand).referenceType().fieldByName(NAME)));
+                String stackFrameName = String.valueOf(((ObjectReference) strand)
+                        .getValue(((ObjectReference) strand).referenceType().fieldByName(NAME)));
                 stackFrameName = removeRedundantQuotes(stackFrameName);
-                if (stackFrameName.equals(NULL)) {
+                if (stackFrameName.equals("null")) {
                     stackFrameName = ANONYMOUS;
                 }
                 dapStackFrame.setName(START + FRAME_SEPARATOR + stackFrameName);
             } else if (stackFrame.location().method().name().contains(LAMBDA)
                     && stackFrame.visibleVariableByName(STRAND_VAR_NAME) != null) {
                 Value strand = stackFrame.getValue(stackFrame.visibleVariableByName(STRAND_VAR_NAME));
-                String stackFrameName = String.valueOf(((ObjectReferenceImpl) strand)
-                        .getValue(((ObjectReferenceImpl) strand).referenceType().fieldByName(NAME)));
+                String stackFrameName = String.valueOf(((ObjectReference) strand)
+                        .getValue(((ObjectReference) strand).referenceType().fieldByName(NAME)));
                 stackFrameName = removeRedundantQuotes(stackFrameName);
                 dapStackFrame.setName(stackFrameName);
             } else {
