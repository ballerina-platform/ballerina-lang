--- conflicted
+++ resolved
@@ -4474,24 +4474,10 @@
                     return true;
                 }
 
-<<<<<<< HEAD
-    /**
-     * Check whether an object type descriptor needs to be expanded in to multiple lines.
-     *
-     * @param objectTypeDesc Object type descriptor
-     * @return <code>true</code> If the object type descriptor needs to be expanded in to multiple lines.
-     *         <code>false</code> otherwise
-     */
-    private boolean shouldExpand(ObjectTypeDescriptorNode objectTypeDesc) {
-        if (objectTypeDesc.parent().kind() == SyntaxKind.TYPE_DEFINITION) {
-            return true;
-        }
-=======
                 if (hasNonWSMinutiae(objectTypeDesc.openBrace().trailingMinutiae())
                         || hasNonWSMinutiae(objectTypeDesc.closeBrace().leadingMinutiae())) {
                     return true;
                 }
->>>>>>> 3fa663b4
 
                 NodeList<Node> objectTypeDescMembers = objectTypeDesc.members();
                 return shouldExpandObjectMembers(objectTypeDescMembers);
@@ -4571,69 +4557,6 @@
     }
 
     /**
-<<<<<<< HEAD
-     * Check whether a record type descriptor needs to be expanded in to multiple lines.
-     *
-     * @param recordTypeDesc Record type descriptor
-     * @return <code>true</code> If the record type descriptor needs to be expanded in to multiple lines.
-     *         <code>false</code> otherwise
-     */
-    private boolean shouldExpand(RecordTypeDescriptorNode recordTypeDesc) {
-        if (recordTypeDesc.parent().kind() == SyntaxKind.TYPE_DEFINITION) {
-            return true;
-        }
-
-        if (hasNonWSMinutiae(recordTypeDesc.bodyStartDelimiter().trailingMinutiae())
-                || hasNonWSMinutiae(recordTypeDesc.bodyEndDelimiter().leadingMinutiae())) {
-            return true;
-        }
-
-        for (Node field : recordTypeDesc.fields()) {
-            if (hasNonWSMinutiae(field.leadingMinutiae()) || hasNonWSMinutiae(field.trailingMinutiae())
-                    || field.toSourceCode().contains(System.lineSeparator())) {
-                return true;
-            }
-        }
-        return false;
-    }
-
-    /**
-     * Check whether a let expression needs to be expanded in to multiple lines.
-     *
-     * @param letExpressionNode Let Expression
-     * @return <code>true</code> If the let expression needs to be expanded in to multiple lines.
-     *         <code>false</code> otherwise
-     */
-    private boolean shouldExpand(LetExpressionNode letExpressionNode) {
-        SeparatedNodeList<LetVariableDeclarationNode> letVarDeclarations = letExpressionNode.letVarDeclarations();
-        LetVariableDeclarationNode lastLetVarDeclarationNode = letVarDeclarations.get(letVarDeclarations.size() - 1);
-
-        return hasNonWSMinutiae(lastLetVarDeclarationNode.trailingMinutiae())
-                || lastLetVarDeclarationNode.toSourceCode().contains(System.lineSeparator());
-    }
-
-    /**
-     * Check whether an enum declaration needs to be expanded in to multiple lines.
-     *
-     * @param enumDeclarationNode Enum declaration
-     * @return <code>true</code> If the enum declaration needs to be expanded in to multiple lines.
-     *         <code>false</code> otherwise
-     */
-    private boolean shouldExpand(EnumDeclarationNode enumDeclarationNode) {
-        SeparatedNodeList<Node> enumMemberList = enumDeclarationNode.enumMemberList();
-        for (int index = 0; index < enumMemberList.size() - 1; index++) {
-            Token separator = enumMemberList.getSeparator(index);
-            if (hasNonWSMinutiae(separator.leadingMinutiae()) || hasNonWSMinutiae(separator.trailingMinutiae())
-                    || separator.toSourceCode().contains(System.lineSeparator())) {
-                return true;
-            }
-        }
-        return false;
-    }
-
-    /**
-=======
->>>>>>> 3fa663b4
      * Check whether a minutiae list contains any minutiae other than whitespaces.
      *
      * @param minutiaeList List of minutiae to check.
