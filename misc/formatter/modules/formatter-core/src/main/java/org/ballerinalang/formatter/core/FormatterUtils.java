--- conflicted
+++ resolved
@@ -346,11 +346,7 @@
         return token.modify(newLeadingMinutiaeList, newTrailingMinutiaeList);
     }
 
-<<<<<<< HEAD
-    static MinutiaeList preserveComments(MinutiaeList minutiaeList, int trailingNewLines) {
-=======
     private static MinutiaeList preserveComments(MinutiaeList minutiaeList, int newLines) {
->>>>>>> 232f870e
         MinutiaeList minutiaes = AbstractNodeFactory.createEmptyMinutiaeList();
         if (minutiaeList.size() > 0) {
             int count = commentCount(minutiaeList);
