--- conflicted
+++ resolved
@@ -30,25 +30,6 @@
 
     private boolean lineWrapping;
 
-<<<<<<< HEAD
-    FormattingOptions() {
-        this.tabSize = 4;
-        this.wsCharacter = " ";
-        this.columnLimit = 120;
-        this.lineWrapping = false;
-    }
-
-    public FormattingOptions(int tabSize, String wsCharacter) {
-        this.tabSize = tabSize;
-        this.wsCharacter = wsCharacter;
-        this.columnLimit = 120;
-        this.lineWrapping = false;
-    }
-
-    public FormattingOptions(boolean lineWrapping, int columnLimit) {
-        this.tabSize = 4;
-        this.wsCharacter = " ";
-=======
     private ForceFormattingOptions forceFormattingOptions;
 
     FormattingOptions(int tabSize, String wsCharacter, int columnLimit, boolean lineWrapping,
@@ -82,20 +63,16 @@
     public FormattingOptions(boolean lineWrapping, int columnLimit) {
         this.tabSize = 4;
         this.wsCharacter = " ";
->>>>>>> 3fa663b4
         this.columnLimit = columnLimit;
         this.lineWrapping = lineWrapping;
     }
 
-<<<<<<< HEAD
-=======
     /**
      * @deprecated
      * This constructor is no longer acceptable to instantiate Formatting Options.
      * <p> Use {@link FormattingOptions#builder()} instead.
      */
     @Deprecated
->>>>>>> 3fa663b4
     public FormattingOptions(int tabSize, String wsCharacter, boolean lineWrapping, int columnLimit) {
         this.tabSize = tabSize;
         this.wsCharacter = wsCharacter;
@@ -209,12 +186,4 @@
             return new FormattingOptions(tabSize, wsCharacter, columnLimit, lineWrapping, forceFormattingOptions);
         }
     }
-
-    public boolean getLineWrapping() {
-        return lineWrapping;
-    }
-
-    public void setLineWrapping(boolean lineWrapping) {
-        this.lineWrapping = lineWrapping;
-    }
 }