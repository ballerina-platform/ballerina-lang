/*
 * Copyright (c) 2020, WSO2 Inc. (http://wso2.com) All Rights Reserved.
 *
 * Licensed under the Apache License, Version 2.0 (the "License");
 * you may not use this file except in compliance with the License.
 * You may obtain a copy of the License at
 *
 * http://www.apache.org/licenses/LICENSE-2.0
 *
 * Unless required by applicable law or agreed to in writing, software
 * distributed under the License is distributed on an "AS IS" BASIS,
 * WITHOUT WARRANTIES OR CONDITIONS OF ANY KIND, either express or implied.
 * See the License for the specific language governing permissions and
 * limitations under the License.
 */
package org.ballerinalang.formatter.core;

import org.testng.annotations.DataProvider;
import org.testng.annotations.Test;

import java.io.IOException;
import java.nio.file.Files;
import java.nio.file.Paths;
import java.util.Arrays;
import java.util.List;
import java.util.Optional;
import java.util.stream.Collectors;

/**
 * Test the formatting of parser test cases.
 *
 * @since 2.0.0
 */
public class ParserTestFormatter extends FormatterTest {

    @Test(dataProvider = "test-file-provider")
    public void test(String fileName, String path) throws IOException {
        super.testParserResources(path);
    }

//    // Uncomment to run a subset of test cases.
//    @Override
//    public Object[][] testSubset() {
//        Path buildDirectory = Paths.get("build").toAbsolutePath().normalize();
//
//        return new Object[][] {
//                {"annot_decl_source_01.bal", getFilePath("annot_decl_source_01.bal",
//                        buildDirectory.resolve("resources").resolve("test").toString()).orElse(null)}
//        };
//    }

    @Override
    public List<String> skipList() {
        return Arrays.asList(
                // the following tests need to be skipped since these contain intended extra/no minutiae
                "minutiae_test_01.bal",
                "minutiae_test_02.bal",
                "minutiae_test_03.bal",
                "minutiae_test_04.bal",
                "minutiae_test_05.bal",
                "minutiae_test_05_with_no_newlines.bal",
                "invalid_token_minutiae_test_01.bal",
                "invalid_token_minutiae_test_02.bal",
                "doc_source_15.bal",
                "doc_source_06.bal",
                "module_var_decl_source_16.bal",
                "doc_source_24.bal",
                "doc_source_27.bal",
                "invalid_identifier_source_02.bal",
                "float_literal_source_07.bal",
                "method_call_expr_source_03.bal",
                "method_call_expr_source_05.bal",
                "qualified_identifier_assert_08.bal",
                "conditional_expr_source_28.bal",
                "resiliency_source_04.bal",
                "record_type_def_source_14.bal",
                "record_type_def_source_29.bal",
                "object_type_def_source_12.bal",
                "anon_func_source_01.bal",
                "conditional_expr_source_27.bal",

                // the following tests need to be enabled in the future
                "annotations_source_04.bal", // could be considered an invalid scenario
                "receive_action_source_01.bal", // issue #26376
                "doc_source_21.bal", // issue #28172
                "module_var_decl_source_18.bal", // issue #31307
                "match_stmt_source_21.bal", // issue #35240
                "func_params_source_27.bal", // issue #35240

                "service_decl_source_02.bal", "service_decl_source_05.bal", "service_decl_source_17.bal",
                "service_decl_source_20.bal",

                // parser tests with syntax errors that cannot be handled by the formatter
                "worker_decl_source_03.bal", "worker_decl_source_05.bal", "invalid_identifier_source_01.bal",
                "ambiguity_source_23.bal", "ambiguity_source_09.bal", "ambiguity_source_18.bal",
                "ambiguity_source_30.bal", "ambiguity_source_24.bal", "ambiguity_source_26.bal",
                "ambiguity_source_16.bal", "ambiguity_source_03.bal", "ambiguity_source_29.bal",
                "ambiguity_source_28.bal", "ambiguity_source_04.bal", "ambiguity_source_10.bal",
                "ambiguity_source_13.bal", "typed_binding_patterns_source_18.bal",
                "typed_binding_patterns_source_08.bal", "typed_binding_patterns_source_09.bal",
                "typed_binding_patterns_source_07.bal", "annotations_source_09.bal", "annotations_source_08.bal",
                "annotations_source_06.bal", "resiliency_source_01.bal", "resiliency_source_02.bal",
                "separated_node_list_modify_all_nodes_assert.bal", "child_node_list_test_01.bal",
                "intersection_type_source_06.bal", "array_type_source_17.bal",
                "stream_type_source_05.bal", "func_type_source_05.bal", "func_type_source_07.bal",
                "func_type_source_08.bal", "table_type_source_08.bal", "table_type_source_09.bal",
                "singleton_type_source_08.bal", "singleton_type_source_06.bal", "simple_types_source_02.bal",
                "tuple_type_source_04.bal", "tuple_type_source_06.bal", "trivia_source_02.bal",
                "enum_decl_source_05.bal", "enum_decl_source_08.bal", "enum_decl_source_09.bal",
                "service_decl_source_09.bal", "service_decl_source_15.bal", "service_decl_source_03.bal",
                 "service_decl_source_12.bal", "service_decl_source_10.bal", "service_decl_source_04.bal",
                "service_decl_source_11.bal", "import_decl_source_19.bal", "import_decl_source_20.bal",
                "import_decl_source_21.bal", "import_decl_source_23.bal", "import_decl_source_22.bal",
                "import_decl_source_06.bal", "import_decl_source_04.bal", "import_decl_source_10.bal",
                "import_decl_source_05.bal", "import_decl_source_15.bal", "import_decl_source_14.bal",
                "import_decl_source_16.bal", "module_var_decl_source_09.bal", "module_var_decl_source_03.bal",
                "module_var_decl_source_07.bal", "module_var_decl_source_06.bal", "isolated_service_func_source_04.bal",
                "func_def_source_06.bal", "func_def_source_12.bal", "func_def_source_16.bal", "func_def_source_03.bal",
                "func_def_source_17.bal", "func_def_source_15.bal", "func_def_source_14.bal",
                "func_params_source_06.bal", "func_def_source_19.bal", "func_def_source_24.bal",
                "func_def_source_18.bal", "func_params_source_07.bal", "func_def_source_07.bal",
                "func_params_source_04.bal", "func_def_source_23.bal", "func_def_source_22.bal",
                "func_params_source_03.bal", "func_def_source_20.bal", "func_def_source_09.bal",
                "func_def_source_21.bal", "func_params_source_02.bal",
                "record_type_def_source_20.bal", "record_type_def_source_07.bal", "record_type_def_source_06.bal",
                "record_type_def_source_10.bal", "xmlns_decl_source_03.bal", "xmlns_decl_source_07.bal",
                "xmlns_decl_source_08.bal", "annot_decl_source_06.bal", "annot_decl_source_07.bal",
                "annot_decl_source_03.bal", "annot_decl_source_09.bal",
                "annot_decl_source_08.bal", "class_def_source_23.bal",
                "class_def_source_21.bal", "class_def_source_34.bal",
                "class_def_source_08.bal", "class_def_source_31.bal", "class_def_source_26.bal",
                "class_def_source_42.bal", "class_def_source_05.bal", "class_def_source_39.bal",
                "class_def_source_10.bal", "class_def_source_06.bal", "class_def_source_07.bal",
                "object_type_def_source_39.bal", "object_type_def_source_05.bal", "object_type_def_source_10.bal",
                "object_type_def_source_06.bal", "object_type_def_source_17.bal",
                "object_type_def_source_22.bal", "object_type_def_source_23.bal", "object_type_def_source_37.bal",
                "object_type_def_source_21.bal", "object_type_def_source_09.bal", "object_type_def_source_08.bal",
                "object_type_def_source_40.bal", "object_type_def_source_42.bal", "object_type_def_source_43.bal",
                "list_binding_pattern_source_02.bal", "local_type_defn_stmt_source_01.bal", "fork_stmt_source_08.bal",
                "fork_stmt_source_06.bal", "fork_stmt_source_04.bal",
                "do_stmt_source_07.bal", "do_stmt_source_05.bal", "do_stmt_source_04.bal", "retry_stmt_source_06.bal",
                "transaction_stmt_source_02.bal", "transaction_stmt_source_04.bal", "rollback_stmt_source_02.bal",
                "forEach_stmt_source_23.bal", "forEach_stmt_source_20.bal", "forEach_stmt_source_21.bal",
                "forEach_stmt_source_07.bal", "forEach_stmt_source_06.bal", "forEach_stmt_source_16.bal",
                "forEach_stmt_source_15.bal", "forEach_stmt_source_14.bal", "block_stmt_source_06.bal",
                "block_stmt_source_07.bal", "block_stmt_source_04.bal",
                "compound_assignment_stmt_source_9.bal", "compound_assignment_stmt_source_10.bal",
                "lock_stmt_source_09.bal", "lock_stmt_source_04.bal",
                "lock_stmt_source_06.bal", "lock_stmt_source_07.bal", "if_else_source_03.bal",
                "if_else_source_06.bal", "if_else_source_05.bal", "if_else_source_04.bal",
                "if_else_source_09.bal", "if_else_source_08.bal", "assignment_stmt_source_12.bal",
                "assignment_stmt_source_11.bal", "assignment_stmt_source_10.bal", "assignment_stmt_source_14.bal",
                "match_stmt_source_09.bal", "match_stmt_source_13.bal", "match_stmt_source_04.bal",
                "match_stmt_source_15.bal", "match_stmt_source_03.bal", "match_stmt_source_16.bal",
                "match_stmt_source_06.bal", "match_stmt_source_07.bal", "match_stmt_source_11.bal",
                "object_constructor_source_09.bal", "object-constructor-with-methods.bal",
                "object_constructor_source_05.bal", "object_constructor_source_04.bal",
                "object_constructor_source_06.bal", "object_constructor_source_07.bal",
                "object_constructor_source_03.bal", "object_constructor_source_02.bal",
                "object_constructor_source_01.bal", "anon_func_source_08.bal", "anon_func_source_06.bal",
                "anon_func_source_10.bal", "anon_func_source_05.bal", "anon_func_source_03.bal",
                "table_constructor_source_26.bal", "base16_literal_source_02.bal", "base64_literal_source_02.bal",
                "string_template_source_04.bal", "xml_template_source_13.bal", "xml_template_source_10.bal",
                "xml_template_source_05.bal", "xml_template_source_08.bal", "xml_template_source_09.bal",
                "xml_template_source_27.bal", "xml_template_source_24.bal",
                "explicit-new-with-object-keyword-with-one-arg-negative02.bal",
                "explicit-new-with-object-keyword-with-multiple-args-negative02.bal",
                "explicit-new-with-object-keyword-with-multiple-args.bal", "new_expr_source_03.bal",
                "explicit-new-with-object-keyword-with-one-arg-negative01.bal",
                "explicit-new-with-object-keyword-with-multiple-args-negative01.bal", "trap_action_source_02.bal",
                "query_action_source_03.bal", "query_action_source_06.bal", "remote_method_call_source_10.bal",
                "send_action_source_03.bal", "send_action_source_04.bal", "start_action_source_02.bal",
                "flush_action_source_02.bal", "ambiguity_source_06.bal", "typed_binding_patterns_source_22.bal",
                "resiliency_source_03.bal", "module_var_decl_source_10.bal", "error_binding_pattern_source_03.bal",
                "receive_action_source_02.bal", "receive_action_source_03.bal", "module_var_decl_source_15.bal",
                "annot_decl_source_02.bal", "do_stmt_source_08.bal", "func_params_source_11.bal",
                "predeclared-module-prefix_02.bal", "object_type_def_source_44.bal", "record_type_def_source_27.bal",
                "func_type_source_09.bal", "func_type_source_13.bal", "func_type_source_14.bal",
                "func_type_source_15.bal", "func_type_source_16.bal", "import_decl_source_24.bal",
                "member_access_expr_source_11.bal", "float_literal_source_08.bal", "object_type_def_source_47.bal", 
                "client_resource_access_action_source_05.bal", "client_resource_access_action_source_06.bal", 
<<<<<<< HEAD
                "client_decl_stmt_source_08.bal", "client_decl_stmt_source_13.bal",
                "client_decl_source_08.bal", "client_decl_source_09.bal", "client_decl_source_13.bal",
                "client_decl_source_14.bal", "invalid_usage_of_client_keyword_as_identifier_source.bal",
                "resiliency_source_05.bal", "regexp_constructor_source_26.bal", "regexp_constructor_source_28.bal");
=======
                "resiliency_source_05.bal", "query_expr_source_105.bal", "query_expr_source_94.bal",
                "query_expr_source_101.bal");
>>>>>>> b6f42d0f
    }

    @DataProvider(name = "test-file-provider")
    @Override
    public Object[][] dataProvider() {
        return this.getParserTestConfigs();
    }

    @Override
    public String getTestResourceDir() {
        return Paths.get("parser-tests").toString();
    }

    private Optional<String> getFilePath(String fileName, String directoryPath) {
        try {
            return Optional.ofNullable(Files.walk(Paths.get(directoryPath))
                    .filter(f -> f.getFileName().toString().equals(fileName))
                    .collect(Collectors.toList()).get(0).toString());
        } catch (IOException e) {
            return Optional.empty();
        }
    }
}<|MERGE_RESOLUTION|>--- conflicted
+++ resolved
@@ -179,15 +179,11 @@
                 "func_type_source_15.bal", "func_type_source_16.bal", "import_decl_source_24.bal",
                 "member_access_expr_source_11.bal", "float_literal_source_08.bal", "object_type_def_source_47.bal", 
                 "client_resource_access_action_source_05.bal", "client_resource_access_action_source_06.bal", 
-<<<<<<< HEAD
                 "client_decl_stmt_source_08.bal", "client_decl_stmt_source_13.bal",
                 "client_decl_source_08.bal", "client_decl_source_09.bal", "client_decl_source_13.bal",
                 "client_decl_source_14.bal", "invalid_usage_of_client_keyword_as_identifier_source.bal",
-                "resiliency_source_05.bal", "regexp_constructor_source_26.bal", "regexp_constructor_source_28.bal");
-=======
-                "resiliency_source_05.bal", "query_expr_source_105.bal", "query_expr_source_94.bal",
-                "query_expr_source_101.bal");
->>>>>>> b6f42d0f
+                "resiliency_source_05.bal", "regexp_constructor_source_26.bal", "regexp_constructor_source_28.bal",
+                "query_expr_source_105.bal", "query_expr_source_94.bal", "query_expr_source_101.bal");
     }
 
     @DataProvider(name = "test-file-provider")
