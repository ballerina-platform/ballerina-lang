--- conflicted
+++ resolved
@@ -176,11 +176,7 @@
                 "client_resource_access_action_source_05.bal", "client_resource_access_action_source_06.bal", 
                 "resiliency_source_05.bal", "client_decl_stmt_source_08.bal", "client_decl_stmt_source_13.bal",
                 "client_decl_source_08.bal", "client_decl_source_09.bal", "client_decl_source_13.bal",
-<<<<<<< HEAD
-                "invalid_usage_of_client_keyword_as_identifier_source.bal");
-=======
-                "client_decl_source_14.bal");
->>>>>>> 9c1776ac
+                "client_decl_source_14.bal", "invalid_usage_of_client_keyword_as_identifier_source.bal");
     }
 
     @DataProvider(name = "test-file-provider")
