/*
 * Copyright (c) 2020, WSO2 Inc. (http://wso2.com) All Rights Reserved.
 *
 * Licensed under the Apache License, Version 2.0 (the "License");
 * you may not use this file except in compliance with the License.
 * You may obtain a copy of the License at
 *
 * http://www.apache.org/licenses/LICENSE-2.0
 *
 * Unless required by applicable law or agreed to in writing, software
 * distributed under the License is distributed on an "AS IS" BASIS,
 * WITHOUT WARRANTIES OR CONDITIONS OF ANY KIND, either express or implied.
 * See the License for the specific language governing permissions and
 * limitations under the License.
 */
package org.ballerinalang.formatter.core;

import org.testng.annotations.DataProvider;
import org.testng.annotations.Test;

import java.io.IOException;
import java.nio.file.Files;
import java.nio.file.Paths;
import java.util.Arrays;
import java.util.List;
import java.util.Optional;
import java.util.stream.Collectors;

/**
 * Test the formatting of parser test cases.
 *
 * @since 2.0.0
 */
public class ParserTestFormatter extends FormatterTest {

    @Test(dataProvider = "test-file-provider")
    public void test(String fileName, String path) throws IOException {
        super.testParserResources(path);
    }

//    // Uncomment to run a subset of test cases.
//    @Override
//    public Object[][] testSubset() {
//        Path buildDirectory = Paths.get("build").toAbsolutePath().normalize();
//
//        return new Object[][] {
//                {"annot_decl_source_01.bal", getFilePath("annot_decl_source_01.bal",
//                        buildDirectory.resolve("resources").resolve("test").toString()).orElse(null)}
//        };
//    }

    @Override
    public List<String> skipList() {
        return Arrays.asList(
                // the following tests need to be skipped since these contain intended extra/no minutiae
                "minutiae_test_01.bal",
                "minutiae_test_02.bal",
                "minutiae_test_03.bal",
                "minutiae_test_04.bal",
                "minutiae_test_05.bal",
                "minutiae_test_05_with_no_newlines.bal",
                "invalid_token_minutiae_test_01.bal",
                "invalid_token_minutiae_test_02.bal",
                "doc_source_15.bal",
                "doc_source_06.bal",
                "module_var_decl_source_16.bal",
                "doc_source_24.bal",
                "doc_source_27.bal",
                "invalid_identifier_source_02.bal",
                "float_literal_source_07.bal",
                "method_call_expr_source_03.bal",
                "method_call_expr_source_05.bal",
                "qualified_identifier_assert_08.bal",
                "conditional_expr_source_28.bal",
                "resiliency_source_04.bal",
                "record_type_def_source_14.bal",
                "record_type_def_source_29.bal",
                "object_type_def_source_12.bal",
                "anon_func_source_01.bal",
                "conditional_expr_source_27.bal",

                // the following tests need to be enabled in the future
                "annotations_source_04.bal", // could be considered an invalid scenario
                "receive_action_source_01.bal", // issue #26376
                "doc_source_21.bal", // issue #28172
                "module_var_decl_source_18.bal", // issue #31307
<<<<<<< HEAD

                // The following tests are disabled due to tokens merging together after formatting. issue #35240
                "match_stmt_source_21.bal", "func_params_source_27.bal", "query_expr_source_47.bal",
                "on_fail_check_source_13.bal",
=======
>>>>>>> 1b14109d

                "service_decl_source_02.bal", "service_decl_source_05.bal", "service_decl_source_17.bal",
                "service_decl_source_20.bal",

                // The following tests are disabled due to tokens merging together after formatting. issue #35240
                "query_expr_source_121.bal", "query_expr_source_123.bal", "query_expr_source_124.bal",
                "query_expr_source_126.bal", "match_stmt_source_21.bal",
                "func_params_source_27.bal",

                // parser tests with syntax errors that cannot be handled by the formatter
                "worker_decl_source_03.bal", "worker_decl_source_05.bal", "invalid_identifier_source_01.bal",
                "ambiguity_source_23.bal", "ambiguity_source_09.bal", "ambiguity_source_18.bal",
                "ambiguity_source_30.bal", "ambiguity_source_24.bal", "ambiguity_source_26.bal",
                "ambiguity_source_16.bal", "ambiguity_source_03.bal", "ambiguity_source_29.bal",
                "ambiguity_source_28.bal", "ambiguity_source_04.bal", "ambiguity_source_10.bal",
                "ambiguity_source_13.bal", "typed_binding_patterns_source_18.bal",
                "typed_binding_patterns_source_08.bal", "typed_binding_patterns_source_09.bal",
                "typed_binding_patterns_source_07.bal", "annotations_source_09.bal", "annotations_source_08.bal",
                "annotations_source_06.bal", "resiliency_source_01.bal", "resiliency_source_02.bal",
                "separated_node_list_modify_all_nodes_assert.bal", "child_node_list_test_01.bal",
                "intersection_type_source_06.bal", "array_type_source_17.bal",
                "stream_type_source_05.bal", "func_type_source_05.bal", "func_type_source_07.bal",
                "func_type_source_08.bal", "table_type_source_08.bal", "table_type_source_09.bal",
                "singleton_type_source_08.bal", "singleton_type_source_06.bal", "simple_types_source_02.bal",
                "tuple_type_source_04.bal", "tuple_type_source_06.bal", "trivia_source_02.bal",
                "enum_decl_source_05.bal", "enum_decl_source_08.bal", "enum_decl_source_09.bal",
                "service_decl_source_09.bal", "service_decl_source_15.bal", "service_decl_source_03.bal",
                 "service_decl_source_12.bal", "service_decl_source_10.bal", "service_decl_source_04.bal",
                "service_decl_source_11.bal", "import_decl_source_19.bal", "import_decl_source_20.bal",
                "import_decl_source_21.bal", "import_decl_source_23.bal", "import_decl_source_22.bal",
                "import_decl_source_06.bal", "import_decl_source_04.bal", "import_decl_source_10.bal",
                "import_decl_source_05.bal", "import_decl_source_08.bal",
                "import_decl_source_15.bal", "import_decl_source_14.bal",
                "import_decl_source_16.bal", "module_var_decl_source_09.bal", "module_var_decl_source_03.bal",
                "module_var_decl_source_07.bal", "module_var_decl_source_06.bal", "isolated_service_func_source_04.bal",
                "func_def_source_06.bal", "func_def_source_12.bal", "func_def_source_16.bal", "func_def_source_03.bal",
                "func_def_source_17.bal", "func_def_source_15.bal", "func_def_source_14.bal",
                "func_params_source_06.bal", "func_def_source_19.bal", "func_def_source_24.bal",
                "func_def_source_18.bal", "func_params_source_07.bal", "func_def_source_07.bal",
                "func_params_source_04.bal", "func_def_source_23.bal", "func_def_source_22.bal",
                "func_params_source_03.bal", "func_def_source_20.bal", "func_def_source_09.bal",
                "func_def_source_21.bal", "func_params_source_02.bal",
                "record_type_def_source_20.bal", "record_type_def_source_07.bal", "record_type_def_source_06.bal",
                "record_type_def_source_10.bal", "xmlns_decl_source_03.bal", "xmlns_decl_source_07.bal",
                "xmlns_decl_source_08.bal", "annot_decl_source_06.bal", "annot_decl_source_07.bal",
                "annot_decl_source_03.bal", "annot_decl_source_09.bal",
                "annot_decl_source_08.bal", "class_def_source_23.bal",
                "class_def_source_21.bal", "class_def_source_34.bal",
                "class_def_source_08.bal", "class_def_source_31.bal", "class_def_source_26.bal",
                "class_def_source_42.bal", "class_def_source_05.bal", "class_def_source_39.bal",
                "class_def_source_10.bal", "class_def_source_06.bal", "class_def_source_07.bal",
                "object_type_def_source_39.bal", "object_type_def_source_05.bal", "object_type_def_source_10.bal",
                "object_type_def_source_06.bal", "object_type_def_source_17.bal",
                "object_type_def_source_22.bal", "object_type_def_source_23.bal", "object_type_def_source_37.bal",
                "object_type_def_source_21.bal", "object_type_def_source_09.bal", "object_type_def_source_08.bal",
                "object_type_def_source_40.bal", "object_type_def_source_42.bal", "object_type_def_source_43.bal",
                "list_binding_pattern_source_02.bal", "local_type_defn_stmt_source_01.bal", "fork_stmt_source_08.bal",
                "fork_stmt_source_06.bal", "fork_stmt_source_04.bal",
                "do_stmt_source_07.bal", "do_stmt_source_05.bal", "do_stmt_source_04.bal", "retry_stmt_source_06.bal",
                "transaction_stmt_source_02.bal", "transaction_stmt_source_04.bal", "rollback_stmt_source_02.bal",
                "forEach_stmt_source_23.bal", "forEach_stmt_source_20.bal", "forEach_stmt_source_21.bal",
                "forEach_stmt_source_07.bal", "forEach_stmt_source_06.bal", "forEach_stmt_source_16.bal",
                "forEach_stmt_source_15.bal", "forEach_stmt_source_14.bal", "block_stmt_source_06.bal",
                "block_stmt_source_07.bal", "block_stmt_source_04.bal",
                "compound_assignment_stmt_source_9.bal", "compound_assignment_stmt_source_10.bal",
                "lock_stmt_source_09.bal", "lock_stmt_source_04.bal",
                "lock_stmt_source_06.bal", "lock_stmt_source_07.bal", "if_else_source_03.bal",
                "if_else_source_06.bal", "if_else_source_05.bal", "if_else_source_04.bal",
                "if_else_source_09.bal", "if_else_source_08.bal", "assignment_stmt_source_12.bal",
                "assignment_stmt_source_11.bal", "assignment_stmt_source_10.bal", "assignment_stmt_source_14.bal",
                "match_stmt_source_09.bal", "match_stmt_source_13.bal", "match_stmt_source_04.bal",
                "match_stmt_source_15.bal", "match_stmt_source_03.bal", "match_stmt_source_16.bal",
                "match_stmt_source_06.bal", "match_stmt_source_07.bal", "match_stmt_source_11.bal",
                "object_constructor_source_09.bal", "object-constructor-with-methods.bal",
                "object_constructor_source_05.bal", "object_constructor_source_04.bal",
                "object_constructor_source_06.bal", "object_constructor_source_07.bal",
                "object_constructor_source_03.bal", "object_constructor_source_02.bal",
                "object_constructor_source_01.bal", "anon_func_source_08.bal", "anon_func_source_06.bal",
                "anon_func_source_10.bal", "anon_func_source_05.bal", "anon_func_source_03.bal",
                "table_constructor_source_26.bal", "base16_literal_source_02.bal", "base64_literal_source_02.bal",
                "string_template_source_04.bal", "xml_template_source_13.bal", "xml_template_source_10.bal",
                "xml_template_source_05.bal", "xml_template_source_08.bal", "xml_template_source_09.bal",
                "xml_template_source_27.bal", "xml_template_source_24.bal",
                "explicit-new-with-object-keyword-with-one-arg-negative02.bal",
                "explicit-new-with-object-keyword-with-multiple-args-negative02.bal",
                "explicit-new-with-object-keyword-with-multiple-args.bal", "new_expr_source_03.bal",
                "explicit-new-with-object-keyword-with-one-arg-negative01.bal",
                "explicit-new-with-object-keyword-with-multiple-args-negative01.bal", "trap_action_source_02.bal",
                "query_action_source_03.bal", "query_action_source_06.bal", "remote_method_call_source_10.bal",
                "send_action_source_03.bal", "send_action_source_04.bal", "start_action_source_02.bal",
                "flush_action_source_02.bal", "ambiguity_source_06.bal", "typed_binding_patterns_source_22.bal",
                "resiliency_source_03.bal", "module_var_decl_source_10.bal", "error_binding_pattern_source_03.bal",
                "receive_action_source_02.bal", "receive_action_source_03.bal", "module_var_decl_source_15.bal",
                "annot_decl_source_02.bal", "do_stmt_source_08.bal", "func_params_source_11.bal",
                "predeclared-module-prefix_02.bal", "object_type_def_source_44.bal", "record_type_def_source_27.bal",
                "func_type_source_09.bal", "func_type_source_13.bal", "func_type_source_14.bal",
                "func_type_source_15.bal", "func_type_source_16.bal", "import_decl_source_24.bal",
                "member_access_expr_source_11.bal", "float_literal_source_08.bal", "object_type_def_source_47.bal", 
                "client_resource_access_action_source_05.bal", "client_resource_access_action_source_06.bal",
                "resiliency_source_05.bal", "regexp_constructor_source_26.bal", "regexp_constructor_source_28.bal",
                "regexp_constructor_source_44.bal", "regexp_constructor_source_47.bal",
                "regexp_constructor_source_52.bal", "regexp_constructor_source_53.bal", "completion_source_07.bal",
                "query_expr_source_101.bal", "query_expr_source_105.bal", "query_expr_source_94.bal",
                "query_expr_source_116.bal", "query_expr_source_117.bal", "query_expr_source_118.bal",
                "query_expr_source_119.bal", "query_expr_source_103.bal", "query_expr_source_115.bal"
        );
    }

    @DataProvider(name = "test-file-provider")
    @Override
    public Object[][] dataProvider() {
        return this.getParserTestConfigs();
    }

    @Override
    public String getTestResourceDir() {
        return Paths.get("parser-tests").toString();
    }

    private Optional<String> getFilePath(String fileName, String directoryPath) {
        try {
            return Optional.ofNullable(Files.walk(Paths.get(directoryPath))
                    .filter(f -> f.getFileName().toString().equals(fileName))
                    .collect(Collectors.toList()).get(0).toString());
        } catch (IOException e) {
            return Optional.empty();
        }
    }
}<|MERGE_RESOLUTION|>--- conflicted
+++ resolved
@@ -84,13 +84,6 @@
                 "receive_action_source_01.bal", // issue #26376
                 "doc_source_21.bal", // issue #28172
                 "module_var_decl_source_18.bal", // issue #31307
-<<<<<<< HEAD
-
-                // The following tests are disabled due to tokens merging together after formatting. issue #35240
-                "match_stmt_source_21.bal", "func_params_source_27.bal", "query_expr_source_47.bal",
-                "on_fail_check_source_13.bal",
-=======
->>>>>>> 1b14109d
 
                 "service_decl_source_02.bal", "service_decl_source_05.bal", "service_decl_source_17.bal",
                 "service_decl_source_20.bal",
@@ -98,7 +91,7 @@
                 // The following tests are disabled due to tokens merging together after formatting. issue #35240
                 "query_expr_source_121.bal", "query_expr_source_123.bal", "query_expr_source_124.bal",
                 "query_expr_source_126.bal", "match_stmt_source_21.bal",
-                "func_params_source_27.bal",
+                "func_params_source_27.bal", "on_fail_check_source_13.bal",
 
                 // parser tests with syntax errors that cannot be handled by the formatter
                 "worker_decl_source_03.bal", "worker_decl_source_05.bal", "invalid_identifier_source_01.bal",
