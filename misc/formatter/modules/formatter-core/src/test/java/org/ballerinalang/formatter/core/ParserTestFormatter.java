--- conflicted
+++ resolved
@@ -186,14 +186,11 @@
                 "resiliency_source_05.bal", "regexp_constructor_source_26.bal", "regexp_constructor_source_28.bal",
                 "regexp_constructor_source_44.bal", "regexp_constructor_source_47.bal",
                 "regexp_constructor_source_52.bal", "regexp_constructor_source_53.bal", "completion_source_07.bal",
-<<<<<<< HEAD
-                "transaction_stmt_source_09.bal");
-=======
                 "query_expr_source_101.bal", "query_expr_source_105.bal", "query_expr_source_94.bal",
                 "query_expr_source_116.bal", "query_expr_source_117.bal", "query_expr_source_118.bal",
-                "query_expr_source_119.bal", "query_expr_source_103.bal", "query_expr_source_115.bal"
+                "query_expr_source_119.bal", "query_expr_source_103.bal", "query_expr_source_115.bal",
+                "transaction_stmt_source_09.bal"
         );
->>>>>>> 59a10191
     }
 
     @DataProvider(name = "test-file-provider")
