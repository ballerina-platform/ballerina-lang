--- conflicted
+++ resolved
@@ -155,14 +155,10 @@
                 "match_stmt_source_06.bal", "match_stmt_source_07.bal", "match_stmt_source_11.bal",
                 "receive_action_source_02.bal", "receive_action_source_03.bal", "module_var_decl_source_15.bal",
                 "annot_decl_source_02.bal", "do_stmt_source_08.bal", "func_params_source_11.bal",
-<<<<<<< HEAD
-                "predeclared-module-prefix_02.bal", "object_type_def_source_44.bal",
+                "predeclared-module-prefix_02.bal", "object_type_def_source_44.bal", "record_type_def_source_27.bal",
                 "record_type_def_source_27.bal", "func_type_source_09.bal", "func_type_source_13.bal",
-                "func_type_source_14.bal", "func_type_source_15.bal", "func_type_source_16.bal");
-=======
-                "predeclared-module-prefix_02.bal", "object_type_def_source_44.bal", "record_type_def_source_27.bal",
+                "func_type_source_14.bal", "func_type_source_15.bal", "func_type_source_16.bal",
                 "import_decl_source_24.bal");
->>>>>>> 656728ed
     }
 
     @DataProvider(name = "test-file-provider")
