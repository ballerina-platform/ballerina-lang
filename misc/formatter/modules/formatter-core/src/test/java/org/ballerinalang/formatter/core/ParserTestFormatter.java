/*
 * Copyright (c) 2020, WSO2 Inc. (http://wso2.com) All Rights Reserved.
 *
 * Licensed under the Apache License, Version 2.0 (the "License");
 * you may not use this file except in compliance with the License.
 * You may obtain a copy of the License at
 *
 * http://www.apache.org/licenses/LICENSE-2.0
 *
 * Unless required by applicable law or agreed to in writing, software
 * distributed under the License is distributed on an "AS IS" BASIS,
 * WITHOUT WARRANTIES OR CONDITIONS OF ANY KIND, either express or implied.
 * See the License for the specific language governing permissions and
 * limitations under the License.
 */
package org.ballerinalang.formatter.core;

import org.testng.annotations.DataProvider;
import org.testng.annotations.Test;

import java.io.IOException;
import java.nio.file.Files;
import java.nio.file.Paths;
import java.util.Arrays;
import java.util.List;
import java.util.Optional;
import java.util.stream.Collectors;

/**
 * Test the formatting of parser test cases.
 *
 * @since 2.0.0
 */
public class ParserTestFormatter extends FormatterTest {

    @Test(dataProvider = "test-file-provider")
    public void test(String fileName, String path) throws IOException {
        super.testParserResources(path);
    }

//    // Uncomment to run a subset of test cases.
//    @Override
//    public Object[][] testSubset() {
//        Path buildDirectory = Paths.get("build").toAbsolutePath().normalize();
//
//        return new Object[][] {
//                {"annot_decl_source_01.bal", getFilePath("annot_decl_source_01.bal",
//                        buildDirectory.resolve("resources").resolve("test").toString()).orElse(null)}
//        };
//    }

    @Override
    public List<String> skipList() {
        return Arrays.asList(
                // the following tests need to be skipped since these contain intended extra/no minutiae
                "minutiae_test_01.bal",
                "minutiae_test_02.bal",
                "minutiae_test_03.bal",
                "minutiae_test_04.bal",
                "minutiae_test_05.bal",
                "minutiae_test_05_with_no_newlines.bal",
                "invalid_token_minutiae_test_01.bal",
                "invalid_token_minutiae_test_02.bal",
                "doc_source_15.bal",
                "doc_source_06.bal",
                "module_var_decl_source_16.bal",
                "doc_source_24.bal",
                "doc_source_27.bal",
                "invalid_identifier_source_02.bal",
                "float_literal_source_07.bal",
                "method_call_expr_source_03.bal",
                "method_call_expr_source_05.bal",
                "qualified_identifier_assert_08.bal",
                "conditional_expr_source_28.bal",
                "resiliency_source_04.bal",

                // the following tests need to be enabled in the future
                "annotations_source_04.bal", // could be considered an invalid scenario
                "receive_action_source_01.bal", // issue #26376
                "doc_source_21.bal", // issue #28172
                "module_var_decl_source_18.bal", // issue #31307
                "match_stmt_source_21.bal", // issue #35240
                "func_params_source_27.bal", // issue #35240

                "service_decl_source_02.bal", "service_decl_source_05.bal", "service_decl_source_17.bal",
                "service_decl_source_20.bal",

                // parser tests with syntax errors that cannot be handled by the formatter
                "worker_decl_source_03.bal", "worker_decl_source_05.bal", "invalid_identifier_source_01.bal",
                "ambiguity_source_23.bal", "ambiguity_source_09.bal", "ambiguity_source_18.bal",
                "ambiguity_source_30.bal", "ambiguity_source_24.bal", "ambiguity_source_26.bal",
                "ambiguity_source_16.bal", "ambiguity_source_03.bal", "ambiguity_source_29.bal",
                "ambiguity_source_28.bal", "ambiguity_source_04.bal", "ambiguity_source_10.bal",
                "ambiguity_source_13.bal", "typed_binding_patterns_source_18.bal",
                "typed_binding_patterns_source_08.bal", "typed_binding_patterns_source_09.bal",
                "typed_binding_patterns_source_07.bal", "annotations_source_09.bal", "annotations_source_08.bal",
                "annotations_source_06.bal", "resiliency_source_01.bal", "resiliency_source_02.bal",
                "separated_node_list_modify_all_nodes_assert.bal", "child_node_list_test_01.bal",
                "intersection_type_source_06.bal", "array_type_source_17.bal",
                "stream_type_source_05.bal", "func_type_source_05.bal", "func_type_source_07.bal",
                "func_type_source_08.bal", "table_type_source_08.bal", "table_type_source_09.bal",
                "singleton_type_source_08.bal", "singleton_type_source_06.bal", "simple_types_source_02.bal",
                "tuple_type_source_04.bal", "tuple_type_source_06.bal", "trivia_source_02.bal",
                "enum_decl_source_05.bal", "enum_decl_source_08.bal", "enum_decl_source_09.bal",
                "service_decl_source_09.bal", "service_decl_source_15.bal", "service_decl_source_03.bal",
                 "service_decl_source_12.bal", "service_decl_source_10.bal", "service_decl_source_04.bal",
                "service_decl_source_11.bal", "import_decl_source_19.bal", "import_decl_source_20.bal",
                "import_decl_source_21.bal", "import_decl_source_23.bal", "import_decl_source_22.bal",
                "import_decl_source_06.bal", "import_decl_source_04.bal", "import_decl_source_10.bal",
                "import_decl_source_05.bal", "import_decl_source_15.bal", "import_decl_source_14.bal",
                "import_decl_source_16.bal", "module_var_decl_source_09.bal", "module_var_decl_source_03.bal",
                "module_var_decl_source_07.bal", "module_var_decl_source_06.bal", "isolated_service_func_source_04.bal",
                "func_def_source_06.bal", "func_def_source_12.bal", "func_def_source_16.bal", "func_def_source_03.bal",
                "func_def_source_17.bal", "func_def_source_15.bal", "func_def_source_14.bal",
                "func_params_source_06.bal", "func_def_source_19.bal", "func_def_source_24.bal",
                "func_def_source_18.bal", "func_params_source_07.bal", "func_def_source_07.bal",
                "func_params_source_04.bal", "func_def_source_23.bal", "func_def_source_22.bal",
                "func_params_source_03.bal", "func_def_source_20.bal", "func_def_source_09.bal",
                "func_def_source_21.bal", "func_params_source_02.bal",
                "record_type_def_source_20.bal", "record_type_def_source_07.bal", "record_type_def_source_06.bal",
                "record_type_def_source_10.bal", "xmlns_decl_source_03.bal", "xmlns_decl_source_07.bal",
                "xmlns_decl_source_08.bal", "annot_decl_source_06.bal", "annot_decl_source_07.bal",
                "annot_decl_source_03.bal", "annot_decl_source_09.bal",
                "annot_decl_source_08.bal", "class_def_source_23.bal",
                "class_def_source_21.bal", "class_def_source_34.bal",
                "class_def_source_08.bal", "class_def_source_31.bal", "class_def_source_26.bal",
                "class_def_source_42.bal", "class_def_source_05.bal", "class_def_source_39.bal",
                "class_def_source_10.bal", "class_def_source_06.bal", "class_def_source_07.bal",
                "object_type_def_source_39.bal", "object_type_def_source_05.bal", "object_type_def_source_10.bal",
                "object_type_def_source_06.bal", "object_type_def_source_17.bal",
                "object_type_def_source_22.bal", "object_type_def_source_23.bal", "object_type_def_source_37.bal",
                "object_type_def_source_21.bal", "object_type_def_source_09.bal", "object_type_def_source_08.bal",
                "object_type_def_source_40.bal", "object_type_def_source_42.bal", "object_type_def_source_43.bal",
                "list_binding_pattern_source_02.bal", "local_type_defn_stmt_source_01.bal", "fork_stmt_source_08.bal",
                "fork_stmt_source_06.bal", "fork_stmt_source_04.bal",
                "do_stmt_source_07.bal", "do_stmt_source_05.bal", "do_stmt_source_04.bal", "retry_stmt_source_06.bal",
                "transaction_stmt_source_02.bal", "transaction_stmt_source_04.bal", "rollback_stmt_source_02.bal",
                "forEach_stmt_source_23.bal", "forEach_stmt_source_20.bal", "forEach_stmt_source_21.bal",
                "forEach_stmt_source_07.bal", "forEach_stmt_source_06.bal", "forEach_stmt_source_16.bal",
                "forEach_stmt_source_15.bal", "forEach_stmt_source_14.bal", "block_stmt_source_06.bal",
                "block_stmt_source_07.bal", "block_stmt_source_04.bal",
                "compound_assignment_stmt_source_9.bal", "compound_assignment_stmt_source_10.bal",
                "lock_stmt_source_09.bal", "lock_stmt_source_04.bal",
                "lock_stmt_source_06.bal", "lock_stmt_source_07.bal", "if_else_source_03.bal",
                "if_else_source_06.bal", "if_else_source_05.bal", "if_else_source_04.bal",
                "if_else_source_09.bal", "if_else_source_08.bal", "assignment_stmt_source_12.bal",
                "assignment_stmt_source_11.bal", "assignment_stmt_source_10.bal", "assignment_stmt_source_14.bal",
                "match_stmt_source_09.bal", "match_stmt_source_13.bal", "match_stmt_source_04.bal",
                "match_stmt_source_15.bal", "match_stmt_source_03.bal", "match_stmt_source_16.bal",
                "match_stmt_source_06.bal", "match_stmt_source_07.bal", "match_stmt_source_11.bal",
                "object_constructor_source_09.bal", "object-constructor-with-methods.bal",
                "object_constructor_source_05.bal", "object_constructor_source_04.bal",
                "object_constructor_source_06.bal", "object_constructor_source_07.bal",
                "object_constructor_source_03.bal", "object_constructor_source_02.bal",
                "object_constructor_source_01.bal", "anon_func_source_08.bal", "anon_func_source_06.bal",
                "anon_func_source_10.bal", "anon_func_source_05.bal", "anon_func_source_03.bal",
                "table_constructor_source_26.bal", "base16_literal_source_02.bal", "base64_literal_source_02.bal",
                "string_template_source_04.bal", "xml_template_source_13.bal", "xml_template_source_10.bal",
                "xml_template_source_05.bal", "xml_template_source_08.bal", "xml_template_source_09.bal",
                "xml_template_source_27.bal", "xml_template_source_24.bal",
                "explicit-new-with-object-keyword-with-one-arg-negative02.bal",
                "explicit-new-with-object-keyword-with-multiple-args-negative02.bal",
                "explicit-new-with-object-keyword-with-multiple-args.bal", "new_expr_source_03.bal",
                "explicit-new-with-object-keyword-with-one-arg-negative01.bal",
                "explicit-new-with-object-keyword-with-multiple-args-negative01.bal", "trap_action_source_02.bal",
                "query_action_source_03.bal", "query_action_source_06.bal", "remote_method_call_source_10.bal",
                "send_action_source_03.bal", "send_action_source_04.bal", "start_action_source_02.bal",
                "flush_action_source_02.bal", "ambiguity_source_06.bal", "typed_binding_patterns_source_22.bal",
                "resiliency_source_03.bal", "module_var_decl_source_10.bal", "error_binding_pattern_source_03.bal",
                "receive_action_source_02.bal", "receive_action_source_03.bal", "module_var_decl_source_15.bal",
                "annot_decl_source_02.bal", "do_stmt_source_08.bal", "func_params_source_11.bal",
                "predeclared-module-prefix_02.bal", "object_type_def_source_44.bal", "record_type_def_source_27.bal",
                "func_type_source_09.bal", "func_type_source_13.bal", "func_type_source_14.bal",
                "func_type_source_15.bal", "func_type_source_16.bal", "import_decl_source_24.bal",
<<<<<<< HEAD
                "member_access_expr_source_11.bal", "float_literal_source_08.bal", "object_type_def_source_47.bal", 
                "resource_method_call_action_source_05.bal", "resource_method_call_action_source_06.bal");
=======
                "member_access_expr_source_11.bal", "float_literal_source_08.bal", "resiliency_source_05.bal");
>>>>>>> f47d700c
    }

    @DataProvider(name = "test-file-provider")
    @Override
    public Object[][] dataProvider() {
        return this.getParserTestConfigs();
    }

    @Override
    public String getTestResourceDir() {
        return Paths.get("parser-tests").toString();
    }

    private Optional<String> getFilePath(String fileName, String directoryPath) {
        try {
            return Optional.ofNullable(Files.walk(Paths.get(directoryPath))
                    .filter(f -> f.getFileName().toString().equals(fileName))
                    .collect(Collectors.toList()).get(0).toString());
        } catch (IOException e) {
            return Optional.empty();
        }
    }
}<|MERGE_RESOLUTION|>--- conflicted
+++ resolved
@@ -172,12 +172,10 @@
                 "predeclared-module-prefix_02.bal", "object_type_def_source_44.bal", "record_type_def_source_27.bal",
                 "func_type_source_09.bal", "func_type_source_13.bal", "func_type_source_14.bal",
                 "func_type_source_15.bal", "func_type_source_16.bal", "import_decl_source_24.bal",
-<<<<<<< HEAD
                 "member_access_expr_source_11.bal", "float_literal_source_08.bal", "object_type_def_source_47.bal", 
-                "resource_method_call_action_source_05.bal", "resource_method_call_action_source_06.bal");
-=======
-                "member_access_expr_source_11.bal", "float_literal_source_08.bal", "resiliency_source_05.bal");
->>>>>>> f47d700c
+                "resource_method_call_action_source_05.bal", "resource_method_call_action_source_06.bal", 
+                "resiliency_source_05.bal");
+
     }
 
     @DataProvider(name = "test-file-provider")
