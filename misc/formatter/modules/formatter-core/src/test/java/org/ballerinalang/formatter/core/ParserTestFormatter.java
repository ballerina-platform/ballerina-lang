/*
 * Copyright (c) 2020, WSO2 Inc. (http://wso2.com) All Rights Reserved.
 *
 * Licensed under the Apache License, Version 2.0 (the "License");
 * you may not use this file except in compliance with the License.
 * You may obtain a copy of the License at
 *
 * http://www.apache.org/licenses/LICENSE-2.0
 *
 * Unless required by applicable law or agreed to in writing, software
 * distributed under the License is distributed on an "AS IS" BASIS,
 * WITHOUT WARRANTIES OR CONDITIONS OF ANY KIND, either express or implied.
 * See the License for the specific language governing permissions and
 * limitations under the License.
 */
package org.ballerinalang.formatter.core;

import org.testng.annotations.DataProvider;
import org.testng.annotations.Test;

import java.io.IOException;
import java.nio.file.Files;
import java.nio.file.Path;
import java.util.Arrays;
import java.util.List;
import java.util.Optional;
import java.util.stream.Stream;

/**
 * Test the formatting of parser test cases.
 *
 * @since 2.0.0
 */
public class ParserTestFormatter extends FormatterTest {

    @Override
    @Test(dataProvider = "test-file-provider")
    public void test(String fileName, String path) throws IOException {
        super.testParserResources(path);
    }

//    // Uncomment to run a subset of test cases.
//    @Override
//    public Object[][] testSubset() {
//        Path buildDirectory = Path.of("build").toAbsolutePath().normalize();
//
//        return new Object[][] {
//                {"annot_decl_source_01.bal", getFilePath("annot_decl_source_01.bal",
//                        buildDirectory.resolve("resources").resolve("test").toString()).orElse(null)}
//        };
//    }

    @Override
    public List<String> skipList() {
        return Arrays.asList(
                // the following tests need to be skipped since these contain intended extra/no minutiae
                "minutiae_test_01.bal",
                "minutiae_test_02.bal",
                "minutiae_test_03.bal",
                "minutiae_test_04.bal",
                "minutiae_test_05.bal",
                "minutiae_test_04_with_no_newlines.bal",
                "minutiae_test_05_with_no_newlines.bal",
                "invalid_token_minutiae_test_01.bal",
                "invalid_token_minutiae_test_02.bal",
                "doc_source_15.bal",
                "doc_source_06.bal",
                "module_var_decl_source_16.bal",
                "doc_source_24.bal",
                "doc_source_27.bal",
                "invalid_identifier_source_02.bal",
                "float_literal_source_07.bal",
                "method_call_expr_source_03.bal",
                "method_call_expr_source_05.bal",
                "qualified_identifier_source_08.bal",
                "conditional_expr_source_28.bal",
                "resiliency_source_04.bal",
                "record_type_def_source_14.bal",
                "record_type_def_source_29.bal",
                "object_type_def_source_12.bal",
                "anon_func_source_01.bal",
                "conditional_expr_source_27.bal",

                // the following tests need to be enabled in the future
                "annotations_source_04.bal", // could be considered an invalid scenario
                "receive_action_source_01.bal", // issue #26376
                "doc_source_21.bal", // issue #28172
                "module_var_decl_source_18.bal", // issue #31307

                "service_decl_source_02.bal", "service_decl_source_05.bal", "service_decl_source_17.bal",
                "service_decl_source_20.bal",

                "separated_node_list_import_decl.bal", "node_location_test_03.bal",

                // formatter keeps adding whitespaces #41698
                "worker_decl_source_07.bal",

                // parser tests with syntax errors that cannot be handled by the formatter
                "worker_decl_source_03.bal", "worker_decl_source_05.bal", "invalid_identifier_source_01.bal",
                "ambiguity_source_23.bal", "ambiguity_source_09.bal", "ambiguity_source_18.bal",
                "ambiguity_source_30.bal", "ambiguity_source_24.bal", "ambiguity_source_26.bal",
                "ambiguity_source_16.bal", "ambiguity_source_03.bal", "ambiguity_source_29.bal",
                "ambiguity_source_28.bal", "ambiguity_source_04.bal", "ambiguity_source_10.bal",
                "ambiguity_source_13.bal", "typed_binding_patterns_source_18.bal",
                "typed_binding_patterns_source_08.bal", "typed_binding_patterns_source_09.bal",
                "typed_binding_patterns_source_07.bal", "annotations_source_09.bal", "annotations_source_08.bal",
                "annotations_source_06.bal", "resiliency_source_01.bal", "resiliency_source_02.bal",
                "separated_node_list_modify_all_nodes_assert.bal", "child_node_list_test_01.bal",
                "intersection_type_source_06.bal", "array_type_source_17.bal",
                "stream_type_source_05.bal", "func_type_source_05.bal", "func_type_source_07.bal",
                "func_type_source_08.bal", "table_type_source_08.bal", "table_type_source_09.bal",
                "singleton_type_source_08.bal", "singleton_type_source_06.bal", "simple_types_source_02.bal",
                "tuple_type_source_04.bal", "tuple_type_source_06.bal", "trivia_source_02.bal",
                "enum_decl_source_05.bal", "enum_decl_source_08.bal", "enum_decl_source_09.bal",
                "service_decl_source_09.bal", "service_decl_source_15.bal", "service_decl_source_03.bal",
                "service_decl_source_12.bal", "service_decl_source_10.bal", "service_decl_source_04.bal",
                "service_decl_source_11.bal", "import_decl_source_19.bal", "import_decl_source_20.bal",
                "import_decl_source_21.bal", "import_decl_source_23.bal", "import_decl_source_22.bal",
                "import_decl_source_06.bal", "import_decl_source_04.bal", "import_decl_source_10.bal",
                "import_decl_source_05.bal", "import_decl_source_08.bal",
                "import_decl_source_15.bal", "import_decl_source_14.bal",
                "import_decl_source_16.bal", "module_var_decl_source_09.bal", "module_var_decl_source_03.bal",
                "module_var_decl_source_07.bal", "module_var_decl_source_06.bal", "isolated_service_func_source_04.bal",
                "func_def_source_06.bal", "func_def_source_12.bal", "func_def_source_16.bal", "func_def_source_03.bal",
                "func_def_source_17.bal", "func_def_source_15.bal", "func_def_source_14.bal",
                "func_params_source_06.bal", "func_def_source_19.bal", "func_def_source_24.bal",
                "func_def_source_18.bal", "func_params_source_07.bal", "func_def_source_07.bal",
                "func_params_source_04.bal", "func_def_source_23.bal", "func_def_source_22.bal",
                "func_params_source_03.bal", "func_def_source_20.bal", "func_def_source_09.bal",
                "func_def_source_21.bal", "func_params_source_02.bal",
                "record_type_def_source_20.bal", "record_type_def_source_07.bal", "record_type_def_source_06.bal",
                "record_type_def_source_10.bal", "xmlns_decl_source_03.bal", "xmlns_decl_source_07.bal",
                "xmlns_decl_source_08.bal", "annot_decl_source_06.bal", "annot_decl_source_07.bal",
                "annot_decl_source_03.bal", "annot_decl_source_09.bal",
                "annot_decl_source_08.bal", "class_def_source_23.bal",
                "class_def_source_21.bal", "class_def_source_34.bal",
                "class_def_source_08.bal", "class_def_source_31.bal", "class_def_source_26.bal",
                "class_def_source_42.bal", "class_def_source_05.bal", "class_def_source_39.bal",
                "class_def_source_10.bal", "class_def_source_06.bal", "class_def_source_07.bal",
                "object_type_def_source_39.bal", "object_type_def_source_05.bal", "object_type_def_source_10.bal",
                "object_type_def_source_06.bal", "object_type_def_source_17.bal",
                "object_type_def_source_22.bal", "object_type_def_source_23.bal", "object_type_def_source_37.bal",
                "object_type_def_source_21.bal", "object_type_def_source_09.bal", "object_type_def_source_08.bal",
                "object_type_def_source_40.bal", "object_type_def_source_42.bal", "object_type_def_source_43.bal",
                "list_binding_pattern_source_02.bal", "local_type_defn_stmt_source_01.bal", "fork_stmt_source_08.bal",
                "fork_stmt_source_06.bal", "fork_stmt_source_04.bal",
                "do_stmt_source_07.bal", "do_stmt_source_05.bal", "do_stmt_source_04.bal", "retry_stmt_source_06.bal",
                "transaction_stmt_source_02.bal", "transaction_stmt_source_04.bal", "rollback_stmt_source_02.bal",
                "forEach_stmt_source_23.bal", "forEach_stmt_source_20.bal", "forEach_stmt_source_21.bal",
                "forEach_stmt_source_07.bal", "forEach_stmt_source_06.bal", "forEach_stmt_source_16.bal",
                "forEach_stmt_source_15.bal", "forEach_stmt_source_14.bal", "block_stmt_source_06.bal",
                "block_stmt_source_07.bal", "block_stmt_source_04.bal",
                "compound_assignment_stmt_source_9.bal", "compound_assignment_stmt_source_10.bal",
                "lock_stmt_source_09.bal", "lock_stmt_source_04.bal",
                "lock_stmt_source_06.bal", "lock_stmt_source_07.bal", "if_else_source_03.bal",
                "if_else_source_06.bal", "if_else_source_05.bal", "if_else_source_04.bal",
                "if_else_source_09.bal", "if_else_source_08.bal", "assignment_stmt_source_12.bal",
                "assignment_stmt_source_11.bal", "assignment_stmt_source_10.bal", "assignment_stmt_source_14.bal",
                "match_stmt_source_09.bal", "match_stmt_source_13.bal", "match_stmt_source_04.bal",
                "match_stmt_source_15.bal", "match_stmt_source_03.bal", "match_stmt_source_16.bal",
                "match_stmt_source_06.bal", "match_stmt_source_07.bal", "match_stmt_source_11.bal",
                "object_constructor_source_09.bal", "object-constructor-with-methods.bal",
                "object_constructor_source_05.bal", "object_constructor_source_04.bal",
                "object_constructor_source_06.bal", "object_constructor_source_07.bal",
                "object_constructor_source_03.bal", "object_constructor_source_02.bal",
                "object_constructor_source_01.bal", "anon_func_source_08.bal", "anon_func_source_06.bal",
                "anon_func_source_10.bal", "anon_func_source_05.bal", "anon_func_source_03.bal",
                "table_constructor_source_26.bal", "base16_literal_source_02.bal", "base64_literal_source_02.bal",
                "string_template_source_04.bal", "xml_template_source_13.bal", "xml_template_source_10.bal",
                "xml_template_source_05.bal", "xml_template_source_08.bal", "xml_template_source_09.bal",
                "xml_template_source_27.bal", "xml_template_source_24.bal",
                "explicit-new-with-object-keyword-with-one-arg-negative02.bal",
                "explicit-new-with-object-keyword-with-multiple-args-negative02.bal",
                "explicit-new-with-object-keyword-with-multiple-args.bal", "new_expr_source_03.bal",
                "explicit-new-with-object-keyword-with-one-arg-negative01.bal",
                "explicit-new-with-object-keyword-with-multiple-args-negative01.bal", "trap_action_source_02.bal",
                "query_action_source_03.bal", "query_action_source_06.bal", "remote_method_call_source_10.bal",
                "send_action_source_03.bal", "send_action_source_04.bal", "start_action_source_02.bal",
                "flush_action_source_02.bal", "ambiguity_source_06.bal", "typed_binding_patterns_source_22.bal",
                "resiliency_source_03.bal", "module_var_decl_source_10.bal", "error_binding_pattern_source_03.bal",
                "receive_action_source_02.bal", "receive_action_source_03.bal", "module_var_decl_source_15.bal",
                "annot_decl_source_02.bal", "do_stmt_source_08.bal", "func_params_source_11.bal",
                "predeclared-module-prefix_02.bal", "object_type_def_source_44.bal", "record_type_def_source_27.bal",
                "func_type_source_09.bal", "func_type_source_13.bal", "func_type_source_14.bal",
                "func_type_source_15.bal", "func_type_source_16.bal", "import_decl_source_24.bal",
                "member_access_expr_source_11.bal", "float_literal_source_08.bal", "object_type_def_source_47.bal", 
                "client_resource_access_action_source_05.bal", "client_resource_access_action_source_06.bal",
                "resiliency_source_05.bal", "regexp_constructor_source_26.bal", "regexp_constructor_source_28.bal",
                "regexp_constructor_source_44.bal", "regexp_constructor_source_47.bal",
                "regexp_constructor_source_52.bal", "regexp_constructor_source_53.bal", "completion_source_07.bal",
                "query_expr_source_101.bal", "query_expr_source_105.bal", "query_expr_source_94.bal",
                "query_expr_source_116.bal", "query_expr_source_117.bal", "query_expr_source_118.bal",
                "query_expr_source_119.bal", "query_expr_source_103.bal", "query_expr_source_115.bal",
<<<<<<< HEAD
                "transaction_stmt_source_09.bal", "func_def_source_37.bal"
=======
                "transaction_stmt_source_09.bal", "natural_expr_source_02.bal"
>>>>>>> 4e800422
        );
    }

    @DataProvider(name = "test-file-provider")
    @Override
    public Object[][] dataProvider() {
        return this.getParserTestConfigs();
    }

    @Override
    public String getTestResourceDir() {
        return Path.of("parser-tests").toString();
    }

    private Optional<String> getFilePath(String fileName, String directoryPath) {
        try (Stream<Path> paths = Files.walk(Path.of(directoryPath))) {
            return Optional.ofNullable(paths.filter(f -> f.getFileName().toString().equals(fileName))
                    .toList().get(0).toString());
        } catch (IOException e) {
            return Optional.empty();
        }
    }
}<|MERGE_RESOLUTION|>--- conflicted
+++ resolved
@@ -191,11 +191,7 @@
                 "query_expr_source_101.bal", "query_expr_source_105.bal", "query_expr_source_94.bal",
                 "query_expr_source_116.bal", "query_expr_source_117.bal", "query_expr_source_118.bal",
                 "query_expr_source_119.bal", "query_expr_source_103.bal", "query_expr_source_115.bal",
-<<<<<<< HEAD
-                "transaction_stmt_source_09.bal", "func_def_source_37.bal"
-=======
-                "transaction_stmt_source_09.bal", "natural_expr_source_02.bal"
->>>>>>> 4e800422
+                "transaction_stmt_source_09.bal", "func_def_source_37.bal", "natural_expr_source_02.bal"
         );
     }
 
