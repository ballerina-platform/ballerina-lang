public function foo() {
    object {
        public function __iterator() returns object {
<<<<<<< HEAD
                                                 public function next() returns record {| int value; |}?;
=======
                                                 public isolated function next() returns record {| int value; |}?;
>>>>>>> dfa1fba9
                                             };
    } iterableObj = 25 ..< 28;
}<|MERGE_RESOLUTION|>--- conflicted
+++ resolved
@@ -1,11 +1,7 @@
 public function foo() {
     object {
         public function __iterator() returns object {
-<<<<<<< HEAD
-                                                 public function next() returns record {| int value; |}?;
-=======
                                                  public isolated function next() returns record {| int value; |}?;
->>>>>>> dfa1fba9
                                              };
     } iterableObj = 25 ..< 28;
 }