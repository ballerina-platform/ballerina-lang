--- conflicted
+++ resolved
@@ -18,16 +18,7 @@
     public {{cut info.title " "}}ClientConfig config;
 
     public function init({{cut info.title " "}}ClientConfig config) {
-<<<<<<< HEAD
-        endpoint http:Client httpEp {
-            url: config.serviceUrl,
-            auth: config.clientConfig.auth,
-            cache: config.clientConfig.cache
-        };
-
-=======
         http:Client httpEp = new(config.serviceUrl, config = {auth: config.clientConfig.auth, cache: config.clientConfig.cache});
->>>>>>> ef4845b4
         self.client = httpEp;
         self.config = config;
     }
