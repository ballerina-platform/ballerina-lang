--- conflicted
+++ resolved
@@ -19,17 +19,41 @@
 import org.ballerinalang.annotation.JavaSPIService;
 import org.ballerinalang.datamapper.config.LSClientExtendedConfig;
 import org.ballerinalang.langserver.codeaction.providers.AbstractCodeActionProvider;
-import org.ballerinalang.langserver.commons.CodeActionContext;
+import org.ballerinalang.langserver.common.constants.CommandConstants;
+import org.ballerinalang.langserver.common.utils.CommonUtil;
 import org.ballerinalang.langserver.commons.LSContext;
 import org.ballerinalang.langserver.commons.codeaction.spi.PositionDetails;
 import org.ballerinalang.langserver.commons.workspace.LSDocumentIdentifier;
+import org.ballerinalang.langserver.commons.workspace.WorkspaceDocumentException;
+import org.ballerinalang.langserver.commons.workspace.WorkspaceDocumentManager;
+import org.ballerinalang.langserver.compiler.DocumentServiceKeys;
 import org.ballerinalang.langserver.compiler.config.LSClientConfigHolder;
+import org.ballerinalang.langserver.compiler.exception.CompilationFailedException;
+import org.ballerinalang.langserver.util.references.SymbolReferencesModel;
+import org.ballerinalang.langserver.util.references.TokenOrSymbolNotFoundException;
 import org.eclipse.lsp4j.CodeAction;
+import org.eclipse.lsp4j.CodeActionKind;
 import org.eclipse.lsp4j.Diagnostic;
+import org.eclipse.lsp4j.Position;
+import org.eclipse.lsp4j.TextDocumentEdit;
+import org.eclipse.lsp4j.TextEdit;
+import org.eclipse.lsp4j.VersionedTextDocumentIdentifier;
+import org.eclipse.lsp4j.WorkspaceEdit;
+import org.eclipse.lsp4j.jsonrpc.messages.Either;
+import org.wso2.ballerinalang.compiler.semantics.model.types.BRecordType;
+import org.wso2.ballerinalang.compiler.semantics.model.types.BType;
+import org.wso2.ballerinalang.compiler.tree.expressions.BLangFieldBasedAccess;
 
+import java.io.IOException;
+import java.nio.file.Path;
 import java.util.ArrayList;
+import java.util.Collections;
 import java.util.List;
+import java.util.Locale;
 import java.util.Optional;
+
+import static org.ballerinalang.datamapper.AIDataMapperCodeActionUtil.getAIDataMapperCodeActionEdits;
+import static org.ballerinalang.langserver.util.references.ReferencesUtil.getReferenceAtCursor;
 
 /**
  * Code Action provider for automatic data mapping.
@@ -40,36 +64,6 @@
      * {@inheritDoc}
      */
     @Override
-<<<<<<< HEAD
-    public List<CodeAction> getDiagBasedCodeActions(CodeActionNodeType nodeType, CodeActionContext lsContext,
-                                                    List<Diagnostic> diagnosticsOfRange) {
-        List<CodeAction> actions = new ArrayList<>();
-//        WorkspaceDocumentManager documentManager = lsContext.get(DocumentServiceKeys.DOC_MANAGER_KEY);
-//        Optional<Path> filePath = CommonUtil.getPathFromURI(lsContext.get(DocumentServiceKeys.FILE_URI_KEY));
-//        try {
-//            if (!filePath.isPresent()) {
-//                return actions;
-//            }
-//            LSDocumentIdentifier document = documentManager.getLSDocument(filePath.get());
-//            for (Diagnostic diagnostic : diagnosticsOfRange) {
-//                if (diagnostic.getMessage().toLowerCase(Locale.ROOT).contains(CommandConstants.INCOMPATIBLE_TYPES)) {
-//                    getAIDataMapperCommand(document, diagnostic, lsContext).map(actions::add);
-//                }
-//            }
-//        } catch (WorkspaceDocumentException e) {
-//            // ignore
-//        }
-        return actions;
-    }
-
-    /**
-     * {@inheritDoc}
-     */
-    @Override
-    public List<CodeAction> getNodeBasedCodeActions(CodeActionNodeType nodeType, CodeActionContext lsContext) {
-        throw new UnsupportedOperationException("Not supported");
-    }
-=======
     public List<CodeAction> getDiagBasedCodeActions(Diagnostic diagnostic,
                                                     PositionDetails positionDetails,
                                                     List<Diagnostic> allDiagnostics, SyntaxTree syntaxTree,
@@ -92,7 +86,6 @@
         return actions;
     }
 
->>>>>>> 111ff976
 
     /**
      * {@inheritDoc}
@@ -112,36 +105,36 @@
      */
     private static Optional<CodeAction> getAIDataMapperCommand(LSDocumentIdentifier document, Diagnostic diagnostic,
                                                                LSContext context) {
-//        Position startingPosition = diagnostic.getRange().getStart();
-//        Position endingPosition = diagnostic.getRange().getEnd();
-//        try {
-//            Position diagnosticPosition;
-//            if (endingPosition.getCharacter() - startingPosition.getCharacter() > 1) {
-//                diagnosticPosition = new Position(startingPosition.getLine(),
-//                        (startingPosition.getCharacter() + endingPosition.getCharacter()) / 2);
-//            } else {
-//                diagnosticPosition = startingPosition;
-//            }
-//            SymbolReferencesModel.Reference refAtCursor = getReferenceAtCursor(context, document, diagnosticPosition);
-//            BType symbolAtCursorType = refAtCursor.getSymbol().type;
-//            if (refAtCursor.getbLangNode().parent instanceof BLangFieldBasedAccess) {
-//                return Optional.empty();
-//            }
-//            if (symbolAtCursorType instanceof BRecordType) {
-//                CodeAction action = new CodeAction("Generate mapping function");
-//                action.setKind(CodeActionKind.QuickFix);
-//
-//                String uri = context.get(DocumentServiceKeys.FILE_URI_KEY);
-//                List<TextEdit> fEdits = getAIDataMapperCodeActionEdits(context, refAtCursor, diagnostic);
-//                action.setEdit(new WorkspaceEdit(Collections.singletonList(Either.forLeft(
-//                        new TextDocumentEdit(new VersionedTextDocumentIdentifier(uri, null), fEdits)))));
-//                action.setDiagnostics(new ArrayList<>());
-//                return Optional.of(action);
-//            }
-//        } catch (CompilationFailedException | WorkspaceDocumentException | IOException |
-//                TokenOrSymbolNotFoundException e) {
-//            // ignore
-//        }
+        Position startingPosition = diagnostic.getRange().getStart();
+        Position endingPosition = diagnostic.getRange().getEnd();
+        try {
+            Position diagnosticPosition;
+            if (endingPosition.getCharacter() - startingPosition.getCharacter() > 1) {
+                diagnosticPosition = new Position(startingPosition.getLine(),
+                        (startingPosition.getCharacter() + endingPosition.getCharacter()) / 2);
+            } else {
+                diagnosticPosition = startingPosition;
+            }
+            SymbolReferencesModel.Reference refAtCursor = getReferenceAtCursor(context, document, diagnosticPosition);
+            BType symbolAtCursorType = refAtCursor.getSymbol().type;
+            if (refAtCursor.getbLangNode().parent instanceof BLangFieldBasedAccess) {
+                return Optional.empty();
+            }
+            if (symbolAtCursorType instanceof BRecordType) {
+                CodeAction action = new CodeAction("Generate mapping function");
+                action.setKind(CodeActionKind.QuickFix);
+
+                String uri = context.get(DocumentServiceKeys.FILE_URI_KEY);
+                List<TextEdit> fEdits = getAIDataMapperCodeActionEdits(context, refAtCursor, diagnostic);
+                action.setEdit(new WorkspaceEdit(Collections.singletonList(Either.forLeft(
+                        new TextDocumentEdit(new VersionedTextDocumentIdentifier(uri, null), fEdits)))));
+                action.setDiagnostics(new ArrayList<>());
+                return Optional.of(action);
+            }
+        } catch (CompilationFailedException | WorkspaceDocumentException | IOException |
+                TokenOrSymbolNotFoundException e) {
+            // ignore
+        }
         return Optional.empty();
     }
 }
