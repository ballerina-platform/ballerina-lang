--- conflicted
+++ resolved
@@ -136,22 +136,8 @@
         compiler.write(buildPackages);
 
         for (BLangPackage pkg : buildPackages) {
-<<<<<<< HEAD
-            String suffix = "";
-            String version = "";
-            String bStringProp = System.getProperty("ballerina.bstring");
-            if (bStringProp != null && !"".equals(bStringProp)) {
-                suffix = "-bstring";
-            }
-            if (!pkg.packageID.version.value.equals("")) {
-                version = "-" + pkg.packageID.version;
-            }
             Path jarOutput = Paths.get("./build/generated-bir-jar/" + pkg.packageID.orgName + "-" + pkg.packageID.name +
-                                               version + suffix + ".jar");
-=======
-            Path jarOutput = Paths.get("./build/generated-bir-jar/" + pkg.packageID.orgName + "." + pkg.packageID.name +
-                                               ".jar");
->>>>>>> 90ffa2c5
+                                               "-" + pkg.packageID.version + ".jar");
             Path parent = jarOutput.getParent();
             if (parent != null) {
                 Files.createDirectories(parent);
