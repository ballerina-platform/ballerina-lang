/*
 *  Copyright (c) 2018, WSO2 Inc. (http://www.wso2.org) All Rights Reserved.
 *
 *  WSO2 Inc. licenses this file to you under the Apache License,
 *  Version 2.0 (the "License"); you may not use this file except
 *  in compliance with the License.
 *  You may obtain a copy of the License at
 *
 *    http://www.apache.org/licenses/LICENSE-2.0
 *
 *  Unless required by applicable law or agreed to in writing,
 *  software distributed under the License is distributed on an
 *  "AS IS" BASIS, WITHOUT WARRANTIES OR CONDITIONS OF ANY
 *  KIND, either express or implied.  See the License for the
 *  specific language governing permissions and limitations
 *  under the License.
 */
package org.ballerinalang.stdlib.utils;

import org.ballerinalang.compiler.BLangCompilerException;
import org.ballerinalang.compiler.CompilerPhase;
import org.ballerinalang.docgen.docs.BallerinaDocGenerator;
import org.ballerinalang.docgen.model.ModuleDoc;
import org.ballerinalang.packerina.utils.EmptyPrintStream;
import org.ballerinalang.packerina.writer.JarFileWriter;
import org.ballerinalang.repository.CompiledPackage;
import org.ballerinalang.tool.util.CompileResult;
import org.ballerinalang.util.diagnostic.Diagnostic;
import org.ballerinalang.util.diagnostic.DiagnosticListener;
import org.wso2.ballerinalang.compiler.Compiler;
import org.wso2.ballerinalang.compiler.FileSystemProjectDirectory;
import org.wso2.ballerinalang.compiler.SourceDirectory;
import org.wso2.ballerinalang.compiler.tree.BLangPackage;
import org.wso2.ballerinalang.compiler.util.CompilerContext;
import org.wso2.ballerinalang.compiler.util.CompilerOptions;

import java.io.IOException;
import java.nio.file.Files;
import java.nio.file.Path;
import java.nio.file.Paths;
import java.util.Arrays;
import java.util.HashSet;
import java.util.List;
import java.util.Map;
import java.util.Set;
import java.util.StringJoiner;

import static org.ballerinalang.compiler.CompilerOptionName.BALO_GENERATION;
import static org.ballerinalang.compiler.CompilerOptionName.COMPILER_PHASE;
import static org.ballerinalang.compiler.CompilerOptionName.EXPERIMENTAL_FEATURES_ENABLED;
import static org.ballerinalang.compiler.CompilerOptionName.OFFLINE;
import static org.ballerinalang.compiler.CompilerOptionName.PROJECT_DIR;
import static org.ballerinalang.compiler.CompilerOptionName.SKIP_TESTS;
import static org.ballerinalang.compiler.CompilerOptionName.SOURCE_TYPE;
import static org.ballerinalang.util.diagnostic.DiagnosticCode.USAGE_OF_DEPRECATED_CONSTRUCT;
import static org.wso2.ballerinalang.compiler.util.ProjectDirConstants.BLANG_COMPILED_PKG_EXT;
import static org.wso2.ballerinalang.util.RepoUtils.BALLERINA_INSTALL_DIR_PROP;
import static org.wso2.ballerinalang.util.RepoUtils.COMPILE_BALLERINA_ORG_PROP;
import static org.wso2.ballerinalang.util.RepoUtils.LOAD_BUILTIN_FROM_SOURCE_PROP;

/**
 * Class providing utility methods to generate balx from bal.
 *
 * @since 0.967.0
 */
public class GenerateBalo {

    public static void main(String[] args) throws IOException {
        String isBuiltinFlag = args[0];
        String sourceDir = args[1];
        String targetDir = args[2];
        String libDir = args[3];
        boolean skipReportingWarnings = args.length > 4 && Boolean.parseBoolean(args[4]);
        String jvmTarget = args[5]; //TODO temp fix, remove this - rajith
        String moduleFilter = args[6];

        String originalShouldCompileBalOrg = System.getProperty(COMPILE_BALLERINA_ORG_PROP);
        String originalIsBuiltin = System.getProperty(LOAD_BUILTIN_FROM_SOURCE_PROP);
        String originalHome = System.getProperty(BALLERINA_INSTALL_DIR_PROP);
        try {
            System.setProperty(COMPILE_BALLERINA_ORG_PROP, "true");
            boolean isBuiltin = Boolean.parseBoolean(isBuiltinFlag);
            System.setProperty(LOAD_BUILTIN_FROM_SOURCE_PROP, Boolean.toString(isBuiltin));
            System.setProperty(BALLERINA_INSTALL_DIR_PROP, libDir);

            boolean reportWarnings = !skipReportingWarnings;

            genBalo(targetDir, sourceDir, reportWarnings, Boolean.parseBoolean(jvmTarget),
                    new HashSet<>(Arrays.asList(moduleFilter.split(","))));
        } finally {
            unsetProperty(COMPILE_BALLERINA_ORG_PROP, originalShouldCompileBalOrg);
            unsetProperty(LOAD_BUILTIN_FROM_SOURCE_PROP, originalIsBuiltin);
            unsetProperty(BALLERINA_INSTALL_DIR_PROP, originalHome);
        }
    }

    private static void unsetProperty(String key, String val) {
        if (val == null) {
            System.clearProperty(key);
        } else {
            System.setProperty(key, val);
        }
    }

    private static void genBalo(String targetDir, String sourceRootDir, boolean reportWarnings, boolean jvmTarget,
                                Set<String> docModuleFilter) throws IOException {
        Files.createDirectories(Paths.get(targetDir));

        CompilerContext context = new CompilerContext();

        CompileResult.CompileResultDiagnosticListener diagListner = new CompileResult.CompileResultDiagnosticListener();
        context.put(DiagnosticListener.class, diagListner);

        context.put(SourceDirectory.class, new MvnSourceDirectory(sourceRootDir, targetDir));

        CompilerPhase compilerPhase = CompilerPhase.CODE_GEN;

        CompilerOptions options = CompilerOptions.getInstance(context);
        options.put(PROJECT_DIR, sourceRootDir);
        options.put(OFFLINE, Boolean.TRUE.toString());
        options.put(SOURCE_TYPE, "SINGLE_MODULE");
        options.put(BALO_GENERATION, Boolean.TRUE.toString());
        options.put(COMPILER_PHASE, compilerPhase.toString());
        options.put(SKIP_TESTS, Boolean.TRUE.toString());
        options.put(EXPERIMENTAL_FEATURES_ENABLED, Boolean.TRUE.toString());


        Compiler compiler = Compiler.getInstance(context);
        List<BLangPackage> buildPackages = compiler.compilePackages(false);
        BallerinaDocGenerator.setPrintStream(new EmptyPrintStream());

        List<Diagnostic> diagnostics = diagListner.getDiagnostics();
        printErrors(reportWarnings, diagListner, diagnostics);

        compiler.write(buildPackages);

        JarFileWriter jarFileWriter = JarFileWriter.getInstance(context);

        for (BLangPackage pkg : buildPackages) {
<<<<<<< HEAD
            String suffix = "";
            String bStringProp = System.getProperty("ballerina.bstring");
            if (bStringProp != null && !"".equals(bStringProp)) {
                suffix = "-bstring";
            }
            Path jarOutput = Paths.get("./build/generated-bir-jar/" + pkg.packageID.orgName + "." + pkg.packageID.name +
                    suffix + ".jar");
=======
            Path jarOutput = Paths.get("./build/generated-bir-jar/" + pkg.packageID.orgName + "-" + pkg.packageID.name +
                                               "-" + pkg.packageID.version + ".jar");
>>>>>>> ba502006
            Path parent = jarOutput.getParent();
            if (parent != null) {
                Files.createDirectories(parent);
            }

            jarFileWriter.write(pkg, jarOutput);
        }

        // Generate api doc
        genApiDoc(sourceRootDir, docModuleFilter, buildPackages);
    }

    private static void genApiDoc(String sourceRootDir, Set<String> docModuleFilter, List<BLangPackage> buildPackages)
            throws IOException {
        Map<String, ModuleDoc> moduleDocMap =
                BallerinaDocGenerator.generateModuleDocs(sourceRootDir, buildPackages,
                                                         docModuleFilter);
        String apiDocPath = "./build/generated-apidocs/";
        Files.createDirectories(Paths.get(apiDocPath));
        BallerinaDocGenerator.writeAPIDocsForModules(moduleDocMap, apiDocPath);
    }

    private static void printErrors(boolean reportWarnings, CompileResult.CompileResultDiagnosticListener diagListner,
                                    List<Diagnostic> diagnostics) {
        int deprecatedWarnCount = 0;
        if (reportWarnings && diagListner.getWarnCount() > 0) {
            for (Diagnostic diagnostic : diagListner.getDiagnostics()) {
                if (diagnostic.getCode() == USAGE_OF_DEPRECATED_CONSTRUCT) {
                    deprecatedWarnCount++;
                }
            }
        }
        if (diagListner.getErrorCount() > 0 ||
                (reportWarnings && (diagListner.getWarnCount() - deprecatedWarnCount) > 0)) {
            StringJoiner sj = new StringJoiner("\n  ");
            diagnostics.forEach(e -> sj.add(e.toString()));
            String warnMsg = reportWarnings ? " and " + diagListner.getWarnCount() + " warning(s)" : "";
            throw new BLangCompilerException("Compilation failed with " + diagListner.getErrorCount() +
                                             " error(s)" + warnMsg + " " + "\n  " + sj.toString());
        }
    }

    private static class MvnSourceDirectory extends FileSystemProjectDirectory {

        private final String targetDir;

        MvnSourceDirectory(String sourceRoot, String targetDir) {
            super(Paths.get(sourceRoot));
            this.targetDir = targetDir;
        }

        @Override
        public void saveCompiledPackage(CompiledPackage compiledPackage,
                                        Path dirPath,
                                        String fileName) throws IOException {
            String dirName = fileName.endsWith(BLANG_COMPILED_PKG_EXT) ?
                             fileName.substring(0, fileName.length() - BLANG_COMPILED_PKG_EXT.length()) :
                             fileName;
            Path path = Paths.get(targetDir, dirName, compiledPackage.getPackageID().version.value);
            super.saveCompiledPackage(compiledPackage, path, fileName);
        }
    }
}<|MERGE_RESOLUTION|>--- conflicted
+++ resolved
@@ -137,18 +137,8 @@
         JarFileWriter jarFileWriter = JarFileWriter.getInstance(context);
 
         for (BLangPackage pkg : buildPackages) {
-<<<<<<< HEAD
-            String suffix = "";
-            String bStringProp = System.getProperty("ballerina.bstring");
-            if (bStringProp != null && !"".equals(bStringProp)) {
-                suffix = "-bstring";
-            }
-            Path jarOutput = Paths.get("./build/generated-bir-jar/" + pkg.packageID.orgName + "." + pkg.packageID.name +
-                    suffix + ".jar");
-=======
             Path jarOutput = Paths.get("./build/generated-bir-jar/" + pkg.packageID.orgName + "-" + pkg.packageID.name +
                                                "-" + pkg.packageID.version + ".jar");
->>>>>>> ba502006
             Path parent = jarOutput.getParent();
             if (parent != null) {
                 Files.createDirectories(parent);
