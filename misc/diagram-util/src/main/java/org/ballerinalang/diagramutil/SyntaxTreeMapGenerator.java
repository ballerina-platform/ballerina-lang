--- conflicted
+++ resolved
@@ -102,11 +102,7 @@
             // TODO: Check and remove the Type() API usage and replace with symbol() API;
             JsonObject symbolJson = new JsonObject();
             try {
-<<<<<<< HEAD
-                Optional<TypeSymbol> typeSymbol = this.semanticModel.type(this.fileName, lineRange);
-=======
                 Optional<TypeSymbol> typeSymbol = this.semanticModel.type(lineRange);
->>>>>>> 0078011a
                 if (typeSymbol.isPresent()) {
                     TypeSymbol rawType = getRawType(typeSymbol.get());
                     if (rawType.typeKind() == TypeDescKind.OBJECT) {
@@ -129,16 +125,12 @@
             }
 
             try {
-<<<<<<< HEAD
-                Optional<Symbol> symbol = this.semanticModel.symbol(this.fileName, startLine);
-=======
                 Optional<Symbol> symbol = this.semanticModel.symbol(node);
 
                 if (symbol.isPresent() && (symbol.get() instanceof VariableSymbol)) {
                     VariableSymbol variableSymbol = (VariableSymbol) symbol.get();
                     markVisibleEp(variableSymbol, symbolJson, node);
                 }
->>>>>>> 0078011a
 
                 if (symbol.isPresent()) {
                     symbolJson.add("symbol", generateTypeJson(symbol.get()));
