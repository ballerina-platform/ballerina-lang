/*
 *  Copyright (c) 2020, WSO2 Inc. (http://www.wso2.org) All Rights Reserved.
 *
 *  WSO2 Inc. licenses this file to you under the Apache License,
 *  Version 2.0 (the "License"); you may not use this file except
 *  in compliance with the License.
 *  You may obtain a copy of the License at
 *
 *    http://www.apache.org/licenses/LICENSE-2.0
 *
 *  Unless required by applicable law or agreed to in writing,
 *  software distributed under the License is distributed on an
 *  "AS IS" BASIS, WITHOUT WARRANTIES OR CONDITIONS OF ANY
 *  KIND, either express or implied.  See the License for the
 *  specific language governing permissions and limitations
 *  under the License.
 */
package org.ballerinalang.diagramutil;

import com.google.gson.JsonArray;
import com.google.gson.JsonElement;
import com.google.gson.JsonNull;
import com.google.gson.JsonObject;
import io.ballerina.compiler.api.SemanticModel;
import io.ballerina.compiler.api.impl.BallerinaModuleID;
import io.ballerina.compiler.api.symbols.ObjectTypeSymbol;
import io.ballerina.compiler.api.symbols.Qualifier;
import io.ballerina.compiler.api.symbols.Symbol;
import io.ballerina.compiler.api.symbols.TypeDescKind;
import io.ballerina.compiler.api.symbols.TypeReferenceTypeSymbol;
import io.ballerina.compiler.api.symbols.TypeSymbol;
<<<<<<< HEAD
import io.ballerina.compiler.syntax.tree.*;
=======
import io.ballerina.compiler.api.symbols.VariableSymbol;
import io.ballerina.compiler.syntax.tree.AssignmentStatementNode;
import io.ballerina.compiler.syntax.tree.CaptureBindingPatternNode;
import io.ballerina.compiler.syntax.tree.ChildNodeEntry;
import io.ballerina.compiler.syntax.tree.Node;
import io.ballerina.compiler.syntax.tree.NodeTransformer;
import io.ballerina.compiler.syntax.tree.NonTerminalNode;
import io.ballerina.compiler.syntax.tree.RequiredParameterNode;
import io.ballerina.compiler.syntax.tree.SimpleNameReferenceNode;
import io.ballerina.compiler.syntax.tree.SyntaxKind;
import io.ballerina.compiler.syntax.tree.Token;
import io.ballerina.compiler.syntax.tree.VariableDeclarationNode;
>>>>>>> 7a5ed5e2
import io.ballerina.tools.diagnostics.Diagnostic;
import io.ballerina.tools.diagnostics.DiagnosticInfo;
import io.ballerina.tools.text.LinePosition;
import io.ballerina.tools.text.LineRange;
import org.apache.commons.lang3.ClassUtils;
import org.apache.commons.lang3.StringUtils;

import java.lang.reflect.InvocationTargetException;
import java.lang.reflect.Method;
import java.util.ArrayList;
import java.util.Arrays;
import java.util.List;
import java.util.NoSuchElementException;
import java.util.Optional;
import java.util.Set;
import java.util.stream.Collectors;

/**
 * Generates a Map<String, Object> for a given SyntaxTree.
 */
public class SyntaxTreeMapGenerator extends NodeTransformer<JsonElement> {
    private SemanticModel semanticModel;
    private String fileName;
    private List<JsonObject> visibleEpsForEachBlock;

    public SyntaxTreeMapGenerator(String fileName, SemanticModel semanticModel) {
        this.semanticModel = semanticModel;
        this.fileName = fileName;
        this.visibleEpsForEachBlock = new ArrayList<>();
    }

    @Override
    protected JsonElement transformSyntaxNode(Node node) {
        JsonObject nodeJson = new JsonObject();
        NonTerminalNode nonTerminalNode = (NonTerminalNode) node;
        for (ChildNodeEntry childNodeEntry : nonTerminalNode.childEntries()) {
            if (childNodeEntry.isList()) {
                JsonArray childList = new JsonArray();
                for (Node listChildNode : childNodeEntry.nodeList()) {
                    childList.add(apply(listChildNode));
                }
                nodeJson.add(childNodeEntry.name(), childList);
            } else if (childNodeEntry.node().isPresent()) {
                nodeJson.add(childNodeEntry.name(), apply(childNodeEntry.node().get()));
            }
        }
        nodeJson.addProperty("source", node.toSourceCode());
        nodeJson.addProperty("kind", prettifyKind(node.kind().toString()));
        nodeJson.add("leadingMinutiae", detectMinutiae(node.leadingMinutiae()));
        nodeJson.add("trailingMinutiae", detectMinutiae(node.trailingMinutiae()));

        if (node.lineRange() != null) {
            LineRange lineRange = node.lineRange();
            LinePosition startLine = lineRange.startLine();
            LinePosition endLine = lineRange.endLine();
            JsonObject position = new JsonObject();
            position.addProperty("startLine", startLine.line());
            position.addProperty("startColumn", startLine.offset());
            position.addProperty("endLine", endLine.line());
            position.addProperty("endColumn", endLine.offset());
            nodeJson.add("position", position);

            // TODO: Check and remove the Type() API usage and replace with symbol() API;
            JsonObject symbolJson = new JsonObject();
            try {
                Optional<TypeSymbol> typeSymbol = this.semanticModel.type(this.fileName, lineRange);
                if (typeSymbol.isPresent()) {
                    TypeSymbol rawType = getRawType(typeSymbol.get());
                    if (rawType.typeKind() == TypeDescKind.OBJECT) {
                        ObjectTypeSymbol objectTypeSymbol = (ObjectTypeSymbol) rawType;
                        boolean isEndpoint = objectTypeSymbol.qualifiers()
                                .contains(Qualifier.CLIENT);
                        if (isEndpoint) {
                            symbolJson.addProperty("isEndpoint", true);
                            JsonObject ep = visibleEP(node, typeSymbol.get());
                            if (ep.size() > 0) {
                                this.visibleEpsForEachBlock.add(ep);
                            }
                        }
                    }
                    symbolJson.add("typeSymbol", generateTypeJson(typeSymbol.get()));
                }
            } catch (Exception | AssertionError e) {
                // TODO: Remove the AssertionError catcher when fix the symbolVisitor to be extended from BaseVisitor.
                // Ignore as semantic API calls cannot break the ST JSON creation.
            }

            try {
                Optional<Symbol> symbol = this.semanticModel.symbol(this.fileName, startLine);

                // Check if required params contains endpoints.
                if (node instanceof RequiredParameterNode) {
                    RequiredParameterNode requiredParameterNode = (RequiredParameterNode) node;
                    if (requiredParameterNode.paramName().isPresent()) {
                        Optional<Symbol> paramNameSymbol = this.semanticModel
                                .symbol(this.fileName, requiredParameterNode.paramName().get()
                                        .lineRange().startLine());
                        if (paramNameSymbol.isPresent() && (paramNameSymbol.get() instanceof VariableSymbol)) {
                            VariableSymbol variableSymbol = (VariableSymbol) paramNameSymbol.get();
                            markVisibleEp(variableSymbol, symbolJson, node);
                        }
                    }
                } else if (node instanceof VariableDeclarationNode) {
                    VariableDeclarationNode variableDeclarationNode = (VariableDeclarationNode) node;
                    if (variableDeclarationNode.typedBindingPattern() != null
                            && variableDeclarationNode.typedBindingPattern().bindingPattern() != null) {
                        Optional<Symbol> typeBindingSymbol = this.semanticModel.symbol(this.fileName,
                                variableDeclarationNode.typedBindingPattern().bindingPattern().lineRange().startLine());
                        if (typeBindingSymbol.isPresent() && (typeBindingSymbol.get() instanceof VariableSymbol)) {
                            VariableSymbol variableSymbol = (VariableSymbol) typeBindingSymbol.get();
                            markVisibleEp(variableSymbol, symbolJson, node);
                        }
                    }
                } else if (node instanceof AssignmentStatementNode) {
                    AssignmentStatementNode assignmentStatementNode = (AssignmentStatementNode) node;
                    Optional<Symbol> assignmentSymbol = this.semanticModel
                            .symbol(this.fileName, assignmentStatementNode.lineRange().startLine());
                    if (assignmentSymbol.isPresent() && (assignmentSymbol.get() instanceof VariableSymbol)) {
                        VariableSymbol variableSymbol = (VariableSymbol) assignmentSymbol.get();
                        markVisibleEp(variableSymbol, symbolJson, node);
                    }
                }

                if (symbol.isPresent()) {
                    symbolJson.add("symbol", generateTypeJson(symbol.get()));
                }

                List<Diagnostic> diagnostics = this.semanticModel.diagnostics(lineRange);
                if (diagnostics != null) {
                    JsonArray diagnosticsArray = new JsonArray();
                    for (Diagnostic diagnostic : diagnostics) {
                        JsonObject diagnosticJson = new JsonObject();
                        diagnosticJson.addProperty("message", diagnostic.message());
                        DiagnosticInfo diagnosticInfo = diagnostic.diagnosticInfo();
                        if (diagnosticInfo != null) {
                            JsonObject diagnosticInfoJson = new JsonObject();
                            diagnosticInfoJson.addProperty("code", diagnosticInfo.code());
                            diagnosticInfoJson.addProperty("severity", diagnosticInfo.severity().name());
                            diagnosticJson.add("diagnosticInfo", diagnosticInfoJson);
                        }
                        diagnosticsArray.add(diagnosticJson);
                    }
                    symbolJson.add("diagnostics", diagnosticsArray);
                }

                nodeJson.add("typeData", symbolJson);
            } catch (NoSuchElementException | JSONGenerationException | AssertionError e) {
                // TODO: Remove the AssertionError catcher when fix the symbolVisitor to be extended from BaseVisitor.
                // Ignore as semantic API calls cannot break the ST JSON creation.
            }

            nodeJson.add("typeData", symbolJson);
            if (node.kind() == SyntaxKind.FUNCTION_BODY_BLOCK && this.visibleEpsForEachBlock.size() > 0
                    && nodeJson.get("typeData") != null) {
                JsonArray eps = new JsonArray();
                this.visibleEpsForEachBlock.forEach(eps::add);
                nodeJson.add("VisibleEndpoints", eps);
                this.visibleEpsForEachBlock = new ArrayList<>();
            }
        }

        return nodeJson;
    }

    private void markVisibleEp(VariableSymbol variableSymbol, JsonObject symbolJson, Node node) {
        TypeSymbol rawType = getRawType(variableSymbol.typeDescriptor());
        if (rawType.typeKind() == TypeDescKind.OBJECT) {
            ObjectTypeSymbol objectTypeSymbol = (ObjectTypeSymbol) rawType;
            boolean isEndpoint = objectTypeSymbol.qualifiers()
                    .contains(Qualifier.CLIENT);
            if (isEndpoint) {
                symbolJson.addProperty("isEndpoint", true);
                JsonObject ep = visibleEP(node, rawType);
                if (ep.size() > 0) {
                    this.visibleEpsForEachBlock.add(ep);
                }
            }
        }
    }

    private JsonObject visibleEP(Node node, TypeSymbol typeSymbol) {
        JsonObject symbolMetaInfo = new JsonObject();
        if (node.kind() == SyntaxKind.REQUIRED_PARAM) {
            RequiredParameterNode requiredParameterNode = (RequiredParameterNode) node;
            Optional<Token> paramName = requiredParameterNode.paramName();
            symbolMetaInfo.addProperty("name", paramName.isPresent() ? paramName.get().text() : "");
            symbolMetaInfo.addProperty("isCaller", typeSymbol.name().equals("Caller"));
            symbolMetaInfo.addProperty("typeName", typeSymbol.name());
            symbolMetaInfo.addProperty("orgName", typeSymbol.moduleID().orgName());
            symbolMetaInfo.addProperty("moduleName", typeSymbol.moduleID().moduleName());
        } else if (node.kind() == SyntaxKind.LOCAL_VAR_DECL) {
            VariableDeclarationNode variableDeclarationNode = (VariableDeclarationNode) node;
            CaptureBindingPatternNode captureBindingPatternNode =
                    (CaptureBindingPatternNode) variableDeclarationNode.typedBindingPattern().bindingPattern();
            symbolMetaInfo.addProperty("name", captureBindingPatternNode.variableName().text());
            symbolMetaInfo.addProperty("isCaller", typeSymbol.name().equals("Caller"));
            symbolMetaInfo.addProperty("typeName", typeSymbol.name());
            symbolMetaInfo.addProperty("orgName", typeSymbol.moduleID().orgName());
            symbolMetaInfo.addProperty("moduleName", typeSymbol.moduleID().moduleName());
        } else if (node.kind() == SyntaxKind.ASSIGNMENT_STATEMENT) {
            AssignmentStatementNode assignmentStatementNode = (AssignmentStatementNode) node;
            if (assignmentStatementNode.varRef() instanceof SimpleNameReferenceNode) {
                SimpleNameReferenceNode simpleNameReferenceNode =
                        (SimpleNameReferenceNode) assignmentStatementNode.varRef();
                symbolMetaInfo.addProperty("name", simpleNameReferenceNode.name().text());
                symbolMetaInfo.addProperty("isCaller", typeSymbol.name().equals("Caller"));
                symbolMetaInfo.addProperty("typeName", typeSymbol.name());
                symbolMetaInfo.addProperty("orgName", typeSymbol.moduleID().orgName());
                symbolMetaInfo.addProperty("moduleName", typeSymbol.moduleID().moduleName());
            }
        }

        return symbolMetaInfo;
    }

    private TypeSymbol getRawType(TypeSymbol typeDescriptor) {
        return typeDescriptor.typeKind() == TypeDescKind.TYPE_REFERENCE
                ? ((TypeReferenceTypeSymbol) typeDescriptor).typeDescriptor() : typeDescriptor;
    }

    private JsonElement generateTypeJson(Symbol symbol) throws JSONGenerationException {
        if (symbol == null) {
            return JsonNull.INSTANCE;
        }

        Set<Method> methods = ClassUtils.getAllInterfaces(symbol.getClass()).stream()
                .flatMap(aClass -> Arrays.stream(aClass.getMethods()))
                .collect(Collectors.toSet());
        JsonObject nodeJson = new JsonObject();
        for (Method m : methods) {
            String jsonName = m.getName();
            if (m.getParameterCount() > 0
                    || jsonName.equals("typeDefinitions")
                    || jsonName.equals("functions")
                    || jsonName.equals("classes")
                    || jsonName.equals("constants")
                    || jsonName.equals("listeners")
                    || jsonName.equals("services")
                    || jsonName.equals("allSymbols")
                    || jsonName.equals("resources")
                    || jsonName.equals("methods")
                    || jsonName.equals("langLibMethods")
                    || jsonName.equals("location")) {
                continue;
            }

            Object prop = null;
            try {
                prop = m.invoke(symbol);
            } catch (IllegalAccessException | InvocationTargetException e) {
                throw new JSONGenerationException("Error occurred while generating JSON", e);
            }

            if (prop instanceof Symbol) {
                if (!jsonName.equals("typeDescriptor")) {
                    nodeJson.add(jsonName, generateTypeJson((Symbol) prop));
                }
                // TODO: verify if this is needed and enable (need to add to the nodeJson as well)
//            } else if (prop instanceof List) {
//                List listProp = (List) prop;
//                JsonArray listPropJson = new JsonArray();
//                for (Object listPropItem : listProp) {
//                    if (listPropItem instanceof Symbol) {
//                        listPropJson.add(generateTypeJson((Symbol) listPropItem));
//                    } else if (listPropItem instanceof String) {
//                        listPropJson.add((String) listPropItem);
//                    } else if (listPropItem instanceof Boolean) {
//                        listPropJson.add((Boolean) listPropItem);
//                    }
//                }
            } else if (prop instanceof BallerinaModuleID) {
                BallerinaModuleID ballerinaModuleID = (BallerinaModuleID) prop;
                JsonObject moduleIdJson = new JsonObject();
                moduleIdJson.addProperty("orgName", ballerinaModuleID.orgName());
                moduleIdJson.addProperty("moduleName", ballerinaModuleID.moduleName());
                moduleIdJson.addProperty("version", ballerinaModuleID.version());
                nodeJson.add(jsonName, moduleIdJson);
            } else if (prop instanceof TypeDescKind) {
                nodeJson.addProperty(jsonName, ((TypeDescKind) prop).getName());
            } else if (prop instanceof io.ballerina.compiler.api.symbols.SymbolKind) {
                nodeJson.addProperty(jsonName, ((io.ballerina.compiler.api.symbols.SymbolKind) prop).name());
            } else if (prop instanceof String) {
                nodeJson.addProperty(jsonName, (String) prop);
            } else if (prop instanceof Boolean) {
                nodeJson.addProperty(jsonName, (Boolean) prop);
            }
        }

        return nodeJson;
    }

    private JsonElement apply(Node node) {
        JsonObject nodeInfo = new JsonObject();
        nodeInfo.addProperty("kind", prettifyKind(node.kind().toString()));

        if (node instanceof Token) {
            nodeInfo.addProperty("isToken", true);
            nodeInfo.addProperty("value", ((Token) node).text());
<<<<<<< HEAD
            nodeInfo.addProperty("isMissing", node.isMissing());
            nodeInfo.add("invalidNodes", detectInvalidNodes(node.leadingMinutiae()));
            nodeInfo.add("leadingMinutiae", detectMinutiae(node.leadingMinutiae()));
            nodeInfo.add("trailingMinutiae", detectMinutiae(node.trailingMinutiae()));
=======
            if (node.lineRange() != null) {
                LineRange lineRange = node.lineRange();
                LinePosition startLine = lineRange.startLine();
                LinePosition endLine = lineRange.endLine();
                JsonObject position = new JsonObject();
                position.addProperty("startLine", startLine.line());
                position.addProperty("startColumn", startLine.offset());
                position.addProperty("endLine", endLine.line());
                position.addProperty("endColumn", endLine.offset());
                nodeInfo.add("position", position);
            }
>>>>>>> 7a5ed5e2
        } else {
            JsonElement memberValues = node.apply(this);
            memberValues.getAsJsonObject().entrySet().forEach(memberEntry -> {
                nodeInfo.add(memberEntry.getKey(), memberEntry.getValue());
            });
        }
        return nodeInfo;
    }

    private String prettifyKind(String kind) {
        return Arrays.stream(kind.split("_"))
                .map(String::toLowerCase)
                .map(StringUtils::capitalize)
                .collect(Collectors.joining());
    }

    private JsonArray detectInvalidNodes(MinutiaeList minutiae){
        JsonArray invalidNodes = new JsonArray();

        for (Minutiae m : minutiae){
            if(m.isInvalidNodeMinutiae()) {
                JsonObject nodeJson = new JsonObject();
                nodeJson.addProperty("kind", m.kind().toString());
                nodeJson.addProperty("value", m.text());
                invalidNodes.add(nodeJson);
            }
        }

        return invalidNodes;
    }

    private JsonArray detectMinutiae(MinutiaeList minutiae){
        JsonArray minutiaeList = new JsonArray();

        for (Minutiae m : minutiae) {
            if(!m.isInvalidNodeMinutiae()){
                JsonObject nodeJson = new JsonObject();
                nodeJson.addProperty("kind", m.kind().toString());
                nodeJson.addProperty("minutiae", m.text());
                minutiaeList.add(nodeJson);
            }
        }

        return minutiaeList;
    }
}<|MERGE_RESOLUTION|>--- conflicted
+++ resolved
@@ -29,9 +29,6 @@
 import io.ballerina.compiler.api.symbols.TypeDescKind;
 import io.ballerina.compiler.api.symbols.TypeReferenceTypeSymbol;
 import io.ballerina.compiler.api.symbols.TypeSymbol;
-<<<<<<< HEAD
-import io.ballerina.compiler.syntax.tree.*;
-=======
 import io.ballerina.compiler.api.symbols.VariableSymbol;
 import io.ballerina.compiler.syntax.tree.AssignmentStatementNode;
 import io.ballerina.compiler.syntax.tree.CaptureBindingPatternNode;
@@ -44,7 +41,6 @@
 import io.ballerina.compiler.syntax.tree.SyntaxKind;
 import io.ballerina.compiler.syntax.tree.Token;
 import io.ballerina.compiler.syntax.tree.VariableDeclarationNode;
->>>>>>> 7a5ed5e2
 import io.ballerina.tools.diagnostics.Diagnostic;
 import io.ballerina.tools.diagnostics.DiagnosticInfo;
 import io.ballerina.tools.text.LinePosition;
@@ -93,8 +89,6 @@
         }
         nodeJson.addProperty("source", node.toSourceCode());
         nodeJson.addProperty("kind", prettifyKind(node.kind().toString()));
-        nodeJson.add("leadingMinutiae", detectMinutiae(node.leadingMinutiae()));
-        nodeJson.add("trailingMinutiae", detectMinutiae(node.trailingMinutiae()));
 
         if (node.lineRange() != null) {
             LineRange lineRange = node.lineRange();
@@ -339,16 +333,9 @@
     private JsonElement apply(Node node) {
         JsonObject nodeInfo = new JsonObject();
         nodeInfo.addProperty("kind", prettifyKind(node.kind().toString()));
-
         if (node instanceof Token) {
             nodeInfo.addProperty("isToken", true);
             nodeInfo.addProperty("value", ((Token) node).text());
-<<<<<<< HEAD
-            nodeInfo.addProperty("isMissing", node.isMissing());
-            nodeInfo.add("invalidNodes", detectInvalidNodes(node.leadingMinutiae()));
-            nodeInfo.add("leadingMinutiae", detectMinutiae(node.leadingMinutiae()));
-            nodeInfo.add("trailingMinutiae", detectMinutiae(node.trailingMinutiae()));
-=======
             if (node.lineRange() != null) {
                 LineRange lineRange = node.lineRange();
                 LinePosition startLine = lineRange.startLine();
@@ -360,7 +347,6 @@
                 position.addProperty("endColumn", endLine.offset());
                 nodeInfo.add("position", position);
             }
->>>>>>> 7a5ed5e2
         } else {
             JsonElement memberValues = node.apply(this);
             memberValues.getAsJsonObject().entrySet().forEach(memberEntry -> {
@@ -376,34 +362,4 @@
                 .map(StringUtils::capitalize)
                 .collect(Collectors.joining());
     }
-
-    private JsonArray detectInvalidNodes(MinutiaeList minutiae){
-        JsonArray invalidNodes = new JsonArray();
-
-        for (Minutiae m : minutiae){
-            if(m.isInvalidNodeMinutiae()) {
-                JsonObject nodeJson = new JsonObject();
-                nodeJson.addProperty("kind", m.kind().toString());
-                nodeJson.addProperty("value", m.text());
-                invalidNodes.add(nodeJson);
-            }
-        }
-
-        return invalidNodes;
-    }
-
-    private JsonArray detectMinutiae(MinutiaeList minutiae){
-        JsonArray minutiaeList = new JsonArray();
-
-        for (Minutiae m : minutiae) {
-            if(!m.isInvalidNodeMinutiae()){
-                JsonObject nodeJson = new JsonObject();
-                nodeJson.addProperty("kind", m.kind().toString());
-                nodeJson.addProperty("minutiae", m.text());
-                minutiaeList.add(nodeJson);
-            }
-        }
-
-        return minutiaeList;
-    }
 }