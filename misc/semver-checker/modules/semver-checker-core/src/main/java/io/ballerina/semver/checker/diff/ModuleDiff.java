--- conflicted
+++ resolved
@@ -18,10 +18,7 @@
 
 package io.ballerina.semver.checker.diff;
 
-<<<<<<< HEAD
-=======
 import io.ballerina.compiler.syntax.tree.ClassDefinitionNode;
->>>>>>> 91e5352e
 import io.ballerina.compiler.syntax.tree.ConstantDeclarationNode;
 import io.ballerina.compiler.syntax.tree.FunctionDefinitionNode;
 import io.ballerina.compiler.syntax.tree.ModuleVariableDeclarationNode;
@@ -181,8 +178,6 @@
         public void withConstantChanged(ConstantDeclarationNode newConstant, ConstantDeclarationNode oldConstant) {
             new ModuleConstantComparator(newConstant, oldConstant).computeDiff().ifPresent(moduleDiff.childDiffs::add);
         }
-<<<<<<< HEAD
-=======
 
         public void withClassAdded(ClassDefinitionNode classNode) {
             ClassDiff.Builder constantDiffBuilder = new ClassDiff.Builder(classNode, null);
@@ -211,6 +206,5 @@
         public void withTypeDefModified(TypeDefinitionNode newTypeDef, TypeDefinitionNode oldTypeDef) {
             new TypeDefComparator(newTypeDef, oldTypeDef).computeDiff().ifPresent(moduleDiff.childDiffs::add);
         }
->>>>>>> 91e5352e
     }
 }