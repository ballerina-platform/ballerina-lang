/*
 * Copyright (c) 2022, WSO2 Inc. (http://www.wso2.org) All Rights Reserved.
 *
 * WSO2 Inc. licenses this file to you under the Apache License,
 * Version 2.0 (the "License"); you may not use this file except
 * in compliance with the License.
 * You may obtain a copy of the License at
 *
 *    http://www.apache.org/licenses/LICENSE-2.0
 *
 * Unless required by applicable law or agreed to in writing,
 * software distributed under the License is distributed on an
 * "AS IS" BASIS, WITHOUT WARRANTIES OR CONDITIONS OF ANY
 * KIND, either express or implied.  See the License for the
 * specific language governing permissions and limitations
 * under the License.
 */

package io.ballerina.semver.checker.diff;

import com.google.gson.JsonArray;
import com.google.gson.JsonObject;
import com.google.gson.JsonPrimitive;
import io.ballerina.compiler.syntax.tree.Node;
import io.ballerina.compiler.syntax.tree.SyntaxKind;

import java.util.ArrayList;
import java.util.Collection;
import java.util.Collections;
import java.util.Comparator;
import java.util.List;
import java.util.Locale;
import java.util.Optional;

import static io.ballerina.semver.checker.util.DiffUtils.DIFF_ATTR_CHILDREN;
import static io.ballerina.semver.checker.util.DiffUtils.DIFF_ATTR_KIND;
import static io.ballerina.semver.checker.util.DiffUtils.DIFF_ATTR_MESSAGE;
import static io.ballerina.semver.checker.util.DiffUtils.DIFF_ATTR_TYPE;
import static io.ballerina.semver.checker.util.DiffUtils.DIFF_ATTR_VERSION_IMPACT;
import static io.ballerina.semver.checker.util.DiffUtils.getDiffTypeName;
import static io.ballerina.semver.checker.util.DiffUtils.stringifyDiff;

/**
 * Base implementation for changes in Ballerina syntax tree nodes.
 *
 * @param <T> node type
 * @since 2201.2.0
 */
public class NodeDiffImpl<T extends Node> implements NodeDiff<T> {

    protected final T newNode;
    protected final T oldNode;
    protected DiffType diffType;
    protected DiffKind diffKind;
    protected SemverImpact versionImpact;
    protected final List<Diff> childDiffs;
    protected String message;

    protected NodeDiffImpl(T newNode, T oldNode) {
        this(newNode, oldNode, SemverImpact.UNKNOWN);
    }

    private NodeDiffImpl(T newNode, T oldNode, SemverImpact versionImpact) {
        this.newNode = newNode;
        this.oldNode = oldNode;
        this.versionImpact = versionImpact;
        this.childDiffs = new ArrayList<>();
        this.message = null;

        if (newNode != null && oldNode == null) {
            this.diffType = DiffType.NEW;
        } else if (newNode == null && oldNode != null) {
            this.diffType = DiffType.REMOVED;
        } else if (newNode != null) {
            this.diffType = DiffType.MODIFIED;
        } else {
            this.diffType = DiffType.UNKNOWN;
        }
    }

    @Override
    public Optional<T> getNewNode() {
        return Optional.ofNullable(newNode);
    }

    @Override
    public Optional<T> getOldNode() {
        return Optional.ofNullable(oldNode);
    }

    @Override
    public SyntaxKind getNodeKind() {
        return newNode != null ? newNode.kind() : oldNode.kind();
    }

    @Override
    public DiffType getType() {
        return diffType;
    }

    protected void setType(DiffType diffType) {
        this.diffType = diffType;
    }

    @Override
    public DiffKind getKind() {
        return diffKind;
    }

    protected void setKind(DiffKind diffKind) {
        this.diffKind = diffKind;
    }

    @Override
    public SemverImpact getVersionImpact() {
        return versionImpact;
    }

    @Override
    public void computeVersionImpact() {
        if (versionImpact == SemverImpact.UNKNOWN) {
            versionImpact = childDiffs.stream()
                    .map(Diff::getVersionImpact)
                    .max(Comparator.comparingInt(SemverImpact::getRank))
                    .orElse(SemverImpact.UNKNOWN);
        }
    }

    @Override
    public Optional<String> getMessage() {
        return Optional.ofNullable(message);
    }

    @Override
    public List<Diff> getChildDiffs() {
        return Collections.unmodifiableList(childDiffs);
    }

    @Override
    public List<Diff> getChildDiffs(SemverImpact versionImpact) {
        List<Diff> filteredDiffs = new ArrayList<>();
        for (Diff diff : childDiffs) {
            if (diff.getChildDiffs().isEmpty()) {
                if (diff.getVersionImpact() == versionImpact) {
                    filteredDiffs.add(diff);
                }
            } else {
                for (Diff childDiff : diff.getChildDiffs()) {
                    filteredDiffs.addAll(childDiff.getChildDiffs(versionImpact));
                }
            }
        }
        return filteredDiffs;
    }

    protected void setMessage(String message) {
        this.message = message;
    }

    protected void setVersionImpact(SemverImpact versionImpact) {
        this.versionImpact = versionImpact;
    }

    @Override
    public String getAsString() {
        StringBuilder sb = new StringBuilder();
        if (childDiffs == null || childDiffs.isEmpty()) {
            sb.append(stringifyDiff(this));
        } else {
            // Todo: Add the rest of module-level definition types
            if (this instanceof FunctionDiff || this instanceof ServiceDiff || this instanceof ModuleVarDiff ||
                    this instanceof ModuleConstantDiff) {
                sb.append(stringifyDiff(this));
            }
            childDiffs.forEach(diff -> sb.append(diff.getAsString()));
        }

        return sb.toString();
    }

    @Override
    public JsonObject getAsJson() {
        JsonObject jsonObject = new JsonObject();

        // Todo: Add the rest of module-level definition types
<<<<<<< HEAD
        if (childDiffs == null || childDiffs.isEmpty() || this instanceof FunctionDiff || this instanceof ServiceDiff
                || this instanceof ModuleVarDiff || this instanceof ModuleConstantDiff) {
            jsonObject.add(DIFF_ATTR_KIND, new JsonPrimitive(DiffUtils.getDiffTypeName(this)));
=======
        if (childDiffs == null || childDiffs.isEmpty() || this instanceof FunctionDiff || this instanceof ServiceDiff) {
>>>>>>> dea8e0b7
            jsonObject.add(DIFF_ATTR_TYPE, new JsonPrimitive(this.getType().name().toLowerCase(Locale.getDefault())));
            jsonObject.add(DIFF_ATTR_VERSION_IMPACT, new JsonPrimitive(this.getVersionImpact().name()
                    .toLowerCase(Locale.getDefault())));
            if (this.getKind() == null || this.getKind() == DiffKind.UNKNOWN) {
                jsonObject.add(DIFF_ATTR_KIND, new JsonPrimitive(getDiffTypeName(this)));
            } else {
                jsonObject.add(DIFF_ATTR_KIND, new JsonPrimitive(this.getKind().toString()));
            }
        }

        if (this.getMessage().isPresent()) {
            jsonObject.add(DIFF_ATTR_MESSAGE, new JsonPrimitive(this.getMessage().get()));
        }

        if (childDiffs != null && !childDiffs.isEmpty()) {
            JsonArray childArray = new JsonArray();
            childDiffs.forEach(diff -> childArray.add(diff.getAsJson()));
            jsonObject.add(DIFF_ATTR_CHILDREN, childArray);
        }

        return jsonObject;
    }

    /**
     * Node diff builder implementation.
     *
     * @param <T> Node type
     */
    public static class Builder<T extends Node> implements NodeDiffBuilder {

        private final NodeDiffImpl<T> nodeDiff;

        public Builder(T newNode, T oldNode) {
            nodeDiff = new NodeDiffImpl<>(newNode, oldNode);
        }

        @Override
        public Optional<? extends NodeDiff<T>> build() {
            if (!nodeDiff.getChildDiffs().isEmpty()) {
                if (nodeDiff.getVersionImpact() == SemverImpact.UNKNOWN) {
                    nodeDiff.computeVersionImpact();
                }
                nodeDiff.setType(DiffType.MODIFIED);
                return Optional.of(nodeDiff);
            } else if (nodeDiff.getType() == DiffType.NEW || nodeDiff.getType() == DiffType.REMOVED
                    || nodeDiff.getMessage().isPresent()) {
                return Optional.of(nodeDiff);
            }

            return Optional.empty();
        }

        @Override
        public NodeDiffBuilder withKind(DiffKind diffKind) {
            nodeDiff.setKind(diffKind);
            return this;
        }

        @Override
        public NodeDiffBuilder withType(DiffType diffType) {
            nodeDiff.setType(diffType);
            return this;
        }

        @Override
        public NodeDiffBuilder withVersionImpact(SemverImpact versionImpact) {
            nodeDiff.setVersionImpact(versionImpact);
            return this;
        }

        @Override
        public NodeDiffBuilder withMessage(String message) {
            nodeDiff.setMessage(message);
            return this;
        }

        @Override
        public NodeDiffBuilder withChildDiff(Diff childDiff) {
            nodeDiff.childDiffs.add(childDiff);
            return this;
        }

        @Override
        public NodeDiffBuilder withChildDiffs(Collection<? extends Diff> childDiffs) {
            nodeDiff.childDiffs.addAll(childDiffs);
            return this;
        }
    }
}<|MERGE_RESOLUTION|>--- conflicted
+++ resolved
@@ -23,6 +23,7 @@
 import com.google.gson.JsonPrimitive;
 import io.ballerina.compiler.syntax.tree.Node;
 import io.ballerina.compiler.syntax.tree.SyntaxKind;
+import io.ballerina.semver.checker.util.DiffUtils;
 
 import java.util.ArrayList;
 import java.util.Collection;
@@ -183,13 +184,9 @@
         JsonObject jsonObject = new JsonObject();
 
         // Todo: Add the rest of module-level definition types
-<<<<<<< HEAD
         if (childDiffs == null || childDiffs.isEmpty() || this instanceof FunctionDiff || this instanceof ServiceDiff
                 || this instanceof ModuleVarDiff || this instanceof ModuleConstantDiff) {
             jsonObject.add(DIFF_ATTR_KIND, new JsonPrimitive(DiffUtils.getDiffTypeName(this)));
-=======
-        if (childDiffs == null || childDiffs.isEmpty() || this instanceof FunctionDiff || this instanceof ServiceDiff) {
->>>>>>> dea8e0b7
             jsonObject.add(DIFF_ATTR_TYPE, new JsonPrimitive(this.getType().name().toLowerCase(Locale.getDefault())));
             jsonObject.add(DIFF_ATTR_VERSION_IMPACT, new JsonPrimitive(this.getVersionImpact().name()
                     .toLowerCase(Locale.getDefault())));
