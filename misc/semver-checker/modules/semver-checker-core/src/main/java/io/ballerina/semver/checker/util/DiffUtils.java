/*
 * Copyright (c) 2022, WSO2 Inc. (http://www.wso2.org) All Rights Reserved.
 *
 * WSO2 Inc. licenses this file to you under the Apache License,
 * Version 2.0 (the "License"); you may not use this file except
 * in compliance with the License.
 * You may obtain a copy of the License at
 *
 *    http://www.apache.org/licenses/LICENSE-2.0
 *
 * Unless required by applicable law or agreed to in writing,
 * software distributed under the License is distributed on an
 * "AS IS" BASIS, WITHOUT WARRANTIES OR CONDITIONS OF ANY
 * KIND, either express or implied.  See the License for the
 * specific language governing permissions and limitations
 * under the License.
 */

package io.ballerina.semver.checker.util;

import io.ballerina.projects.SemanticVersion;
import io.ballerina.semver.checker.diff.ClassDiff;
import io.ballerina.semver.checker.diff.Diff;
import io.ballerina.semver.checker.diff.DiffKind;
import io.ballerina.semver.checker.diff.FunctionDiff;
import io.ballerina.semver.checker.diff.ModuleConstantDiff;
import io.ballerina.semver.checker.diff.ModuleDiff;
import io.ballerina.semver.checker.diff.ModuleVarDiff;
import io.ballerina.semver.checker.diff.NodeDiff;
import io.ballerina.semver.checker.diff.NodeListDiff;
import io.ballerina.semver.checker.diff.PackageDiff;
import io.ballerina.semver.checker.diff.SemverImpact;
import io.ballerina.semver.checker.diff.ServiceDiff;
import io.ballerina.semver.checker.diff.TypeDefinitionDiff;

import static io.ballerina.semver.checker.util.SemverUtils.calculateSuggestedVersion;

/**
 * Diff model related utilities.
 *
 * @since 2201.2.0
 */
public class DiffUtils {

    // Attributes defined for the JSON representation of diffs.
    public static final String DIFF_ATTR_KIND = "kind";
    public static final String DIFF_ATTR_TYPE = "type";
    public static final String DIFF_ATTR_MESSAGE = "message";
    public static final String DIFF_ATTR_VERSION_IMPACT = "versionImpact";
    public static final String DIFF_ATTR_CHILDREN = "childDiffs";
    private static final String UNKNOWN = "unknown";

    /**
     * Returns the summary of changes in string format based on the current version, last published version and the set
     * of detected changes.
     *
     * @param packageDiff     source code changes of the package instance
     * @param localVersion    current package version
     * @param previousVersion last published package version
     * @return the suggested version in string format
     */
    public static String getDiffSummary(PackageDiff packageDiff, SemanticVersion localVersion,
                                        SemanticVersion previousVersion) {
        StringBuilder sb = new StringBuilder();
        if (packageDiff == null) {
            sb.append("no changes detected").append(System.lineSeparator());
        } else {
            String title = String.format(" Comparing version '%s'(local) with version '%s'(central) ", localVersion,
                    previousVersion);
            sb.append(System.lineSeparator());
            sb.append("=".repeat(title.length())).append(System.lineSeparator());
            sb.append(title).append(System.lineSeparator());
            sb.append("=".repeat(title.length())).append(System.lineSeparator());
            sb.append(packageDiff.getAsString());
        }

        return sb.toString();
    }

    /**
     * Returns the suggested version in string format based on the current version, last published version and the set
     * of detected changes.
     *
     * @param packageDiff     source code changes of the package instance
     * @param localVersion    current package version
     * @param previousVersion last published package version
     * @return the suggested version in string format
     */
    public static String getVersionSuggestion(PackageDiff packageDiff, SemanticVersion localVersion,
                                              SemanticVersion previousVersion) {
        StringBuilder sb = new StringBuilder();
        sb.append(System.lineSeparator());
        sb.append("current version: ").append(localVersion).append(System.lineSeparator());
        sb.append("compatibility impact (compared with the release version '").append(previousVersion).append("'): ");
        if (packageDiff == null) {
            sb.append("no changes detected").append(System.lineSeparator());
        } else {
            switch (packageDiff.getVersionImpact()) {
                case MAJOR:
                    sb.append("backward-incompatible changes detected").append(System.lineSeparator());
                    break;
                case MINOR:
                    sb.append("patch-incompatible changes detected").append(System.lineSeparator());
                    break;
                case PATCH:
                    sb.append("patch-compatible changes detected").append(System.lineSeparator());
                    break;
                case AMBIGUOUS:
                    sb.append("one or more changes detected with ambiguous level of impact. the developer is expected" +
                            " to manually review the changes below and choose an appropriate version");
                    sb.append(System.lineSeparator());
                    packageDiff.getChildDiffs(SemverImpact.AMBIGUOUS)
                            .forEach(diff -> sb.append(diff.getAsString()));
                    break;
                case UNKNOWN:
                default:
                    sb.append("one or more changes detected with unknown level of impact. the developer is expected " +
                            "to manually review the changes below and choose an appropriate version");
                    sb.append(System.lineSeparator());
                    packageDiff.getChildDiffs(SemverImpact.UNKNOWN);
                    break;
            }
        }
        sb.append("suggested version: ").append(calculateSuggestedVersion(previousVersion, packageDiff));
        return sb.toString();
    }

    /**
     * Coverts a given diff instance into a human-readable string.
     *
     * @param diff Diff instance
     */
    public static String stringifyDiff(Diff diff) {
        StringBuilder sb = new StringBuilder();
        sb.append(getDiffIndentation(diff))
                .append(getDiffSign(diff))
                .append(" ");

        if ((diff instanceof NodeDiff) && ((NodeDiff<?>) diff).getMessage().isPresent()) {
            sb.append(((NodeDiff<?>) diff).getMessage().get());
        } else if ((diff instanceof NodeListDiff) && ((NodeListDiff<?>) diff).getMessage().isPresent()) {
            sb.append(((NodeListDiff<?>) diff).getMessage().get());
        } else {
            sb.append(diff.getKind() != null && diff.getKind() != DiffKind.UNKNOWN ? diff.getKind().toString() :
                    getDiffTypeName(diff))
                    .append(" '")
                    .append(getDiffName(diff))
                    .append("' is ")
                    .append(getDiffVerb(diff));
        }

        sb.append(" [")
                .append("version impact: ")
                .append(diff.getVersionImpact())
                .append("]")
                .append(System.lineSeparator());

        return sb.toString();
    }

    /**
     * Retrieves package name of the given {@link PackageDiff} instance.
     *
     * @param packageDiff PackageDiff instance
     */
    private static String getPackageName(PackageDiff packageDiff) {
        switch (packageDiff.getType()) {
            case NEW:
                return packageDiff.getNewPackage().orElseThrow().packageName().value();
            case REMOVED:
                return packageDiff.getOldPackage().orElseThrow().packageName().value();
            case MODIFIED:
            case UNKNOWN:
            default:
                if (packageDiff.getNewPackage().isPresent()) {
                    return packageDiff.getNewPackage().orElseThrow().packageName().value();
                } else if (packageDiff.getOldPackage().isPresent()) {
                    return packageDiff.getOldPackage().orElseThrow().packageName().value();
                } else {
                    return UNKNOWN;
                }
        }
    }

    /**
     * Retrieves module name of the given {@link ModuleDiff} instance.
     *
     * @param moduleDiff ModuleDiff instance
     */
    private static String getModuleName(ModuleDiff moduleDiff) {
        switch (moduleDiff.getType()) {
            case NEW:
                return moduleDiff.getNewModule().orElseThrow().moduleName().toString();
            case REMOVED:
                return moduleDiff.getOldModule().orElseThrow().moduleName().toString();
            case MODIFIED:
            case UNKNOWN:
            default:
                if (moduleDiff.getNewModule().isPresent()) {
                    return moduleDiff.getNewModule().orElseThrow().moduleName().toString();
                } else if (moduleDiff.getOldModule().isPresent()) {
                    return moduleDiff.getOldModule().orElseThrow().moduleName().toString();
                } else {
                    return UNKNOWN;
                }
        }
    }

    /**
     * Returns the string sign to represent a given {@link Diff}.
     *
     * @param diff diff type
     */
    private static String getDiffSign(Diff diff) {
        switch (diff.getType()) {
            case NEW:
                return "[++]";
            case REMOVED:
                return "[--]";
            case MODIFIED:
                return "[+-]";
            case UNKNOWN:
            default:
                return "[??]";
        }
    }

    private static String getDiffVerb(Diff diff) {
        switch (diff.getType()) {
            case NEW:
                return "added";
            case REMOVED:
                return "removed";
            case MODIFIED:
                return "modified";
            case UNKNOWN:
            default:
                return "?";
        }
    }

    private static String getDiffName(Diff diff) {
        if (diff instanceof PackageDiff) {
            return getPackageName((PackageDiff) diff);
        } else if (diff instanceof ModuleDiff) {
            return getModuleName((ModuleDiff) diff);
        } else if (diff instanceof FunctionDiff) {
            return getFunctionName((FunctionDiff) diff);
        } else if (diff instanceof ServiceDiff) {
            return getServiceName((ServiceDiff) diff);
        } else if (diff instanceof ModuleVarDiff) {
            return getModuleVariableName((ModuleVarDiff) diff);
        } else if (diff instanceof ModuleConstantDiff) {
            return getModuleConstantName((ModuleConstantDiff) diff);
<<<<<<< HEAD
=======
        } else if (diff instanceof ClassDiff) {
            return getModuleClassName((ClassDiff) diff);
        } else if (diff instanceof TypeDefinitionDiff) {
            return getModuleTypeDefName((TypeDefinitionDiff) diff);
>>>>>>> 91e5352e
        } else {
            return UNKNOWN;
        }
    }

    public static String getDiffTypeName(Diff diff) {
        // Todo: Replace remaining usages to `diff.getKind()` method
        if (diff instanceof PackageDiff) {
            return "package";
        } else if (diff instanceof ModuleDiff) {
            return "module";
        } else if (diff instanceof ServiceDiff) {
            return "service";
        } else if (diff instanceof ModuleVarDiff) {
            return "module variable";
        } else if (diff instanceof ModuleConstantDiff) {
            return "module constant";
<<<<<<< HEAD
=======
        } else if (diff instanceof ClassDiff) {
            return "class";
        } else if (diff instanceof TypeDefinitionDiff) {
            return "type definition";
>>>>>>> 91e5352e
        } else if (diff instanceof FunctionDiff) {
            FunctionDiff functionDiff = (FunctionDiff) diff;
            if (functionDiff.isResource()) {
                return "resource function";
            } else if (functionDiff.isRemote()) {
                return "remote function";
            } else {
                return "function";
            }
        } else {
            return UNKNOWN;
        }
    }

    private static String getDiffIndentation(Diff diff) {
        if (diff instanceof PackageDiff) {
            return " ".repeat(0);
        } else if (diff instanceof ModuleDiff) {
            return " ".repeat(2);
        } else if (diff instanceof ServiceDiff) {
            return " ".repeat(4);
        } else if (diff instanceof ModuleVarDiff) {
            return " ".repeat(4);
        } else if (diff instanceof ModuleConstantDiff) {
            return " ".repeat(4);
<<<<<<< HEAD
=======
        } else if (diff instanceof ClassDiff) {
            return " ".repeat(4);
        } else if (diff instanceof TypeDefinitionDiff) {
            return " ".repeat(4);
>>>>>>> 91e5352e
        } else if (diff instanceof FunctionDiff) {
            FunctionDiff functionDiff = (FunctionDiff) diff;
            if (functionDiff.isResource()) {
                return " ".repeat(6);
            } else if (functionDiff.isRemote()) {
                return " ".repeat(6);
            } else {
                return " ".repeat(4);
            }
        } else {
            return " ".repeat(6);
        }
    }

    /**
     * Retrieves function name of the given {@link FunctionDiff} instance.
     *
     * @param functionDiff FunctionDiff instance
     */
    private static String getFunctionName(FunctionDiff functionDiff) {
        if (functionDiff.getNewNode().isPresent()) {
            return SyntaxTreeUtils.getFunctionIdentifier(functionDiff.getNewNode().get());
        } else if (functionDiff.getOldNode().isPresent()) {
            return SyntaxTreeUtils.getFunctionIdentifier(functionDiff.getOldNode().get());
        } else {
            return UNKNOWN;
        }
    }

    /**
     * Retrieves service name from the given {@link ServiceDiff} instance.
     *
     * @param serviceDiff ServiceDiff instance
     */
    private static String getServiceName(ServiceDiff serviceDiff) {
        if (serviceDiff.getNewNode().isPresent()) {
            return SyntaxTreeUtils.getServiceIdentifier(serviceDiff.getNewNode().get()).orElse(UNKNOWN);
        } else if (serviceDiff.getOldNode().isPresent()) {
            return SyntaxTreeUtils.getServiceIdentifier(serviceDiff.getOldNode().get()).orElse(UNKNOWN);
        } else {
            return UNKNOWN;
        }
    }

    /**
     * Retrieves name of the given {@link ModuleVarDiff} instance.
     *
     * @param moduleVarDiff FunctionDiff instance
     */
    private static String getModuleVariableName(ModuleVarDiff moduleVarDiff) {
        if (moduleVarDiff.getNewNode().isPresent()) {
            return SyntaxTreeUtils.getModuleVarIdentifier(moduleVarDiff.getNewNode().get());
        } else if (moduleVarDiff.getOldNode().isPresent()) {
            return SyntaxTreeUtils.getModuleVarIdentifier(moduleVarDiff.getOldNode().get());
        } else {
            return UNKNOWN;
        }
    }

    /**
     * Retrieves name of the given {@link ModuleConstantDiff} instance.
     *
     * @param moduleConstantDiff FunctionDiff instance
     */
    private static String getModuleConstantName(ModuleConstantDiff moduleConstantDiff) {
        if (moduleConstantDiff.getNewNode().isPresent()) {
            return SyntaxTreeUtils.getConstIdentifier(moduleConstantDiff.getNewNode().get());
        } else if (moduleConstantDiff.getOldNode().isPresent()) {
            return SyntaxTreeUtils.getConstIdentifier(moduleConstantDiff.getOldNode().get());
        } else {
            return UNKNOWN;
        }
    }

    /**
     * Retrieves name of the given {@link ClassDiff} instance.
     *
     * @param classDiff class diff instance
     */
    private static String getModuleClassName(ClassDiff classDiff) {
        if (classDiff.getNewNode().isPresent()) {
            return SyntaxTreeUtils.getClassIdentifier(classDiff.getNewNode().get());
        } else if (classDiff.getOldNode().isPresent()) {
            return SyntaxTreeUtils.getClassIdentifier(classDiff.getOldNode().get());
        } else {
            return UNKNOWN;
        }
    }

    /**
     * Retrieves name of the given {@link TypeDefinitionDiff} instance.
     *
     * @param typeDefinitionDiff type definition diff instance
     */
    private static String getModuleTypeDefName(TypeDefinitionDiff typeDefinitionDiff) {
        if (typeDefinitionDiff.getNewNode().isPresent()) {
            return SyntaxTreeUtils.getTypeDefIdentifier(typeDefinitionDiff.getNewNode().get());
        } else if (typeDefinitionDiff.getOldNode().isPresent()) {
            return SyntaxTreeUtils.getTypeDefIdentifier(typeDefinitionDiff.getOldNode().get());
        } else {
            return UNKNOWN;
        }
    }

    /**
     * Retrieves function name of the given {@link FunctionDiff} instance.
     *
     * @param moduleVarDiff FunctionDiff instance
     */
    private static String getModuleVariableName(ModuleVarDiff moduleVarDiff) {
        if (moduleVarDiff.getNewNode().isPresent()) {
            return SyntaxTreeUtils.getModuleVarIdentifier(moduleVarDiff.getNewNode().get());
        } else if (moduleVarDiff.getOldNode().isPresent()) {
            return SyntaxTreeUtils.getModuleVarIdentifier(moduleVarDiff.getOldNode().get());
        } else {
            return "unknown";
        }
    }

    /**
     * Retrieves function name of the given {@link FunctionDiff} instance.
     *
     * @param moduleConstantDiff FunctionDiff instance
     */
    private static String getModuleConstantName(ModuleConstantDiff moduleConstantDiff) {
        if (moduleConstantDiff.getNewNode().isPresent()) {
            return SyntaxTreeUtils.getConstIdentifier(moduleConstantDiff.getNewNode().get());
        } else if (moduleConstantDiff.getOldNode().isPresent()) {
            return SyntaxTreeUtils.getConstIdentifier(moduleConstantDiff.getOldNode().get());
        } else {
            return "unknown";
        }
    }
}<|MERGE_RESOLUTION|>--- conflicted
+++ resolved
@@ -252,13 +252,10 @@
             return getModuleVariableName((ModuleVarDiff) diff);
         } else if (diff instanceof ModuleConstantDiff) {
             return getModuleConstantName((ModuleConstantDiff) diff);
-<<<<<<< HEAD
-=======
         } else if (diff instanceof ClassDiff) {
             return getModuleClassName((ClassDiff) diff);
         } else if (diff instanceof TypeDefinitionDiff) {
             return getModuleTypeDefName((TypeDefinitionDiff) diff);
->>>>>>> 91e5352e
         } else {
             return UNKNOWN;
         }
@@ -276,13 +273,10 @@
             return "module variable";
         } else if (diff instanceof ModuleConstantDiff) {
             return "module constant";
-<<<<<<< HEAD
-=======
         } else if (diff instanceof ClassDiff) {
             return "class";
         } else if (diff instanceof TypeDefinitionDiff) {
             return "type definition";
->>>>>>> 91e5352e
         } else if (diff instanceof FunctionDiff) {
             FunctionDiff functionDiff = (FunctionDiff) diff;
             if (functionDiff.isResource()) {
@@ -308,13 +302,10 @@
             return " ".repeat(4);
         } else if (diff instanceof ModuleConstantDiff) {
             return " ".repeat(4);
-<<<<<<< HEAD
-=======
         } else if (diff instanceof ClassDiff) {
             return " ".repeat(4);
         } else if (diff instanceof TypeDefinitionDiff) {
             return " ".repeat(4);
->>>>>>> 91e5352e
         } else if (diff instanceof FunctionDiff) {
             FunctionDiff functionDiff = (FunctionDiff) diff;
             if (functionDiff.isResource()) {
@@ -418,34 +409,4 @@
             return UNKNOWN;
         }
     }
-
-    /**
-     * Retrieves function name of the given {@link FunctionDiff} instance.
-     *
-     * @param moduleVarDiff FunctionDiff instance
-     */
-    private static String getModuleVariableName(ModuleVarDiff moduleVarDiff) {
-        if (moduleVarDiff.getNewNode().isPresent()) {
-            return SyntaxTreeUtils.getModuleVarIdentifier(moduleVarDiff.getNewNode().get());
-        } else if (moduleVarDiff.getOldNode().isPresent()) {
-            return SyntaxTreeUtils.getModuleVarIdentifier(moduleVarDiff.getOldNode().get());
-        } else {
-            return "unknown";
-        }
-    }
-
-    /**
-     * Retrieves function name of the given {@link FunctionDiff} instance.
-     *
-     * @param moduleConstantDiff FunctionDiff instance
-     */
-    private static String getModuleConstantName(ModuleConstantDiff moduleConstantDiff) {
-        if (moduleConstantDiff.getNewNode().isPresent()) {
-            return SyntaxTreeUtils.getConstIdentifier(moduleConstantDiff.getNewNode().get());
-        } else if (moduleConstantDiff.getOldNode().isPresent()) {
-            return SyntaxTreeUtils.getConstIdentifier(moduleConstantDiff.getOldNode().get());
-        } else {
-            return "unknown";
-        }
-    }
 }