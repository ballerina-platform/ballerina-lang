/*
 * Copyright (c) 2022, WSO2 Inc. (http://www.wso2.org) All Rights Reserved.
 *
 * WSO2 Inc. licenses this file to you under the Apache License,
 * Version 2.0 (the "License"); you may not use this file except
 * in compliance with the License.
 * You may obtain a copy of the License at
 *
 *    http://www.apache.org/licenses/LICENSE-2.0
 *
 * Unless required by applicable law or agreed to in writing,
 * software distributed under the License is distributed on an
 * "AS IS" BASIS, WITHOUT WARRANTIES OR CONDITIONS OF ANY
 * KIND, either express or implied.  See the License for the
 * specific language governing permissions and limitations
 * under the License.
 */

package io.ballerina.semver.checker.diff;

import io.ballerina.compiler.syntax.tree.FunctionDefinitionNode;
import io.ballerina.compiler.syntax.tree.SyntaxKind;

import java.util.Collection;
import java.util.Optional;

import static io.ballerina.compiler.syntax.tree.SyntaxKind.REMOTE_KEYWORD;
import static io.ballerina.compiler.syntax.tree.SyntaxKind.RESOURCE_KEYWORD;

/**
 * Represents the diff in between two versions of a Ballerina function definition.
 *
 * @since 2201.2.0
 */
public class FunctionDiff extends NodeDiffImpl<FunctionDefinitionNode> {

    private FunctionDiff(FunctionDefinitionNode newNode, FunctionDefinitionNode oldNode) {
        super(newNode, oldNode);
    }

    @Override
    public void computeVersionImpact() {
        if (isRemote() || isResource()) {
            super.computeVersionImpact();
            return;
        }

        boolean isPublic = isPublic();
        if (newNode != null && oldNode == null) {
            // if the function is newly added
            versionImpact = isPublic ? SemverImpact.MINOR : SemverImpact.PATCH;
        } else if (newNode == null && oldNode != null) {
            // if the function is removed
            versionImpact = isPublic ? SemverImpact.MAJOR : SemverImpact.PATCH;
        } else {
            // if the function is modified, checks if function definition is public and if its not, all the
            // children-level changes can be considered as patch-compatible changes.
            if (isPublic) {
                super.computeVersionImpact();
            } else {
                versionImpact = SemverImpact.PATCH;
            }
        }
    }

    private boolean isPublic() {
        boolean isNewPublic = newNode != null && newNode.qualifierList().stream().anyMatch(qualifier ->
                qualifier.kind() == SyntaxKind.PUBLIC_KEYWORD);
        boolean isOldPublic = oldNode != null && oldNode.qualifierList().stream().anyMatch(qualifier ->
                qualifier.kind() == SyntaxKind.PUBLIC_KEYWORD);

        return isNewPublic || isOldPublic;
    }

    /**
     * Indicates whether the counterpart function is a Ballerina resource function.
     */
    public boolean isResource() {
        boolean isNewResource = newNode != null && newNode.qualifierList().stream().anyMatch(qualifier ->
                qualifier.kind() == RESOURCE_KEYWORD);
        boolean isOldResource = oldNode != null && oldNode.qualifierList().stream().anyMatch(qualifier ->
                qualifier.kind() == RESOURCE_KEYWORD);

        return isNewResource || isOldResource;
    }

    /**
     * Indicates whether the counterpart function is a Ballerina remote function.
     */
    public boolean isRemote() {
        boolean isNewRemote = newNode != null && newNode.qualifierList().stream().anyMatch(qualifier ->
                qualifier.kind() == REMOTE_KEYWORD);
        boolean isOldRemote = oldNode != null && oldNode.qualifierList().stream().anyMatch(qualifier ->
                qualifier.kind() == REMOTE_KEYWORD);

        return isNewRemote || isOldRemote;
    }

    /**
     * Function diff builder implementation.
     */
    public static class Builder extends NodeDiffImpl.Builder<FunctionDefinitionNode> {

        private final FunctionDiff functionDiff;

        public Builder(FunctionDefinitionNode newNode, FunctionDefinitionNode oldNode) {
            super(newNode, oldNode);
            functionDiff = new FunctionDiff(newNode, oldNode);
        }

        @Override
        public Optional<FunctionDiff> build() {
            if (functionDiff.isRemote()) {
                functionDiff.setKind(DiffKind.REMOTE_FUNCTION);
            } else if (functionDiff.isResource()) {
                functionDiff.setKind(DiffKind.RESOURCE_FUNCTION);
            } else {
                functionDiff.setKind(DiffKind.FUNCTION);
            }
<<<<<<< HEAD
=======

            if (!functionDiff.getChildDiffs().isEmpty()) {
                functionDiff.setType(DiffType.MODIFIED);
            }

>>>>>>> e2e98c88
            if (functionDiff.diffType != DiffType.UNKNOWN) {
                functionDiff.computeVersionImpact();
                return Optional.of(functionDiff);
            }

            return Optional.empty();
        }

        @Override
        public NodeDiffBuilder withType(DiffType diffType) {
            functionDiff.setType(diffType);
            return this;
        }

        @Override
        public NodeDiffBuilder withKind(DiffKind diffKind) {
            functionDiff.setKind(diffKind);
            return this;
        }

        @Override
        public NodeDiffBuilder withVersionImpact(SemverImpact versionImpact) {
            functionDiff.setVersionImpact(versionImpact);
            return this;
        }

        @Override
        public NodeDiffBuilder withMessage(String message) {
            functionDiff.setMessage(message);
            return this;
        }

        @Override
        public NodeDiffBuilder withChildDiff(Diff childDiff) {
            functionDiff.childDiffs.add(childDiff);
            return this;
        }

        @Override
        public NodeDiffBuilder withChildDiffs(Collection<? extends Diff> childDiffs) {
            functionDiff.childDiffs.addAll(childDiffs);
            return this;
        }
    }
}<|MERGE_RESOLUTION|>--- conflicted
+++ resolved
@@ -117,14 +117,11 @@
             } else {
                 functionDiff.setKind(DiffKind.FUNCTION);
             }
-<<<<<<< HEAD
-=======
 
             if (!functionDiff.getChildDiffs().isEmpty()) {
                 functionDiff.setType(DiffType.MODIFIED);
             }
 
->>>>>>> e2e98c88
             if (functionDiff.diffType != DiffType.UNKNOWN) {
                 functionDiff.computeVersionImpact();
                 return Optional.of(functionDiff);
