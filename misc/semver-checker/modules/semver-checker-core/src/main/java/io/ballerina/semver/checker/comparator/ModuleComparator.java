/*
 * Copyright (c) 2022, WSO2 Inc. (http://www.wso2.org) All Rights Reserved.
 *
 * WSO2 Inc. licenses this file to you under the Apache License,
 * Version 2.0 (the "License"); you may not use this file except
 * in compliance with the License.
 * You may obtain a copy of the License at
 *
 *    http://www.apache.org/licenses/LICENSE-2.0
 *
 * Unless required by applicable law or agreed to in writing,
 * software distributed under the License is distributed on an
 * "AS IS" BASIS, WITHOUT WARRANTIES OR CONDITIONS OF ANY
 * KIND, either express or implied.  See the License for the
 * specific language governing permissions and limitations
 * under the License.
 */

package io.ballerina.semver.checker.comparator;

import io.ballerina.compiler.syntax.tree.ClassDefinitionNode;
import io.ballerina.compiler.syntax.tree.ConstantDeclarationNode;
import io.ballerina.compiler.syntax.tree.FunctionDefinitionNode;
import io.ballerina.compiler.syntax.tree.ModuleMemberDeclarationNode;
import io.ballerina.compiler.syntax.tree.ModulePartNode;
import io.ballerina.compiler.syntax.tree.ModuleVariableDeclarationNode;
import io.ballerina.compiler.syntax.tree.NodeList;
import io.ballerina.compiler.syntax.tree.ServiceDeclarationNode;
import io.ballerina.compiler.syntax.tree.SyntaxKind;
import io.ballerina.compiler.syntax.tree.SyntaxTree;
import io.ballerina.compiler.syntax.tree.TypeDefinitionNode;
import io.ballerina.projects.Module;
import io.ballerina.semver.checker.diff.DiffExtractor;
import io.ballerina.semver.checker.diff.ModuleDiff;

import java.util.HashMap;
import java.util.Map;
import java.util.Optional;

import static io.ballerina.semver.checker.util.SyntaxTreeUtils.getClassIdentifier;
import static io.ballerina.semver.checker.util.SyntaxTreeUtils.getConstIdentifier;
import static io.ballerina.semver.checker.util.SyntaxTreeUtils.getFunctionIdentifier;
import static io.ballerina.semver.checker.util.SyntaxTreeUtils.getModuleVarIdentifier;
import static io.ballerina.semver.checker.util.SyntaxTreeUtils.getServiceIdentifier;
import static io.ballerina.semver.checker.util.SyntaxTreeUtils.getTypeDefIdentifier;

/**
 * Comparator implementation for Ballerina modules.
 *
 * @since 2201.2.0
 */
public class ModuleComparator implements Comparator {

    private final Module newModule;
    private final Module oldModule;
    private final Map<String, FunctionDefinitionNode> newFunctions = new HashMap<>();
    private final Map<String, FunctionDefinitionNode> oldFunctions = new HashMap<>();
    private final Map<String, ServiceDeclarationNode> newServices = new HashMap<>();
    private final Map<String, ServiceDeclarationNode> oldServices = new HashMap<>();
    private final Map<String, ModuleVariableDeclarationNode> newVars = new HashMap<>();
    private final Map<String, ModuleVariableDeclarationNode> oldVars = new HashMap<>();
    private final Map<String, ConstantDeclarationNode> newConstants = new HashMap<>();
    private final Map<String, ConstantDeclarationNode> oldConstants = new HashMap<>();
    private final Map<String, ClassDefinitionNode> newClasses = new HashMap<>();
    private final Map<String, ClassDefinitionNode> oldClasses = new HashMap<>();
<<<<<<< HEAD
=======
    private final Map<String, TypeDefinitionNode> newTypes = new HashMap<>();
    private final Map<String, TypeDefinitionNode> oldTypes = new HashMap<>();
>>>>>>> 99dbb722

    public ModuleComparator(Module newModule, Module oldModule) {
        this.newModule = newModule;
        this.oldModule = oldModule;
    }

    @Override
    public Optional<ModuleDiff> computeDiff() {
        ModuleDiff.Builder moduleDiffBuilder = new ModuleDiff.Builder(newModule, oldModule);
        extractModuleLevelDefinitions(newModule, true);
        extractModuleLevelDefinitions(oldModule, false);

        extractFunctionDiffs(moduleDiffBuilder);
        extractServiceDiffs(moduleDiffBuilder);
        extractModuleVarDiffs(moduleDiffBuilder);
        extractConstantDiffs(moduleDiffBuilder);
        extractClassDiffs(moduleDiffBuilder);
<<<<<<< HEAD
=======
        extractTypeDefinitionDiffs(moduleDiffBuilder);
>>>>>>> 99dbb722
        // Todo: implement analyzers for other module-level definitions
        return moduleDiffBuilder.build();
    }

    private void extractFunctionDiffs(ModuleDiff.Builder diffModifier) {
        DiffExtractor<FunctionDefinitionNode> funcDiffExtractor = new DiffExtractor<>(newFunctions, oldFunctions);
        funcDiffExtractor.getAdditions().forEach((name, function) -> diffModifier.withFunctionAdded(function));
        funcDiffExtractor.getRemovals().forEach((name, function) -> diffModifier.withFunctionRemoved(function));
        funcDiffExtractor.getCommons().forEach((name, functions) -> diffModifier.withFunctionChanged(functions.getKey(),
                functions.getValue()));
    }

    private void extractServiceDiffs(ModuleDiff.Builder diffModifier) {
        DiffExtractor<ServiceDeclarationNode> serviceDiffExtractor = new DiffExtractor<>(newServices, oldServices);
        serviceDiffExtractor.getAdditions().forEach((name, service) -> diffModifier.withServiceAdded(service));
        serviceDiffExtractor.getRemovals().forEach((name, service) -> diffModifier.withServiceRemoved(service));
        serviceDiffExtractor.getCommons().forEach((name, service) -> diffModifier.withServiceChanged(service.getKey(),
                service.getValue()));
    }

    private void extractModuleVarDiffs(ModuleDiff.Builder diffModifier) {
        DiffExtractor<ModuleVariableDeclarationNode> moduleVarDiffExtractor = new DiffExtractor<>(newVars, oldVars);
        moduleVarDiffExtractor.getAdditions().forEach((name, var) -> diffModifier.withModuleVarAdded(var));
        moduleVarDiffExtractor.getRemovals().forEach((name, var) -> diffModifier.withModuleVarRemoved(var));
        moduleVarDiffExtractor.getCommons().forEach((name, var) -> diffModifier.withModuleVarChanged(var.getKey(),
                var.getValue()));
    }

    private void extractConstantDiffs(ModuleDiff.Builder diffModifier) {
        DiffExtractor<ConstantDeclarationNode> constDiffExtractor = new DiffExtractor<>(newConstants, oldConstants);
        constDiffExtractor.getAdditions().forEach((name, constant) -> diffModifier.withConstantAdded(constant));
        constDiffExtractor.getRemovals().forEach((name, constant) -> diffModifier.withConstantRemoved(constant));
        constDiffExtractor.getCommons().forEach((name, constant) -> diffModifier.withConstantChanged(constant.getKey(),
                constant.getValue()));
    }

    private void extractClassDiffs(ModuleDiff.Builder diffModifier) {
        DiffExtractor<ClassDefinitionNode> constDiffExtractor = new DiffExtractor<>(newClasses, oldClasses);
        constDiffExtractor.getAdditions().forEach((name, clazz) -> diffModifier.withClassAdded(clazz));
        constDiffExtractor.getRemovals().forEach((name, clazz) -> diffModifier.withClassRemoved(clazz));
        constDiffExtractor.getCommons().forEach((name, clazz) -> diffModifier.withClassModified(clazz.getKey(),
                clazz.getValue()));
    }

<<<<<<< HEAD
=======
    private void extractTypeDefinitionDiffs(ModuleDiff.Builder diffModifier) {
        DiffExtractor<TypeDefinitionNode> constDiffExtractor = new DiffExtractor<>(newTypes, oldTypes);
        constDiffExtractor.getAdditions().forEach((name, type) -> diffModifier.withTypeDefAdded(type));
        constDiffExtractor.getRemovals().forEach((name, type) -> diffModifier.withTypeDefRemoved(type));
        constDiffExtractor.getCommons().forEach((name, types) -> diffModifier.withTypeDefModified(types.getKey(),
                types.getValue()));
    }

>>>>>>> 99dbb722
    private void extractModuleLevelDefinitions(Module module, boolean isNewModule) {
        module.documentIds().forEach(documentId -> {
            SyntaxTree documentST = module.document(documentId).syntaxTree();
            if (documentST.rootNode() == null || (documentST.rootNode().kind() != SyntaxKind.MODULE_PART)) {
                return;
            }

            NodeList<ModuleMemberDeclarationNode> members = ((ModulePartNode) documentST.rootNode()).members();
            for (ModuleMemberDeclarationNode member : members) {
                switch (member.kind()) {
                    case FUNCTION_DEFINITION:
                        FunctionDefinitionNode funcNode = (FunctionDefinitionNode) member;
                        if (isNewModule) {
                            newFunctions.put(getFunctionIdentifier(funcNode), funcNode);
                        } else {
                            oldFunctions.put(getFunctionIdentifier(funcNode), funcNode);
                        }
                        break;
                    case SERVICE_DECLARATION:
                        ServiceDeclarationNode serviceNode = (ServiceDeclarationNode) member;
                        Optional<String> serviceName = getServiceIdentifier(serviceNode);
                        if (serviceName.isPresent()) {
                            if (isNewModule) {
                                newServices.put(serviceName.get(), serviceNode);
                            } else {
                                oldServices.put(serviceName.get(), serviceNode);
                            }
                        } else {
                            // services that does not contain a unique identifier(usually the base path),
                            // can not be compared and therefore will be ignored.
                            // Todo - throw a warning/improve detection
                        }
                        break;
                    case MODULE_VAR_DECL:
                        ModuleVariableDeclarationNode varNode = (ModuleVariableDeclarationNode) member;
                        if (isNewModule) {
                            newVars.put(getModuleVarIdentifier(varNode), varNode);
                        } else {
                            oldVars.put(getModuleVarIdentifier(varNode), varNode);
                        }
                        break;
                    case CONST_DECLARATION:
                        ConstantDeclarationNode constNode = (ConstantDeclarationNode) member;
                        if (isNewModule) {
                            newConstants.put(getConstIdentifier(constNode), constNode);
                        } else {
                            oldConstants.put(getConstIdentifier(constNode), constNode);
                        }
                        break;
                    case CLASS_DEFINITION:
                        ClassDefinitionNode classNode = (ClassDefinitionNode) member;
                        if (isNewModule) {
                            newClasses.put(getClassIdentifier(classNode), classNode);
                        } else {
                            oldClasses.put(getClassIdentifier(classNode), classNode);
                        }
                        break;
                    case TYPE_DEFINITION:
<<<<<<< HEAD
=======
                        TypeDefinitionNode typeNode = (TypeDefinitionNode) member;
                        if (isNewModule) {
                            newTypes.put(getTypeDefIdentifier(typeNode), typeNode);
                        } else {
                            oldTypes.put(getTypeDefIdentifier(typeNode), typeNode);
                        }
                        break;
                    case LISTENER_DECLARATION:
>>>>>>> 99dbb722
                    case ENUM_DECLARATION:
                    default:
                        // Todo: implement
                }
            }
        });
    }
}<|MERGE_RESOLUTION|>--- conflicted
+++ resolved
@@ -63,11 +63,8 @@
     private final Map<String, ConstantDeclarationNode> oldConstants = new HashMap<>();
     private final Map<String, ClassDefinitionNode> newClasses = new HashMap<>();
     private final Map<String, ClassDefinitionNode> oldClasses = new HashMap<>();
-<<<<<<< HEAD
-=======
     private final Map<String, TypeDefinitionNode> newTypes = new HashMap<>();
     private final Map<String, TypeDefinitionNode> oldTypes = new HashMap<>();
->>>>>>> 99dbb722
 
     public ModuleComparator(Module newModule, Module oldModule) {
         this.newModule = newModule;
@@ -85,10 +82,7 @@
         extractModuleVarDiffs(moduleDiffBuilder);
         extractConstantDiffs(moduleDiffBuilder);
         extractClassDiffs(moduleDiffBuilder);
-<<<<<<< HEAD
-=======
         extractTypeDefinitionDiffs(moduleDiffBuilder);
->>>>>>> 99dbb722
         // Todo: implement analyzers for other module-level definitions
         return moduleDiffBuilder.build();
     }
@@ -133,8 +127,6 @@
                 clazz.getValue()));
     }
 
-<<<<<<< HEAD
-=======
     private void extractTypeDefinitionDiffs(ModuleDiff.Builder diffModifier) {
         DiffExtractor<TypeDefinitionNode> constDiffExtractor = new DiffExtractor<>(newTypes, oldTypes);
         constDiffExtractor.getAdditions().forEach((name, type) -> diffModifier.withTypeDefAdded(type));
@@ -143,7 +135,6 @@
                 types.getValue()));
     }
 
->>>>>>> 99dbb722
     private void extractModuleLevelDefinitions(Module module, boolean isNewModule) {
         module.documentIds().forEach(documentId -> {
             SyntaxTree documentST = module.document(documentId).syntaxTree();
@@ -202,8 +193,6 @@
                         }
                         break;
                     case TYPE_DEFINITION:
-<<<<<<< HEAD
-=======
                         TypeDefinitionNode typeNode = (TypeDefinitionNode) member;
                         if (isNewModule) {
                             newTypes.put(getTypeDefIdentifier(typeNode), typeNode);
@@ -212,7 +201,6 @@
                         }
                         break;
                     case LISTENER_DECLARATION:
->>>>>>> 99dbb722
                     case ENUM_DECLARATION:
                     default:
                         // Todo: implement
