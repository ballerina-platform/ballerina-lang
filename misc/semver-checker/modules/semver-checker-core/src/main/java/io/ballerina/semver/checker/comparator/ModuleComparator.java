--- conflicted
+++ resolved
@@ -18,10 +18,7 @@
 
 package io.ballerina.semver.checker.comparator;
 
-<<<<<<< HEAD
-=======
 import io.ballerina.compiler.syntax.tree.ClassDefinitionNode;
->>>>>>> 91e5352e
 import io.ballerina.compiler.syntax.tree.ConstantDeclarationNode;
 import io.ballerina.compiler.syntax.tree.FunctionDefinitionNode;
 import io.ballerina.compiler.syntax.tree.ModuleMemberDeclarationNode;
@@ -40,10 +37,7 @@
 import java.util.Map;
 import java.util.Optional;
 
-<<<<<<< HEAD
-=======
 import static io.ballerina.semver.checker.util.SyntaxTreeUtils.getClassIdentifier;
->>>>>>> 91e5352e
 import static io.ballerina.semver.checker.util.SyntaxTreeUtils.getConstIdentifier;
 import static io.ballerina.semver.checker.util.SyntaxTreeUtils.getFunctionIdentifier;
 import static io.ballerina.semver.checker.util.SyntaxTreeUtils.getModuleVarIdentifier;
@@ -67,13 +61,10 @@
     private final Map<String, ModuleVariableDeclarationNode> oldVars = new HashMap<>();
     private final Map<String, ConstantDeclarationNode> newConstants = new HashMap<>();
     private final Map<String, ConstantDeclarationNode> oldConstants = new HashMap<>();
-<<<<<<< HEAD
-=======
     private final Map<String, ClassDefinitionNode> newClasses = new HashMap<>();
     private final Map<String, ClassDefinitionNode> oldClasses = new HashMap<>();
     private final Map<String, TypeDefinitionNode> newTypes = new HashMap<>();
     private final Map<String, TypeDefinitionNode> oldTypes = new HashMap<>();
->>>>>>> 91e5352e
 
     public ModuleComparator(Module newModule, Module oldModule) {
         this.newModule = newModule;
@@ -90,11 +81,8 @@
         extractServiceDiffs(moduleDiffBuilder);
         extractModuleVarDiffs(moduleDiffBuilder);
         extractConstantDiffs(moduleDiffBuilder);
-<<<<<<< HEAD
-=======
         extractClassDiffs(moduleDiffBuilder);
         extractTypeDefinitionDiffs(moduleDiffBuilder);
->>>>>>> 91e5352e
         // Todo: implement analyzers for other module-level definitions
         return moduleDiffBuilder.build();
     }
@@ -131,8 +119,6 @@
                 constant.getValue()));
     }
 
-<<<<<<< HEAD
-=======
     private void extractClassDiffs(ModuleDiff.Builder diffModifier) {
         DiffExtractor<ClassDefinitionNode> constDiffExtractor = new DiffExtractor<>(newClasses, oldClasses);
         constDiffExtractor.getAdditions().forEach((name, clazz) -> diffModifier.withClassAdded(clazz));
@@ -149,7 +135,6 @@
                 types.getValue()));
     }
 
->>>>>>> 91e5352e
     private void extractModuleLevelDefinitions(Module module, boolean isNewModule) {
         module.documentIds().forEach(documentId -> {
             SyntaxTree documentST = module.document(documentId).syntaxTree();
@@ -200,9 +185,6 @@
                         }
                         break;
                     case CLASS_DEFINITION:
-<<<<<<< HEAD
-                    case TYPE_DEFINITION:
-=======
                         ClassDefinitionNode classNode = (ClassDefinitionNode) member;
                         if (isNewModule) {
                             newClasses.put(getClassIdentifier(classNode), classNode);
@@ -219,7 +201,6 @@
                         }
                         break;
                     case LISTENER_DECLARATION:
->>>>>>> 91e5352e
                     case ENUM_DECLARATION:
                     default:
                         // Todo: implement
