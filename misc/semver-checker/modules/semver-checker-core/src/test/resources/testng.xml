<?xml version="1.0" encoding="UTF-8"?>
<!--
Copyright (c) 2022, WSO2 Inc. (http://www.wso2.org) All Rights Reserved.

WSO2 Inc. licenses this file to you under the Apache License,
Version 2.0 (the "License"); you may not use this file except
in compliance with the License.
You may obtain a copy of the License at

http://www.apache.org/licenses/LICENSE-2.0

Unless required by applicable law or agreed to in writing,
software distributed under the License is distributed on an
"AS IS" BASIS, WITHOUT WARRANTIES OR CONDITIONS OF ANY
KIND, either express or implied.  See the License for the
specific language governing permissions and limitations
under the License.
-->

<!DOCTYPE suite SYSTEM "http://testng.org/testng-1.0.dtd" >

<suite name="semver-test-suite">
    <test name="semver-tests" preserve-order="true" parallel="false">
        <groups>
            <run>
                <exclude name="broken"/>
            </run>
        </groups>
        <classes>
            <class name="org.ballerinalang.semver.checker.comparator.FunctionComparatorTest"/>
            <class name="org.ballerinalang.semver.checker.comparator.ServiceComparatorTest"/>
            <class name="org.ballerinalang.semver.checker.comparator.ConstantComparatorTest"/>
            <class name="org.ballerinalang.semver.checker.comparator.VariableComparatorTest"/>
            <class name="org.ballerinalang.semver.checker.comparator.ClassComparatorTest"/>
<<<<<<< HEAD
=======
            <class name="org.ballerinalang.semver.checker.comparator.TypeComparatorTest"/>
>>>>>>> 99dbb722
        </classes>
    </test>
</suite><|MERGE_RESOLUTION|>--- conflicted
+++ resolved
@@ -32,10 +32,7 @@
             <class name="org.ballerinalang.semver.checker.comparator.ConstantComparatorTest"/>
             <class name="org.ballerinalang.semver.checker.comparator.VariableComparatorTest"/>
             <class name="org.ballerinalang.semver.checker.comparator.ClassComparatorTest"/>
-<<<<<<< HEAD
-=======
             <class name="org.ballerinalang.semver.checker.comparator.TypeComparatorTest"/>
->>>>>>> 99dbb722
         </classes>
     </test>
 </suite>