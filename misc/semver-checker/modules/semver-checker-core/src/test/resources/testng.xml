--- conflicted
+++ resolved
@@ -31,11 +31,8 @@
             <class name="org.ballerinalang.semver.checker.comparator.ServiceComparatorTest"/>
             <class name="org.ballerinalang.semver.checker.comparator.ConstantComparatorTest"/>
             <class name="org.ballerinalang.semver.checker.comparator.VariableComparatorTest"/>
-<<<<<<< HEAD
-=======
             <class name="org.ballerinalang.semver.checker.comparator.ClassComparatorTest"/>
             <class name="org.ballerinalang.semver.checker.comparator.TypeComparatorTest"/>
->>>>>>> 91e5352e
         </classes>
     </test>
 </suite>