--- conflicted
+++ resolved
@@ -1,7 +1,3 @@
-<<<<<<< HEAD
-=======
-
->>>>>>> b5f01e7e
 import ballerina/http;
 import ballerina/io;
 import ballerina/test;
