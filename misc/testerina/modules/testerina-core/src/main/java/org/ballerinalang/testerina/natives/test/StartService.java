--- conflicted
+++ resolved
@@ -221,10 +221,7 @@
         AnnAttributeValue transferEncoding = configInfo.getAttributeValue(
                 HttpConstants.ANN_CONFIG_ATTR_TRANSFER_ENCODING);
         AnnAttributeValue chunking = configInfo.getAttributeValue(HttpConstants.ANN_CONFIG_ATTR_CHUNKING);
-<<<<<<< HEAD
         AnnAttributeValue versionAttrVal = configInfo.getAttributeValue(HttpConstants.ANN_CONFIG_ATTR_HTTP_VERSION);
-=======
->>>>>>> 544ae67f
 
         ListenerConfiguration listenerConfiguration = new ListenerConfiguration();
         if (portAttrVal != null && portAttrVal.getIntValue() > 0) {
@@ -258,13 +255,10 @@
                 listenerConfiguration.setChunkConfig(ChunkConfig.AUTO);
             }
 
-<<<<<<< HEAD
             if (versionAttrVal != null) {
                 listenerConfiguration.setVersion(versionAttrVal.getStringValue());
             }
             
-=======
->>>>>>> 544ae67f
             listenerConfiguration
                     .setId(getListenerInterface(listenerConfiguration.getHost(), listenerConfiguration.getPort()));
             listenerConfSet.add(listenerConfiguration);
