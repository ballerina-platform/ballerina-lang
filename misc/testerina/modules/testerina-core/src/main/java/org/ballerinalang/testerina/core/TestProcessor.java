/*
 * Copyright (c) 2021, WSO2 Inc. (http://www.wso2.org) All Rights Reserved.
 *
 * WSO2 Inc. licenses this file to you under the Apache License,
 * Version 2.0 (the "License"); you may not use this file except
 * in compliance with the License.
 * You may obtain a copy of the License at
 *
 *     http://www.apache.org/licenses/LICENSE-2.0
 *
 * Unless required by applicable law or agreed to in writing,
 * software distributed under the License is distributed on an
 * "AS IS" BASIS, WITHOUT WARRANTIES OR CONDITIONS OF ANY
 * KIND, either express or implied. See the License for the
 * specific language governing permissions and limitations
 * under the License.
 */
package org.ballerinalang.testerina.core;

import io.ballerina.compiler.api.symbols.AnnotationSymbol;
import io.ballerina.compiler.api.symbols.FunctionSymbol;
import io.ballerina.compiler.api.symbols.Qualifier;
import io.ballerina.compiler.api.symbols.Symbol;
import io.ballerina.compiler.api.symbols.SymbolKind;
import io.ballerina.compiler.syntax.tree.AnnotationNode;
import io.ballerina.compiler.syntax.tree.BasicLiteralNode;
import io.ballerina.compiler.syntax.tree.ExpressionNode;
import io.ballerina.compiler.syntax.tree.FunctionDefinitionNode;
import io.ballerina.compiler.syntax.tree.ListConstructorExpressionNode;
import io.ballerina.compiler.syntax.tree.MappingConstructorExpressionNode;
import io.ballerina.compiler.syntax.tree.MappingFieldNode;
import io.ballerina.compiler.syntax.tree.MetadataNode;
import io.ballerina.compiler.syntax.tree.ModulePartNode;
import io.ballerina.compiler.syntax.tree.Node;
import io.ballerina.compiler.syntax.tree.NodeList;
import io.ballerina.compiler.syntax.tree.QualifiedNameReferenceNode;
import io.ballerina.compiler.syntax.tree.SpecificFieldNode;
import io.ballerina.compiler.syntax.tree.SyntaxKind;
import io.ballerina.compiler.syntax.tree.SyntaxTree;
import io.ballerina.compiler.syntax.tree.Token;
import io.ballerina.projects.Document;
import io.ballerina.projects.DocumentId;
import io.ballerina.projects.JarLibrary;
import io.ballerina.projects.JarResolver;
import io.ballerina.projects.Module;
import io.ballerina.projects.Project;
import io.ballerina.projects.ProjectKind;
import io.ballerina.projects.util.ProjectConstants;
import io.ballerina.tools.diagnostics.Location;
import io.ballerina.tools.text.LinePosition;
import org.ballerinalang.model.elements.Flag;
import org.ballerinalang.model.elements.PackageID;
import org.ballerinalang.test.runtime.entity.Test;
import org.ballerinalang.test.runtime.entity.TestSuite;
import org.wso2.ballerinalang.compiler.util.Names;

import java.nio.file.Path;
import java.util.ArrayList;
import java.util.HashMap;
import java.util.List;
import java.util.Map;
import java.util.Optional;
import java.util.concurrent.atomic.AtomicBoolean;

/**
 * Responsible of processing Testerina annotations.
 * Lifetime of an instance of this class will end upon the completion of processing a ballerina package.
 */
public class TestProcessor {
    private static final String TEST_ANNOTATION_NAME = "Config";
    private static final String BEFORE_SUITE_ANNOTATION_NAME = "BeforeSuite";
    private static final String AFTER_SUITE_ANNOTATION_NAME = "AfterSuite";
    private static final String BEFORE_EACH_ANNOTATION_NAME = "BeforeEach";
    private static final String AFTER_EACH_ANNOTATION_NAME = "AfterEach";
    private static final String TEST_EXECUTE_FILE_PREFIX = "test_execute-generated_";
    private static final String MOCK_ANNOTATION_NAME = "Mock";
    private static final String BEFORE_FUNCTION = "before";
    private static final String AFTER_FUNCTION = "after";
    private static final String DEPENDS_ON_FUNCTIONS = "dependsOn";
    private static final String GROUP_ANNOTATION_NAME = "groups";
    private static final String VALUE_SET_ANNOTATION_NAME = "dataProvider";
    private static final String TEST_ENABLE_ANNOTATION_NAME = "enable";
    private static final String ALWAYS_RUN_FIELD_NAME = "alwaysRun";
    private static final String VALUE_FIELD_NAME = "value";
    private static final String BEFORE_GROUPS_ANNOTATION_NAME = "BeforeGroups";
    private static final String AFTER_GROUPS_ANNOTATION_NAME = "AfterGroups";
    private static final String TEST_PREFIX = "test";
    private static final String FILE_NAME_PERIOD_SEPARATOR = "$$$";
    private static final String MODULE_DELIMITER = "§";

    private TesterinaRegistry registry = TesterinaRegistry.getInstance();

    private JarResolver jarResolver;

    public TestProcessor() {
    }

    public TestProcessor(JarResolver jarResolver) {
        this.jarResolver = jarResolver;
    }

    /**
     * Generate and return the testsuite for module tests.
     *
     * @param module  Module
     * @return Optional<TestSuite>
     */
    public Optional<TestSuite> testSuite(Module module) {
        if (module.project().kind() != ProjectKind.SINGLE_FILE_PROJECT
                && module.testDocumentIds().isEmpty()) {
            return Optional.empty();
        }
        // skip generation of the testsuite if --with-tests option is set to false
        if (module.project().buildOptions().skipTests()) {
            return Optional.empty();
        }
        return Optional.of(generateTestSuite(module, this.jarResolver));
    }

    /**
     * Get the syntax tree for tests.
     *
     * @param module Module
     * @return Map<Document, SyntaxTree>
     */
    private Map<Document, SyntaxTree> getTestSyntaxTreeMap(Module module) {
        Map<Document, SyntaxTree> syntaxTreeMap = new HashMap<>();
        if (isSingleFileProject(module.project())) {
            module.documentIds().forEach(documentId -> {
                Document document = module.document(documentId);
                syntaxTreeMap.put(document, document.syntaxTree());
            });
        } else {
            module.testDocumentIds().forEach(documentId -> {
                Document document = module.document(documentId);
                syntaxTreeMap.put(document, document.syntaxTree());
            });
        }
        return syntaxTreeMap;
    }

    /**
     * Generate the testsuite for module using syntax and semantic APIs.
     *
     * @param module Module
     * @return TestSuite
     */
    private TestSuite generateTestSuite(Module module, JarResolver jarResolver) {
        PackageID packageID = module.descriptor().moduleTestCompilationId();
        String testModuleName = packageID.isTestPkg ? packageID.name.value + Names.TEST_PACKAGE : packageID.name.value;
        TestSuite testSuite = new TestSuite(module.descriptor().name().toString(), testModuleName,
                module.descriptor().packageName().toString(), module.descriptor().org().value(),
                module.descriptor().version().toString(), getExecutePath(module));
        TesterinaRegistry.getInstance().getTestSuites().put(
                module.descriptor().name().toString(), testSuite);
        testSuite.setPackageName(module.descriptor().packageName().toString());
        testSuite.setSourceRootPath(module.project().sourceRoot().toString());

        if (jarResolver != null) {
            List<Path> jarPaths = new ArrayList<>();
            for (JarLibrary jarLibrary : jarResolver.getJarFilePathsRequiredForTestExecution(module.moduleName())) {
                jarPaths.add(jarLibrary.path());
            }
            testSuite.addTestExecutionDependencies(jarPaths);
        }

        // TODO: Deprecate these functions
//        addUtilityFunctions(module, testSuite);
//        processAnnotations(module, testSuite);
//        testSuite.sort();
        populateMockFunctionNamesMap(module, testSuite);
        return testSuite;
    }

    /**
     * Process the annotations for a given module.
     *
     * @param module        Module
     * @param suite        TestSuite
     */
    private void processAnnotations(Module module, TestSuite suite) {
        Map<Document, SyntaxTree> syntaxTreeMap = getTestSyntaxTreeMap(module);
        List<FunctionSymbol> functionSymbolList = getFunctionSymbolList(syntaxTreeMap, module);
        for (FunctionSymbol functionSymbol : functionSymbolList) {
            String functionName = functionSymbol.getName().get();
            List<AnnotationSymbol> annotations = functionSymbol.annotations();
            for (AnnotationSymbol annotationSymbol : annotations) {
                String annotationName = annotationSymbol.getName().get();
                if (annotationName.contains(BEFORE_SUITE_ANNOTATION_NAME)) {
                    suite.addBeforeSuiteFunction(functionName);
                } else if (annotationName.contains(AFTER_SUITE_ANNOTATION_NAME)) {
                    suite.addAfterSuiteFunction(functionName,
                            isAlwaysRunValue(getAnnotationNode(annotationSymbol, syntaxTreeMap, functionName)));
                } else if (annotationName.contains(BEFORE_GROUPS_ANNOTATION_NAME)) {
                    processGroupsAnnotation(getAnnotationNode(annotationSymbol, syntaxTreeMap, functionName),
                            functionName, suite, true);
                } else if (annotationName.contains(AFTER_GROUPS_ANNOTATION_NAME)) {
                    processGroupsAnnotation(getAnnotationNode(annotationSymbol, syntaxTreeMap, functionName),
                            functionName, suite, false);
                } else if (annotationName.contains(BEFORE_EACH_ANNOTATION_NAME)) {
                    suite.addBeforeEachFunction(functionName);
                } else if (annotationName.contains(AFTER_EACH_ANNOTATION_NAME)) {
                    suite.addAfterEachFunction(functionName);
                } else if (annotationName.contains(TEST_ANNOTATION_NAME)) {
                    processTestAnnotation(getAnnotationNode(annotationSymbol, syntaxTreeMap, functionName),
                            functionName, suite);
                } else {
                    // disregard this annotation
                }
            }
        }
    }

    /**
     * Returns the relevant AnnotationNode from Syntax Tree for a AnnotationSymbol.
     *
     * @param annotationSymbol AnnotationSymbol
     * @param syntaxTreeMap    Map<String, SyntaxTree>
     * @param name         String
     * @return AnnotationNode
     */
    private AnnotationNode getAnnotationNode(AnnotationSymbol annotationSymbol, Map<Document, SyntaxTree> syntaxTreeMap,
                                             String name) {
        for (Map.Entry<Document, SyntaxTree> syntaxTreeEntry : syntaxTreeMap.entrySet()) {
            if (syntaxTreeEntry.getValue().containsModulePart()) {
                ModulePartNode modulePartNode = syntaxTreeMap.get(syntaxTreeEntry.getKey()).rootNode();
                for (Node node : modulePartNode.members()) {
                    if (node.kind() == SyntaxKind.FUNCTION_DEFINITION) {
                        String functionName = ((FunctionDefinitionNode) node).functionName().text();
                        if (functionName.equals(name)) {
                            Optional<MetadataNode> optionalMetadataNode = ((FunctionDefinitionNode) node).metadata();
                            if (optionalMetadataNode.isPresent()) {
                                NodeList<AnnotationNode> annotations = optionalMetadataNode.get().annotations();
                                for (AnnotationNode annotation : annotations) {
                                    Node annotReference = annotation.annotReference();
                                    if (annotReference.kind() == SyntaxKind.QUALIFIED_NAME_REFERENCE) {
                                        QualifiedNameReferenceNode qualifiedNameRef =
                                                (QualifiedNameReferenceNode) annotReference;

                                        String annotSymbolName = annotationSymbol.getName().get();
                                        if (qualifiedNameRef.modulePrefix().text().equals(TEST_PREFIX) &&
                                                qualifiedNameRef.identifier().text().equals(annotSymbolName)) {
                                            return annotation;
                                        }
                                    }
                                }
                            }
                        }
                    }
                }
            }
        }
        return null;
    }

    /**
     * Get function symbols list using syntax tree and semantic API.
     *
     * @param syntaxTreeMap Map<Document, SyntaxTree>
     * @param module        Module
     * @return List<FunctionSymbol>
     */
    private List<FunctionSymbol> getFunctionSymbolList(Map<Document, SyntaxTree> syntaxTreeMap, Module module) {
        List<FunctionSymbol> functionSymbolList = new ArrayList<>();
        List<String> functionNamesList = new ArrayList<>();
        for (Map.Entry<Document, SyntaxTree> syntaxTreeEntry : syntaxTreeMap.entrySet()) {
            // we cannot remove the module.getCompilation() here since the semantic model is accessed
            // after the code gen phase here. package.getCompilation() throws an IllegalStateException
            List<Symbol> symbols = module.getCompilation().getSemanticModel().visibleSymbols(
                    syntaxTreeEntry.getKey(),
                    LinePosition.from(syntaxTreeEntry.getValue().rootNode().location().lineRange().endLine().line(),
                                      syntaxTreeEntry.getValue().rootNode().location().lineRange().endLine().offset()));
            for (Symbol symbol : symbols) {
                if (symbol.kind() == SymbolKind.FUNCTION && symbol instanceof FunctionSymbol &&
                        !functionNamesList.contains(symbol.getName().get())) {
                    functionSymbolList.add((FunctionSymbol) symbol);
                    functionNamesList.add(symbol.getName().get());
                }
            }
        }
        return functionSymbolList;
    }

    /**
     * Checks whether given project is a single file project.
     *
     * @param project Project
     * @return boolean
     */
    private boolean isSingleFileProject(Project project) {
        boolean isSingleFileProject = false;
        if (project.kind() == ProjectKind.SINGLE_FILE_PROJECT) {
            isSingleFileProject = true;
        }
        return isSingleFileProject;
    }

    /**
     * Add utility functions for the test suite.
     *
     * @param module        Module
     * @param testSuite     TestSuite
     */
    private void addUtilityFunctions(Module module, TestSuite testSuite) {
        Map<Document, SyntaxTree> syntaxTreeMap = new HashMap<>();
        module.documentIds().forEach(documentId -> {
            Document document = module.document(documentId);
            syntaxTreeMap.put(document, document.syntaxTree());
        });
        if (!isSingleFileProject(module.project())) {
            module.testDocumentIds().forEach(documentId -> {
                Document document = module.document(documentId);
                syntaxTreeMap.put(document, document.syntaxTree());
            });
        }
        List<FunctionSymbol> functionSymbolList = getFunctionSymbolList(syntaxTreeMap, module);
        for (FunctionSymbol functionSymbol : functionSymbolList) {
            String functionName = functionSymbol.getName().get();
            Location pos = functionSymbol.getLocation().get();
            List<Qualifier> qualifiers = functionSymbol.qualifiers();
            boolean isUtility = true;
            for (Qualifier qualifier : qualifiers) {
                if (Flag.RESOURCE.name().equals(qualifier.getValue()) ||
                        Flag.REMOTE.name().equals(qualifier.getValue())) {
                    isUtility = false;
                    break;
                }
            }
            if (isUtility) {
                // Remove the duplicated annotations.
                boolean testable = functionSymbol.getModule().get().id().isTestable();
                PackageID moduleTestCompilationId = module.descriptor().moduleTestCompilationId();
                String testModuleName = testable ? moduleTestCompilationId.name.value + Names.TEST_PACKAGE :
                        moduleTestCompilationId.name.value;
                String className = pos.lineRange().filePath()
                        .replace(ProjectConstants.BLANG_SOURCE_EXT, "")
                        .replace(ProjectConstants.DOT, FILE_NAME_PERIOD_SEPARATOR)
                        .replace("/", ProjectConstants.DOT);
                String functionClassName = JarResolver.getQualifiedClassName(
                        module.descriptor().org().value(),
                        testModuleName,
                        module.descriptor().version().toString(),
                        className);
                testSuite.addTestUtilityFunction(functionName, functionClassName);
            }
        }
    }

    private void populateMockFunctionNamesMap(Module module, TestSuite testSuite) {
        Map<String, String> mockFunctionsSourceMap = registry.getMockFunctionSourceMap();
        for (Map.Entry<String, String> entry : mockFunctionsSourceMap.entrySet()) {
            String[] entryValues = entry.getKey().split(MODULE_DELIMITER);
            if (module.moduleName().toString().equals(entryValues[0])) {
                testSuite.addMockFunction(entryValues[1], entry.getValue());
            }
        }
    }

    /**
     * Check whether there is a common element in two Lists.
     *
     * @param inputGroups    String @{@link List} to match
     * @param functionGroups String @{@link List} to match against
     * @return true if a match is found
     */
    private boolean isGroupAvailable(List<String> inputGroups, List<String> functionGroups) {
        for (String group : inputGroups) {
            for (String funcGroup : functionGroups) {
                if (group.equals(funcGroup)) {
                    return true;
                }
            }
        }
        return false;
    }

    /**
     * Format and get the string value of a value expression node.
     *
     * @param valueExpr Node
     * @return String
     */
    private String getStringValue(Node valueExpr) {
        return valueExpr.toString().replaceAll("\\\"", "").trim();
    }

    /**
     * Check whether alwaysRun property is set for after suite function.
     *
     * @param annotationNode AnnotationNode
     * @return AtomicBoolean
     */
    private AtomicBoolean isAlwaysRunValue(AnnotationNode annotationNode) {
        AtomicBoolean alwaysRun = new AtomicBoolean(false);
        if (annotationNode != null && !annotationNode.annotValue().isEmpty()) {
            Optional<MappingConstructorExpressionNode> mappingNodes = annotationNode.annotValue();
            if (!mappingNodes.isEmpty()) {
                mappingNodes.get().fields().forEach(mappingFieldNode -> {
                    if (mappingFieldNode.kind() == SyntaxKind.SPECIFIC_FIELD) {
                        SpecificFieldNode specificField = (SpecificFieldNode) mappingFieldNode;
                        if (ALWAYS_RUN_FIELD_NAME.equals(getFieldName(specificField))) {
                            ExpressionNode valueExpr = specificField.valueExpr().orElse(null);
                            if (valueExpr != null) {

                                if (SyntaxKind.BOOLEAN_LITERAL == valueExpr.kind()) {
                                    String literalText = ((BasicLiteralNode) valueExpr).literalToken().text();
                                    if (literalText.equals(Boolean.TRUE.toString())) {
                                        alwaysRun.set(true);
                                    }
                                }
                            }
                        }
                    }
                });
            }
        }
        return alwaysRun;
    }

    /**
     * Process group annotations from an AnnotationNode.
     *
     * @param annotationNode AnnotationNode
     * @param functionName   String
     * @param suite          TestSuite
     * @param isBeforeGroups boolean
     */
    private void processGroupsAnnotation(AnnotationNode annotationNode, String functionName, TestSuite suite,
                                         boolean isBeforeGroups) {
        if (annotationNode != null && !annotationNode.annotValue().isEmpty()) {
            Optional<MappingConstructorExpressionNode> mappingNodes = annotationNode.annotValue();
            if (!mappingNodes.isEmpty()) {
                for (MappingFieldNode mappingFieldNode : mappingNodes.get().fields()) {
                    if (mappingFieldNode.kind() == SyntaxKind.SPECIFIC_FIELD) {
                        SpecificFieldNode specificField = (SpecificFieldNode) mappingFieldNode;
                        if (VALUE_FIELD_NAME.equals(getFieldName(specificField))) {
                            ExpressionNode valueExpr = specificField.valueExpr().orElse(null);
                            if (SyntaxKind.LIST_CONSTRUCTOR == valueExpr.kind() &&
                                    valueExpr instanceof ListConstructorExpressionNode) {
                                List<String> groupList = new ArrayList<>();
                                ((ListConstructorExpressionNode) valueExpr).expressions().forEach(
                                        expression -> groupList.add(getStringValue(expression)));
                                if (isBeforeGroups) {
                                    suite.addBeforeGroupsFunction(functionName, groupList);
                                } else {
                                    suite.addAfterGroupFunction(functionName, groupList,
                                            isAlwaysRunValue(annotationNode));
                                }
                            }
                        }
                    }
                }
            }
        }
    }

    /**
     * Process the test annotations using an AnnotationNode.
     *
     * @param annotationNode AnnotationNode
     * @param functionName   String
     * @param suite          TestSuite
     */
    private void processTestAnnotation(AnnotationNode annotationNode, String functionName, TestSuite suite) {
        Test test = new Test();
        test.setTestName(functionName);
        AtomicBoolean shouldSkip = new AtomicBoolean();
        AtomicBoolean groupsFound = new AtomicBoolean();
        List<String> groups = registry.getGroups();
        boolean shouldIncludeGroups = registry.shouldIncludeGroups();
        if (annotationNode != null && !annotationNode.annotValue().isEmpty()) {
            Optional<MappingConstructorExpressionNode> mappingNodes = annotationNode.annotValue();
            if (!mappingNodes.isEmpty()) {
                for (MappingFieldNode mappingFieldNode : mappingNodes.get().fields()) {
                    if (mappingFieldNode.kind() == SyntaxKind.SPECIFIC_FIELD) {
                        SpecificFieldNode specificField = (SpecificFieldNode) mappingFieldNode;
                        String fieldName = getFieldName(specificField);
                        ExpressionNode valueExpr = specificField.valueExpr().orElse(null);
                        if (valueExpr != null) {
                            if (TEST_ENABLE_ANNOTATION_NAME.equals(fieldName)) {
                                if (SyntaxKind.BOOLEAN_LITERAL == valueExpr.kind()) {
                                    String literalText = ((BasicLiteralNode) valueExpr).literalToken().text();
                                    if (literalText.equals(Boolean.FALSE.toString())) {
                                        shouldSkip.set(true);
                                        break;
                                    }
                                }
                            }
                            if (GROUP_ANNOTATION_NAME.equals(fieldName)) {
                                if (SyntaxKind.LIST_CONSTRUCTOR == valueExpr.kind() &&
                                        valueExpr instanceof ListConstructorExpressionNode) {
                                    List<String> groupList = new ArrayList<>();
                                    ((ListConstructorExpressionNode) valueExpr).expressions().forEach(
                                            expression -> groupList.add(getStringValue(expression)));
                                    test.setGroups(groupList);
                                    suite.addTestToGroups(test);

                                    // Check whether user has provided a group list
                                    if (groups != null && !groups.isEmpty()) {
                                        boolean isGroupPresent = isGroupAvailable(groups, test.getGroups());
                                        if (shouldIncludeGroups) {
                                            // include only if the test belong to one of these groups
                                            if (!isGroupPresent) {
                                                // skip the test if this group is not defined in this test
                                                shouldSkip.set(true);
                                                continue;
                                            }
                                        } else {
                                            // exclude only if the test belong to one of these groups
                                            if (isGroupPresent) {
                                                // skip if this test belongs to one of the excluded groups
                                                shouldSkip.set(true);
                                                continue;
                                            }
                                        }
                                        groupsFound.set(true);
                                    }
                                }
                            }
                            if (VALUE_SET_ANNOTATION_NAME.equals(fieldName)) {
                                test.setDataProvider(getStringValue(valueExpr));
                            }
                            if (BEFORE_FUNCTION.equals(fieldName)) {
                                test.setBeforeTestFunction(getStringValue(valueExpr));
                            }
                            if (AFTER_FUNCTION.equals(fieldName)) {
                                test.setAfterTestFunction(getStringValue(valueExpr));
                            }
                            if (DEPENDS_ON_FUNCTIONS.equals(fieldName)) {
                                if (SyntaxKind.LIST_CONSTRUCTOR == valueExpr.kind() &&
                                        valueExpr instanceof ListConstructorExpressionNode) {
                                    List<String> dependsOnFunctions = new ArrayList<>();
                                    ((ListConstructorExpressionNode) valueExpr).expressions().forEach(
                                            expression -> dependsOnFunctions.add(getStringValue(expression)));
                                    for (String function : dependsOnFunctions) {
                                        test.addDependsOnTestFunction(function);
                                    }
                                }
                            }
                        }
                    }
                }
            }
        }
        if (groups != null && !groups.isEmpty() && !groupsFound.get() && shouldIncludeGroups) {
            // if the user has asked to run only a specific list of groups and this test doesn't have
            // that group, we should skip the test
            shouldSkip.set(true);
        }
        if (!shouldSkip.get()) {
            suite.addTests(test);
        }
    }

    /**
     * Get the field name string from {@code SpecificFieldNode}.
     *
     * @param specificField SpecificFieldNode
     * @return String
     */
    private String getFieldName(SpecificFieldNode specificField) {
        Node fieldNameNode = specificField.fieldName();

        if (fieldNameNode.kind() != SyntaxKind.STRING_LITERAL) {
            return ((Token) fieldNameNode).text();
        }

        String fieldName = ((BasicLiteralNode) fieldNameNode).literalToken().text();
        return fieldName.substring(1, fieldName.length() - 1);
    }

    /**
     * Get the execution path string from {@code Module}.
     *
     * @param module Module
     * @return String
     */
    private String getExecutePath(Module module) {
<<<<<<< HEAD
        if (isSingleFileProject(module.project())) {
            String fileName = module.project().sourceRoot().getFileName().toString();
            return fileName.substring(0, fileName.length() - 4);
        }
=======
>>>>>>> 17d6aeec
        for (DocumentId docId : module.testDocumentIds()) {
            if (module.document(docId).name().startsWith(TEST_EXECUTE_FILE_PREFIX)) {
                String executePath = module.document(docId).name();
                return executePath.substring(0, executePath.length() - 4);
            }
        }
        //TODO: Throw an exception for not generating the test execution file. Currently, this handles at BTestRunner
        return "";
    }
}<|MERGE_RESOLUTION|>--- conflicted
+++ resolved
@@ -164,10 +164,8 @@
             testSuite.addTestExecutionDependencies(jarPaths);
         }
 
-        // TODO: Deprecate these functions
-//        addUtilityFunctions(module, testSuite);
-//        processAnnotations(module, testSuite);
-//        testSuite.sort();
+        // TODO: refactor addUtilityFunctions to remove redundance
+        addUtilityFunctions(module, testSuite);
         populateMockFunctionNamesMap(module, testSuite);
         return testSuite;
     }
@@ -576,13 +574,10 @@
      * @return String
      */
     private String getExecutePath(Module module) {
-<<<<<<< HEAD
         if (isSingleFileProject(module.project())) {
             String fileName = module.project().sourceRoot().getFileName().toString();
             return fileName.substring(0, fileName.length() - 4);
         }
-=======
->>>>>>> 17d6aeec
         for (DocumentId docId : module.testDocumentIds()) {
             if (module.document(docId).name().startsWith(TEST_EXECUTE_FILE_PREFIX)) {
                 String executePath = module.document(docId).name();
