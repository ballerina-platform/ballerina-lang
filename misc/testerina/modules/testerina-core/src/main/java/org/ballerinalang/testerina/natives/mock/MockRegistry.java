--- conflicted
+++ resolved
@@ -77,13 +77,8 @@
             if (functionName != null) {
                 caseIdBuilder.append("-").append(functionName);
             }
-<<<<<<< HEAD
-            if (argsList != null && argsList.size() > 0) {
+            if (argsList != null && !argsList.isEmpty()) {
                 BIterator<?> argIterator = argsList.getIterator();
-=======
-            if (argsList != null && !argsList.isEmpty()) {
-                BIterator argIterator = argsList.getIterator();
->>>>>>> ed514038
                 while (argIterator.hasNext()) {
                     caseIdBuilder.append("-").append(argIterator.next().toString());
                 }
