--- conflicted
+++ resolved
@@ -288,11 +288,7 @@
      * This method will process BLangPackage and assign functions to test suite.
      *
      * @param bLangPackage compiled package.
-<<<<<<< HEAD
-     * @param classLoader class loader to load and run package tests.
-=======
      * @param classLoader  class loader to load and run package tests.
->>>>>>> 27386acb
      */
     public void packageProcessed(BLangPackage bLangPackage, JBallerinaInMemoryClassLoader classLoader) {
         //packageInit = false;
@@ -320,13 +316,6 @@
                 bLangPackage.startFunction, TesterinaFunction.Type.TEST_INIT));
         // add all functions of the package as utility functions
         bLangPackage.functions.stream().forEach(function -> {
-<<<<<<< HEAD
-            String functionClassName = BFileUtil.getQualifiedClassName(bLangPackage.packageID.orgName.value,
-                    bLangPackage.packageID.name.value,
-                    getClassName(function));
-            Class<?> functionClass = classLoader.loadClass(functionClassName);
-            suite.addTestUtilityFunction(new TesterinaFunction(functionClass, function, TesterinaFunction.Type.UTIL));
-=======
             try {
                 String functionClassName = BFileUtil.getQualifiedClassName(bLangPackage.packageID.orgName.value,
                         bLangPackage.packageID.name.value,
@@ -337,7 +326,6 @@
             } catch (RuntimeException e) {
                 // we do nothing here
             }
->>>>>>> 27386acb
         });
         resolveFunctions(suite);
         int[] testExecutionOrder = checkCyclicDependencies(suite.getTests());
@@ -594,11 +582,7 @@
             tReport.addPackageReport(packageName);
             if (suite.getInitFunction() != null && TesterinaUtils.isPackageInitialized(packageName)) {
                 suite.getInitFunction().invoke();
-<<<<<<< HEAD
-                suite.getStartFunction().invoke();
-=======
                 //suite.getStartFunction().invoke();
->>>>>>> 27386acb
             }
 
             suite.getBeforeSuiteFunctions().forEach(test -> {
@@ -687,11 +671,7 @@
                     failedOrSkippedTests.add(test.getTestFunction().getName());
                     // report the test result
                     functionResult = new TesterinaResult(test.getTestFunction().getName(), false, shouldSkip.get(),
-<<<<<<< HEAD
-                                                         formatErrorMessage(e));
-=======
                             formatErrorMessage(e));
->>>>>>> 27386acb
                     tReport.addFunctionResult(packageName, functionResult);
                 }
 
@@ -746,18 +726,12 @@
 
     private String formatErrorMessage(Throwable e) {
         String message = e.getMessage();
-<<<<<<< HEAD
-        Throwable cause = e.getCause();
-        if (cause instanceof ErrorValue) {
-            message = ((ErrorValue) cause).getPrintableStackTrace();
-=======
         if (e.getCause() instanceof ErrorValue) {
             try {
                 message = ((ErrorValue) e.getCause()).getPrintableStackTrace();
             } catch (ClassCastException castException) {
                 //do nothing this is to avoid spot bug
             }
->>>>>>> 27386acb
         }
         return message;
     }
