/*
 * Copyright (c) 2020, WSO2 Inc. (http://www.wso2.org) All Rights Reserved.
 *
 * WSO2 Inc. licenses this file to you under the Apache License,
 * Version 2.0 (the "License"); you may not use this file except
 * in compliance with the License.
 * You may obtain a copy of the License at
 *
 *   http://www.apache.org/licenses/LICENSE-2.0
 *
 * Unless required by applicable law or agreed to in writing,
 * software distributed under the License is distributed on an
 * "AS IS" BASIS, WITHOUT WARRANTIES OR CONDITIONS OF ANY
 * KIND, either express or implied.  See the License for the
 * specific language governing permissions and limitations
 * under the License.
 */

package org.ballerinalang.testerina.core;

import com.github.difflib.DiffUtils;
import com.github.difflib.UnifiedDiffUtils;
import com.github.difflib.algorithm.DiffException;
import com.github.difflib.patch.Patch;
import io.ballerina.runtime.api.StringUtils;
import io.ballerina.runtime.api.values.BString;

import java.util.ArrayList;
import java.util.Arrays;
import java.util.List;

/**
 * Evaluates assertion values to find the difference inline.
 */
public class AssertionDiffEvaluator {

    private static final String PARTITION_REGEX = "(?<=\\G.{80})";
    private static final int MAX_ARG_LENGTH = 80;

    private static List<String> getValueList(String value) {
        List<String> valueList = new ArrayList<>();
        if (value.contains("\n")) {
            String[] valueArray = value.split("\n");
            for (int i = 0; i < valueArray.length; i++) {
                if (valueArray[i].length() > MAX_ARG_LENGTH) {
                    String[] partitions = valueArray[i].split(PARTITION_REGEX);
                    valueList.addAll(Arrays.asList(partitions));
                } else {
                    valueList.add(valueArray[i]);
                }
            }
        } else {
            if (value.length() > MAX_ARG_LENGTH) {
                String[] partitions = value.split(PARTITION_REGEX);
                valueList.addAll(Arrays.asList(partitions));
            } else {
                valueList.add(value);
            }
        }
        return valueList;
    }

    private static String getStringValueDiff(String actual, String expected) {
        List<String> expectedValueList = getValueList(expected);
        List<String> difference = null;
        String output = "\n";
        try {
            Patch<String> patch = DiffUtils.diff(expectedValueList, getValueList(actual));
            difference = UnifiedDiffUtils.generateUnifiedDiff("expected", "actual",
                    expectedValueList, patch, MAX_ARG_LENGTH);
        } catch (DiffException e) {
            output = "\nWarning: Could not generate diff.";
        }
        if (difference != null) {
            for (String line : difference) {
                if (line.startsWith("+") || line.startsWith("-")) {
                    if (output.endsWith("\n")) {
                        output = output.concat(line + "\n");
                    } else {
                        output = output.concat("\n" + line + "\n");
                    }
                } else if (line.startsWith("@@ -")) {
                    output = output.concat(line + "\n\n");
                } else {
                    output = output.concat(line + "\n");
                }
            }
        }
<<<<<<< HEAD
        return output;
    }

    public static BString getStringDiff(BString actual, BString expected) {
        return BStringUtils.fromString(getStringValueDiff(actual.toString(), expected.toString()));
=======
        return StringUtils.fromString(output);
>>>>>>> b9c20e6d
    }

}
<|MERGE_RESOLUTION|>--- conflicted
+++ resolved
@@ -86,15 +86,11 @@
                 }
             }
         }
-<<<<<<< HEAD
         return output;
     }
 
     public static BString getStringDiff(BString actual, BString expected) {
-        return BStringUtils.fromString(getStringValueDiff(actual.toString(), expected.toString()));
-=======
-        return StringUtils.fromString(output);
->>>>>>> b9c20e6d
+        return StringUtils.fromString(getStringValueDiff(actual.toString(), expected.toString()));
     }
 
 }
