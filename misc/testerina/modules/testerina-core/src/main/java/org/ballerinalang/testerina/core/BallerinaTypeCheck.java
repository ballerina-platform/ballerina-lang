/*
 * Copyright (c) 2020, WSO2 Inc. (http://www.wso2.org) All Rights Reserved.
 *
 * WSO2 Inc. licenses this file to you under the Apache License,
 * Version 2.0 (the "License"); you may not use this file except
 * in compliance with the License.
 * You may obtain a copy of the License at
 *
 * http://www.apache.org/licenses/LICENSE-2.0
 *
 * Unless required by applicable law or agreed to in writing,
 * software distributed under the License is distributed on an
 * "AS IS" BASIS, WITHOUT WARRANTIES OR CONDITIONS OF ANY
 * KIND, either express or implied.  See the License for the
 * specific language governing permissions and limitations
 * under the License.
 */

package org.ballerinalang.testerina.core;

import io.ballerina.runtime.TypeChecker;
import io.ballerina.runtime.api.StringUtils;
import io.ballerina.runtime.api.types.Type;
import io.ballerina.runtime.api.values.BString;

/**
 * Type check function ballerina/test#getBallerinaType.
 */
public class BallerinaTypeCheck {
    private BallerinaTypeCheck() {
    }

    public static BString getBallerinaType(Object value) {
<<<<<<< HEAD
        BType bType = TypeChecker.getType(value);
        String typeName = bType.getName();
        if (typeName == null) {
            typeName = "";
        }
        return BStringUtils.fromString(typeName);
=======
        Type bType = TypeChecker.getType(value);
        return StringUtils.fromString(bType.getName());
>>>>>>> b9c20e6d
    }
}<|MERGE_RESOLUTION|>--- conflicted
+++ resolved
@@ -31,16 +31,11 @@
     }
 
     public static BString getBallerinaType(Object value) {
-<<<<<<< HEAD
-        BType bType = TypeChecker.getType(value);
+        Type bType = TypeChecker.getType(value);
         String typeName = bType.getName();
         if (typeName == null) {
             typeName = "";
         }
-        return BStringUtils.fromString(typeName);
-=======
-        Type bType = TypeChecker.getType(value);
-        return StringUtils.fromString(bType.getName());
->>>>>>> b9c20e6d
+        return StringUtils.fromString(typeName);
     }
 }