--- conflicted
+++ resolved
@@ -60,14 +60,8 @@
         }
         boolean enabled = config.enable && (filterGroups.length() == 0 ? true : hasGroup(config.groups, filterGroups))
             && (filterDisableGroups.length() == 0 ? true : !hasGroup(config.groups, filterDisableGroups)) && hasTest(name);
-<<<<<<< HEAD
-        if enabled {
-            config.groups.forEach('group => groupStatusRegistry.incrementTotalTest('group));
-        }
-=======
-        config.groups.forEach(group => groupStatusRegistry.incrementTotalTest(group, enabled));
+        config.groups.forEach('group => groupStatusRegistry.incrementTotalTest('group, enabled));
 
->>>>>>> d0da541a
         testRegistry.addFunction(name = name, executableFunction = f, params = params, before = config.before,
             after = config.after, groups = config.groups, diagnostics = diagnostics, dependsOn = config.dependsOn,
             enabled = enabled, dependsOnCount = config.dependsOn.length(), config = config);
