[project]
org-name = "ballerina"
version = "0.0.0"

[platform]
target = "java8"

    [[platform.libraries]]
        artifactId = "mock"
        version = "0.0.0"
<<<<<<< HEAD
        path = "./lib/testerina-core-2.0.0-Preview2-SNAPSHOT.jar"
=======
        path = "./lib/testerina-core-@project.version@.jar"
>>>>>>> 618d9209
        groupId = "ballerina"<|MERGE_RESOLUTION|>--- conflicted
+++ resolved
@@ -8,9 +8,5 @@
     [[platform.libraries]]
         artifactId = "mock"
         version = "0.0.0"
-<<<<<<< HEAD
-        path = "./lib/testerina-core-2.0.0-Preview2-SNAPSHOT.jar"
-=======
         path = "./lib/testerina-core-@project.version@.jar"
->>>>>>> 618d9209
         groupId = "ballerina"