--- conflicted
+++ resolved
@@ -156,14 +156,10 @@
 
 function sprintf(string format, (any|error)... args) returns string = @java:Method {
     name : "sprintf",
-<<<<<<< HEAD
-    class : "org.ballerinalang.testerina.natives.io.Sprintf"
+    'class : "org.ballerinalang.testerina.natives.io.Sprintf"
 } external;
 
 function getBallerinaType((any|error) value) returns string = @java:Method {
     name : "getBallerinaType",
     class : "org.ballerinalang.testerina.core.BallerinaTypeCheck"
-=======
-    'class : "org.ballerinalang.testerina.natives.io.Sprintf"
->>>>>>> ed5e41ea
 } external;