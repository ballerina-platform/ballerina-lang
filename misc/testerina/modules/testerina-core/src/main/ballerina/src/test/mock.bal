// Copyright (c) 2020 WSO2 Inc. (http://www.wso2.org) All Rights Reserved.
//
// WSO2 Inc. licenses this file to you under the Apache License,
// Version 2.0 (the "License"); you may not use this file except
// in compliance with the License.
// You may obtain a copy of the License at
//
// http://www.apache.org/licenses/LICENSE-2.0
//
// Unless required by applicable law or agreed to in writing,
// software distributed under the License is distributed on an
// "AS IS" BASIS, WITHOUT WARRANTIES OR CONDITIONS OF ANY
// KIND, either express or implied.  See the License for the
// specific language governing permissions and limitations
// under the License.

import ballerina/java;

# Represents the placeholder to be given for object or record type arguments
public const ANY = "__ANY__";

# Represents the reason for the mock object related errors.
public const INVALID_OBJECT_ERROR = "InvalidObjectError";
public type InvalidObjectError distinct error;

# Represents the reason for the non-existing member function related errors.
public const FUNCTION_NOT_FOUND_ERROR = "FunctionNotFoundError";
public type FunctionNotFoundError distinct error;

# Represents the reason for the function signature related errors.
public const FUNCTION_SIGNATURE_MISMATCH_ERROR = "FunctionSignatureMismatchError";
public type FunctionSignatureMismatchError distinct error;

# Represents the reason for the object member field related errors.
public const INVALID_MEMBER_FIELD_ERROR = "InvalidMemberFieldError";
public type InvalidMemberFieldError distinct error;

# Represents the reason for function mocking related errors.
public const FUNCTION_CALL_ERROR = "FunctionCallError";
public type FunctionCallError distinct error;

# Represents mocking related errors
public type Error InvalidObjectError|FunctionNotFoundError|FunctionSignatureMismatchError|InvalidMemberFieldError|FunctionCallError;

# Prepares a provided default mock object for stubbing.
#
# + mockObject - created default mock object
# + return - prepared object that allows a member function/field to register stubs
public isolated function prepare(object {} mockObject) returns MockObject {
    Error? result = validatePreparedObjExt(mockObject);
    if (result is Error) {
        panic result;
    }
    MockObject obj = new MockObject(mockObject);
    return obj;
}

# Represents a Mock object in which to create stubs for member functions and variables
public class MockObject {
    object {} mockObject;
    string fieldName = "";

    # Gets invoked during the mock object preparation.
    #
    # + mockObject - object to register stubbing
    public isolated function init(object{} mockObject) {
        self.mockObject = mockObject;
    }

    # Allows a member function to stub.
    #
    # + functionName - function name to allow stubbing
    # + return - object that allows stubbing calls to provided member function
    public isolated function when(string functionName) returns MemberFunctionStub {
        Error? result = validateFunctionNameExt(java:fromString(functionName), self.mockObject);
        if (result is Error) {
             panic result;
        }
        MemberFunctionStub mockObjCaseMemFunc = new MemberFunctionStub(self.mockObject);
        mockObjCaseMemFunc.functionName = functionName;
        return mockObjCaseMemFunc;
    }

    # Allows a member variable to stub
    #
    # + fieldName - field name to allow stubbing
    # + return - object that allows stubbing retrieval of provided member variable
    public isolated function getMember(string fieldName) returns MemberVariableStub {
        self.fieldName = fieldName;
        Error? result = validateFieldNameExt(java:fromString(fieldName), self.mockObject);
        if (result is Error) {
             panic result;
        }
        MemberVariableStub memberVariableStub = new MemberVariableStub(self.mockObject);
        memberVariableStub.fieldName = fieldName;
        return memberVariableStub;
    }
}

# Represents an object that allows stubbing member function invocations.
#
# + mockObject - created mock object
# + functionName - member function name
# + args - arguments list of the function
# + returnValue - value to return
# + returnValueSeq - equence of values to return
public class MemberFunctionStub {
    object {} mockObject;
    string functionName = "";
    anydata[] args = [];
    any|error returnValue = ();
    any|error returnValueSeq = [];

    # Gets invoked during the stub registration.
    #
    # + mockObject - object to register
    public isolated function init(object{} mockObject) {
        self.mockObject = mockObject;
    }

    # Sets the arguments list to consider when stubbing the function call.
    #
    # + args - arguments list
    # + return - object that allows stubbing calls to provided member function
<<<<<<< HEAD
    public function withArguments(anydata... args) returns MemberFunctionStub {
=======
    public isolated function withArguments(anydata|error... args) returns MemberFunctionStub {
>>>>>>> 9048cefa
        self.args = args;
        Error? result = validateArgumentsExt(self);
        if (result is Error) {
            panic result;
        }
        return self;
    }

    # Sets the value to be returned when the function is called.
    #
    # + returnValue - value or error to return
    public isolated function thenReturn(any|error returnValue) {
        if (self.functionName == "") {
             error err = error("function to mock is not specified.");
             panic err;
        }
        self.returnValue = returnValue;
        Error? thenReturnExtResult = thenReturnExt(self);
        if (thenReturnExtResult is Error) {
            panic thenReturnExtResult;
        }
    }

    # Sets the values to be returned when the function is called repeatedly.
    #
    # + returnValues - value or error to return
    public isolated function thenReturnSequence(any|error... returnValues) {
        if (self.functionName == "") {
             error err = error("function to mock is not specified.");
             panic err;
        }
        if (self.args.length() != 0) {
            error err = error("'withArguments' function cannot be specified with a return sequence");
            panic err;
        }
        self.returnValueSeq = returnValues;
        Error? thenReturnSeqExtResult = thenReturnSeqExt(self);
        if (thenReturnSeqExtResult is Error) {
            panic thenReturnSeqExtResult;
        }
    }

    # Sets the function behavior to do nothing when called.
    public isolated function doNothing() {
        if (self.functionName == "") {
             error err = error("function to mock is not specified.");
             panic err;
        }
        self.returnValue = ();
        Error? thenReturnExtResult = thenReturnExt(self);
        if (thenReturnExtResult is Error) {
            panic thenReturnExtResult;
        }
    }
}

# Represents an object that allows stubbing member variables retrieved.
#
# + mockObject - created mock object
# + returnValue - value to return
public class MemberVariableStub {
    object {} mockObject;
    any|error returnValue = ();
    string fieldName = "";

    # Gets invoked during the stub registration
    #
    # + mockObject - object to register
    public isolated function init(object{} mockObject) {
        self.mockObject = mockObject;
    }

    # Sets the value to be returned when the function is called.
    #
    # + returnValue - value or error to return
    public isolated function thenReturn(any|error returnValue) {
        if (self.fieldName == "") {
             error err = error("field name is not specified.");
             panic err;
        }
        self.returnValue = returnValue;
        Error? thenReturnExtResult = thenReturnExt(self);
        if (thenReturnExtResult is Error) {
            panic thenReturnExtResult;
        }
    }
}

# Objects and functions related to function mocking

# Allows a function to stub.
#
# + mockFunction - function name to allow stubbing
# + return - object that allows stubbing calls to provided function
public isolated function when(MockFunction mockFunction) returns FunctionStub {
    FunctionStub stub = new FunctionStub(mockFunction);
    return stub;
}

# Represents a MockFunction object
public class MockFunction {
    string functionToMock = "";
    string functionToMockPackage = "";
}

# Represents an object that allows stubbing function invocations
#
# + mockFuncObj - associated mockFunctionObj
# + returnValue - return value
# + args - function arguments
public class FunctionStub {
    MockFunction mockFuncObj;
    any|error returnValue = ();
    anydata|error args = [];


    # Gets invoked during the stub registration
    #
    # + mockObject - object to register
    public isolated function init(MockFunction mockFunction) {
        self.mockFuncObj = mockFunction;
    }

    # Sets the value to be returned when the function is called.
    #
    # + returnValue - value or error to return
    public isolated function thenReturn(any|error returnValue) {
        self.returnValue = returnValue;
        Error? result = thenReturnFuncExt(self);
        if (result is Error) {
            panic result;
        }
    }

    # Sets the arguments list to consider when stubbing the function call.
    #
    # + args - arguments list
    # + return - object that allows stubbing calls to a function
    public isolated function withArguments(anydata|error... args) returns FunctionStub {
        self.args = args;
        return self;
    }

    # Sets the function behavior to do nothing when called
    public isolated function doNothing() {
        Error? result = thenReturnFuncExt(self);
        if (result is Error) {
            panic result;
        }
    }

    # Sets a function to be invoked when the real function is called.
    #
    # + functionName - mock function to call in place of the real
    public isolated function call(string functionName) {
        self.returnValue = "__CALL__" + functionName;
        Error? result = thenReturnFuncExt(self);
        if (result is Error) {
            panic result;
        }
    }

    # Sets the original function to be invoked.
    public isolated function callOriginal() {
        self.returnValue = "__ORIGINAL__";
        Error? result = thenReturnFuncExt(self);
        if (result is Error) {
            panic result;
        }
    }
}

# Creates and returns a mock object of provided type description.
#
# + T - type of object to create the mock
# + mockObject - mock object to replace the original (optional)
# + return - created mock object or throw an error if validation failed
public isolated function mock(typedesc<object{}> T, object{} mockObject = object { }) returns T = @java:Method {
    'class: "org.ballerinalang.testerina.natives.mock.ObjectMock"
} external;

# Inter-op to validate the mock object.
#
# + mockObject - mock object
# + return - Return Value Description
isolated function validatePreparedObjExt(object{} mockObject) returns Error? = @java:Method {
    name: "validatePreparedObj",
    'class: "org.ballerinalang.testerina.natives.mock.ObjectMock"
} external;

# Inter-op to validate the provided function name
#
# + functionName - function name provided
# + mockObject - object to validate against
# + return - error if function does not exist or in case of a signature mismatch
isolated function validateFunctionNameExt(handle functionName, object{} mockObject) returns Error? = @java:Method {
    name: "validateFunctionName",
    'class: "org.ballerinalang.testerina.natives.mock.ObjectMock"
} external;

# Inter-op to validate the field name.
#
# + fieldName - field name provided
# + mockObject - obj to validate against
# + return - error if field does not exist
isolated function validateFieldNameExt(handle fieldName, object{} mockObject) returns Error? = @java:Method {
    name: "validateFieldName",
    'class: "org.ballerinalang.testerina.natives.mock.ObjectMock"
} external;

# Inter-op to validate the arguments list.
#
# + case - case to validate
# + return - error in case of an argument mismatch
isolated function validateArgumentsExt(MemberFunctionStub case) returns Error? = @java:Method {
    name: "validateArguments",
    'class: "org.ballerinalang.testerina.natives.mock.ObjectMock"
} external;

# Inter-op to register the return value
#
# + case - case to register
# + return - error if case registration failed
isolated function thenReturnExt(MemberFunctionStub|MemberVariableStub case) returns Error? = @java:Method {
    name: "thenReturn",
    'class: "org.ballerinalang.testerina.natives.mock.ObjectMock"
} external;

# Inter-op to register the sequence of return values;
#
# + case - case to register
# + return - error if case registration failed
isolated function thenReturnSeqExt(MemberFunctionStub case) returns Error? = @java:Method {
    name: "thenReturnSequence",
    'class: "org.ballerinalang.testerina.natives.mock.ObjectMock"
} external;

# Inter-op to register return value
#
# + case - case to register
# + return - error if case registration failed
isolated function thenReturnFuncExt(FunctionStub case) returns Error? = @java:Method {
    name: "thenReturn",
    'class: "org.ballerinalang.testerina.natives.mock.FunctionMock"
} external;

# Inter-op to handle function mocking.
#
# + mockFunction - mockFunction object
# + args - function arguments
# + return - function return value or error if case registration failed
public isolated function mockHandler(MockFunction mockFunction, (any|error)... args) returns any|Error = @java:Method {
    name: "mockHandler",
    'class: "org.ballerinalang.testerina.natives.mock.FunctionMock"
} external;<|MERGE_RESOLUTION|>--- conflicted
+++ resolved
@@ -122,11 +122,7 @@
     #
     # + args - arguments list
     # + return - object that allows stubbing calls to provided member function
-<<<<<<< HEAD
-    public function withArguments(anydata... args) returns MemberFunctionStub {
-=======
     public isolated function withArguments(anydata|error... args) returns MemberFunctionStub {
->>>>>>> 9048cefa
         self.args = args;
         Error? result = validateArgumentsExt(self);
         if (result is Error) {
