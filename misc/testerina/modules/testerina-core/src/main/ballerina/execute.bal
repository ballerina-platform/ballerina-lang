import ballerina/lang.runtime;

// Copyright (c) 2022 WSO2 Inc. (http://www.wso2.org) All Rights Reserved.
//
// WSO2 Inc. licenses this file to you under the Apache License,
// Version 2.0 (the "License"); you may not use this file except
// in compliance with the License.
// You may obtain a copy of the License at
//
// http://www.apache.org/licenses/LICENSE-2.0
//
// Unless required by applicable law or agreed to in writing,
// software distributed under the License is distributed on an
// "AS IS" BASIS, WITHOUT WARRANTIES OR CONDITIONS OF ANY
// KIND, either express or implied.  See the License for the
// specific language governing permissions and limitations
// under the License.

<<<<<<< HEAD
isolated boolean shouldSkip = false;
=======
import ballerina/lang.'error as langError;

boolean shouldSkip = false;
>>>>>>> eeb93d28
boolean shouldAfterSuiteSkip = false;
isolated int exitCode = 0;
TestFunction[] parallelTestExecutionList = [];
TestFunction[] serialTestExecutionList = [];
isolated int unAllocatedTestWorkers = 1;

public function startSuite() {
    // exit if setTestOptions has failed
    exitOnError();
    if listGroups {
        string[] groupsList = groupStatusRegistry.getGroupsList();
        if groupsList.length() == 0 {
            println("\tThere are no groups available!");
        } else {
            println("\tFollowing groups are available :");
            println("\t[" + string:'join(", ", ...groupsList) + "]");
        }
    } else {
        if testRegistry.getFunctions().length() == 0 && testRegistry.getDependentFunctions().length() == 0 {
            println("\tNo tests found");
            return;
        }

        error? err = orderTests();
        if err is error {
            enableExit();
            println(err.message());
        } else {
            executeBeforeSuiteFunctions();
            err = executeTests();
            if err is error {
                enableExit();
                println(err.message());
            }
            executeAfterSuiteFunctions();
            reportGenerators.forEach(reportGen => reportGen(reportData));
        }
    }
    exitOnError();
}

function exitOnError() {
    lock {
        if exitCode > 0 {
            panic (error(""));
        }
    }
}

function executeTests() returns error? {
    decimal startTime = currentTimeInMillis();
    foreach TestFunction testFunction in testRegistry.getFunctions() {
        if testFunction.parallelizable {
            parallelTestExecutionList.push(testFunction);
        } else {
            serialTestExecutionList.push(testFunction);
        }

    }

    while true {
        if (parallelTestExecutionList.length() == 0 && getAvailableWorkerCount() == testWorkers
            && serialTestExecutionList.length() == 0) {
            break;
        }

        if (getAvailableWorkerCount() != 0) {

            if parallelTestExecutionList.length() == 0 && serialTestExecutionList.length() == 0 {
                runtime:sleep(0.0001);
                continue;

            }

            if (serialTestExecutionList.length() != 0 && getAvailableWorkerCount() == testWorkers) {

                TestFunction testFunction = serialTestExecutionList.remove(0);
                allocateWorker();
                future<error?> serialWaiter = start executeTest(testFunction);
                any _ = check wait serialWaiter;

            } else if parallelTestExecutionList.length() != 0 && serialTestExecutionList.length() == 0 {
                TestFunction testFunction = parallelTestExecutionList.remove(0);
                allocateWorker();
                future<(error?)> parallelWaiter = start executeTest(testFunction);
                runtime:sleep(0.0001);
                if isDataDrivenTest(testFunction) {
                    any _ = check wait parallelWaiter;
                }

            }
        } else {
            runtime:sleep(0.0001);
        }
    }
    // println("Test execution time :" + (currentTimeInMillis() - startTime).toString() + "ms");
}

function executeTest(TestFunction testFunction) returns error? {
    if !testFunction.enabled {
        releaseWorker();
        return;
    }
    error? diagnoseError = testFunction.diagnostics;
    if diagnoseError is error {
        lock {
            reportData.onFailed(name = testFunction.name, message = diagnoseError.message(), testType = getTestType(testFunction));
        }
        enableExit();
        releaseWorker();
        return;
    }

    executeBeforeGroupFunctions(testFunction);
    executeBeforeEachFunctions();

    boolean shouldSkipDependents = false;
    if !testFunction.skip && !getShouldSkip() {
        if (isDataDrivenTest(testFunction)) {
            check executeDataDrivenTestSet(testFunction);
        } else {
            shouldSkipDependents = executeNonDataDrivenTest(testFunction);
        }
    } else {
        lock {
            reportData.onSkipped(name = testFunction.name, testType = getTestType(testFunction));
        }
        shouldSkipDependents = true;
    }

    testFunction.groups.forEach(group => groupStatusRegistry.incrementExecutedTest(group));
    executeAfterEachFunctions();
    executeAfterGroupFunctions(testFunction);

    if shouldSkipDependents {
        testFunction.dependents.forEach(function(TestFunction dependent) {
            lock {
                dependent.skip = true;
            }
        });
    }
    testFunction.dependents.forEach(dependent => checkExecutionReadiness(dependent));
    releaseWorker();
    // isSerialTestExecution = !isSerialTestExecution && !testFunction.parallelizable;
}

function checkExecutionReadiness(TestFunction testFunction) {
    lock {
        testFunction.dependsOnCount -= 1;
        if testFunction.dependsOnCount == 0 && testFunction.isInExecutionQueue != true {
            testFunction.isInExecutionQueue = true;
            if testFunction.parallelizable {
                parallelTestExecutionList.push(testFunction);
            } else {
                serialTestExecutionList.push(testFunction);
            }
        }
    }
}

function executeDataDrivenTestSet(TestFunction testFunction) returns error? {
    DataProviderReturnType? params = testFunction.params;
    string[] keys = [];
    AnyOrError[][] values = [];
    TestType testType = DATA_DRIVEN_MAP_OF_TUPLE;
    if params is map<AnyOrError[]> {
        foreach [string, AnyOrError[]] entry in params.entries() {
            keys.push(entry[0]);
            values.push(entry[1]);
        }
    } else if params is AnyOrError[][] {
        testType = DATA_DRIVEN_TUPLE_OF_TUPLE;
        int i = 0;
        foreach AnyOrError[] entry in params {
            keys.push(i.toString());
            values.push(entry);
            i += 1;
        }
    }

    boolean isIntialJob = true;

    while true {
        if keys.length() == 0 {
            break;
        }

        if isIntialJob || getAvailableWorkerCount() > 0 {
            string key = keys.remove(0);
            AnyOrError[] value = values.remove(0);

            if !isIntialJob {
                allocateWorker();
            }

            future<()> serialWaiter = start prepareDataDrivenTest(testFunction, key, value, testType);

            if !testFunction.parallelizable {
                any _ = check wait serialWaiter;
            }

        }

        isIntialJob = false;

        if getAvailableWorkerCount() == 0 {
            runtime:sleep(0.0001);
            continue;
        }
    }
    allocateWorker();
}

function prepareDataDrivenTest(TestFunction testFunction, string key, AnyOrError[] value, TestType testType) {
    boolean beforeFailed = executeBeforeFunction(testFunction);
    if (beforeFailed) {
        lock {
            reportData.onSkipped(name = testFunction.name, testType = getTestType(testFunction));
        }
    } else {
        executeDataDrivenTest(testFunction, key, testType, value);
        var _ = executeAfterFunction(testFunction);
    }
    releaseWorker();
}

function executeDataDrivenTest(TestFunction testFunction, string suffix, TestType testType, AnyOrError[] params) {
    if (skipDataDrivenTest(testFunction, suffix, testType)) {
        return;
    }

    ExecutionError|boolean err = executeTestFunction(testFunction, suffix, testType, params);
    if err is ExecutionError {
<<<<<<< HEAD
        lock {
            reportData.onFailed(name = testFunction.name, message = "[fail data provider for the function " + testFunction.name
=======
        reportData.onFailed(name = testFunction.name, suffix = suffix, message = "[fail data provider for the function " + testFunction.name
>>>>>>> eeb93d28
            + "]\n" + getErrorMessage(err), testType = testType);
            enableExit();
        }
    }
}

function executeNonDataDrivenTest(TestFunction testFunction) returns boolean {
    boolean failed = false;
    boolean beforeFailed = executeBeforeFunction(testFunction);
    if (beforeFailed) {
        testFunction.skip = true;
        lock {
            reportData.onSkipped(name = testFunction.name, testType = getTestType(testFunction));
        }
        return true;
    }
    ExecutionError|boolean output = executeTestFunction(testFunction, "", GENERAL_TEST);
    if output is ExecutionError {
        failed = true;
        lock {
            reportData.onFailed(name = testFunction.name, message = output.message(), testType = GENERAL_TEST);
        }
    }

    else if output {
        failed = true;
    }
    boolean afterFailed = executeAfterFunction(testFunction);
    if (afterFailed) {
        return true;
    }
    return failed;

}

function executeBeforeSuiteFunctions() {
    ExecutionError? err = executeFunctions(beforeSuiteRegistry.getFunctions());
    if err is ExecutionError {
        enableShouldSkip();
        shouldAfterSuiteSkip = true;
        enableExit();
        printExecutionError(err, "before test suite function");
    }
}

function executeAfterSuiteFunctions() {
    ExecutionError? err = executeFunctions(afterSuiteRegistry.getFunctions(), shouldAfterSuiteSkip);
    if err is ExecutionError {
        enableExit();
        printExecutionError(err, "after test suite function");
    }
}

function executeBeforeEachFunctions() {
    ExecutionError? err = executeFunctions(beforeEachRegistry.getFunctions(), getShouldSkip());
    if err is ExecutionError {
        enableShouldSkip();
        enableExit();
        printExecutionError(err, "before each test function for the test");
    }
}

function executeAfterEachFunctions() {
    ExecutionError? err = executeFunctions(afterEachRegistry.getFunctions(), getShouldSkip());
    if err is ExecutionError {
        enableShouldSkip();
        enableExit();
        printExecutionError(err, "after each test function for the test");
    }
}

function executeBeforeFunction(TestFunction testFunction) returns boolean {
    boolean failed = false;
    if testFunction.before is function && !getShouldSkip() && !testFunction.skip {
        ExecutionError? err = executeFunction(<function>testFunction.before);
        if err is ExecutionError {
            enableExit();
            printExecutionError(err, "before test function for the test");
            failed = true;
        }
    }
    return failed;
}

function executeAfterFunction(TestFunction testFunction) returns boolean {
    boolean failed = false;
    if testFunction.after is function && !getShouldSkip() && !testFunction.skip {
        ExecutionError? err = executeFunction(<function>testFunction.after);
        if err is ExecutionError {
            enableExit();
            printExecutionError(err, "after test function for the test");
            failed = true;
        }
    }
    return failed;
}

function executeBeforeGroupFunctions(TestFunction testFunction) {
    foreach string group in testFunction.groups {
        TestFunction[]? beforeGroupFunctions = beforeGroupsRegistry.getFunctions(group);
        if beforeGroupFunctions != () && !groupStatusRegistry.firstExecuted(group) {
            ExecutionError? err = executeFunctions(beforeGroupFunctions, getShouldSkip());
            if err is ExecutionError {
                testFunction.skip = true;
                groupStatusRegistry.setSkipAfterGroup(group);
                enableExit();
                printExecutionError(err, "before test group function for the test");
            }
        }
    }
}

function executeAfterGroupFunctions(TestFunction testFunction) {
    foreach string group in testFunction.groups {
        TestFunction[]? afterGroupFunctions = afterGroupsRegistry.getFunctions(group);
        if afterGroupFunctions != () && groupStatusRegistry.lastExecuted(group) {
            ExecutionError? err = executeFunctions(afterGroupFunctions,
                getShouldSkip() || groupStatusRegistry.getSkipAfterGroup(group));
            if err is ExecutionError {
                enableExit();
                printExecutionError(err, "after test group function for the test");
            }
        }
    }
}

function skipDataDrivenTest(TestFunction testFunction, string suffix, TestType testType) returns boolean {
    string functionName = testFunction.name;
    if (!hasFilteredTests) {
        return false;
    }
    TestFunction[] dependents = testFunction.dependents;

    // if a dependent in a below level is enabled, this test should run
    if (dependents.length() > 0 && nestedEnabledDependentsAvailable(dependents)) {
        return false;
    }
    string functionKey = functionName;

    // check if prefix matches directly
    boolean prefixMatch = filterSubTests.hasKey(functionName);

    // if prefix matches to a wildcard
    if (!prefixMatch && hasTest(functionName)) {

        // get the matching wildcard
        prefixMatch = true;
        foreach string filter in filterTests {
            if (filter.includes(WILDCARD)) {
                boolean|error wildCardMatch = matchWildcard(functionKey, filter);
                if (wildCardMatch is boolean && wildCardMatch && matchModuleName(filter)) {
                    functionKey = filter;
                    break;
                }
            }
        }
    }

    // check if no filterSubTests found for a given prefix
    boolean suffixMatch = !filterSubTests.hasKey(functionKey);

    // if a subtest is found specified
    if (!suffixMatch) {
        string[] subTests = filterSubTests.get(functionKey);
        foreach string subFilter in subTests {

            string updatedSubFilter = subFilter;
            if (testType == DATA_DRIVEN_MAP_OF_TUPLE) {
                if (subFilter.startsWith(SINGLE_QUOTE) && subFilter.endsWith(SINGLE_QUOTE)) {
                    updatedSubFilter = subFilter.substring(1, subFilter.length() - 1);
                } else {
                    continue;
                }
            }
            string|error decodedSubFilter = escapeSpecialCharacters(updatedSubFilter);
            updatedSubFilter = decodedSubFilter is string ? decodedSubFilter : updatedSubFilter;
            string|error decodedSuffix = escapeSpecialCharacters(suffix);
            string updatedSuffix = decodedSuffix is string ? decodedSuffix : suffix;

            boolean wildCardMatchBoolean = false;
            if (updatedSubFilter.includes(WILDCARD)) {
                boolean|error wildCardMatch = matchWildcard(updatedSuffix, updatedSubFilter);
                wildCardMatchBoolean = wildCardMatch is boolean && wildCardMatch;
            }
            if ((updatedSubFilter == updatedSuffix) || wildCardMatchBoolean) {
                suffixMatch = true;
                break;
            }
        }
    }

    // do not skip iff both matches
    return !(prefixMatch && suffixMatch);
}

function printExecutionError(ExecutionError err, string functionSuffix)
    => println("\t[fail] " + err.detail().functionName + "[" + functionSuffix + "]" + ":\n\t    " + formatFailedError(err.message(), 2));

function executeFunctions(TestFunction[] testFunctions, boolean skip = false) returns ExecutionError? {
    foreach TestFunction testFunction in testFunctions {
        if !skip || testFunction.alwaysRun {
            check executeFunction(testFunction);
        }
    }
}

function executeTestFunction(TestFunction testFunction, string suffix, TestType testType, AnyOrError[]? params = ()) returns ExecutionError|boolean {
    any|error output = params == () ? trap function:call(testFunction.executableFunction)
        : trap function:call(testFunction.executableFunction, ...params);
    if output is TestError {
        enableExit();
        lock {
            reportData.onFailed(name = testFunction.name, suffix = suffix, message = getErrorMessage(output), testType = testType);
        }
        return true;
    } else if output is any {
        lock {
            reportData.onPassed(name = testFunction.name, suffix = suffix, testType = testType);
        }
        return false;
    } else {
        enableExit();
        return error(getErrorMessage(output), functionName = testFunction.name);
    }
}

function executeFunction(TestFunction|function testFunction) returns ExecutionError? {
    any|error output = trap function:call(testFunction is function ? testFunction : testFunction.executableFunction);
    if output is error {
        enableExit();
        return error(getErrorMessage(output), functionName = testFunction is function ? "" : testFunction.name);
    }
}

function getErrorMessage(error err) returns string {
    string message = err.toBalString();

    string accumulatedTrace = "";
    foreach langError:StackFrame stackFrame in err.stackTrace() {
        accumulatedTrace = accumulatedTrace + "\t" + stackFrame.toString() + "\n";
    }
    return message + "\n" + accumulatedTrace;
}

function orderTests() returns error? {
    string[] descendants = [];

    foreach TestFunction testFunction in testRegistry.getDependentFunctions() {
        if !testFunction.visited && testFunction.enabled {
            check restructureTest(testFunction, descendants);
        }
    }
}

function restructureTest(TestFunction testFunction, string[] descendants) returns error? {
    descendants.push(testFunction.name);

    foreach function dependsOnFunction in testFunction.dependsOn {
        TestFunction dependsOnTestFunction = check testRegistry.getTestFunction(dependsOnFunction);

        // if the dependsOnFunction is disabled by the user, throw an error
        // dependsOnTestFunction.config?.enable is used instead of dependsOnTestFunction.enable to ensure that
        // the user has deliberately passed enable=false
        boolean? dependentEnabled = dependsOnTestFunction.config?.enable;
        if dependentEnabled != () && !dependentEnabled {
            string errMsg = string `error: Test [${testFunction.name}] depends on function [${dependsOnTestFunction.name}], `
            + string `but it is either disabled or not included.`;
            return error(errMsg);
        }

        dependsOnTestFunction.dependents.push(testFunction);

        // Contains cyclic dependencies 
        int? startIndex = descendants.indexOf(dependsOnTestFunction.name);
        if startIndex is int {
            string[] newCycle = descendants.slice(startIndex);
            newCycle.push(dependsOnTestFunction.name);
            return error("Cyclic test dependencies detected: " + string:'join(" -> ", ...newCycle));
        } else if !dependsOnTestFunction.visited {
            check restructureTest(dependsOnTestFunction, descendants);
        }
    }

    testFunction.enabled = true;
    testFunction.visited = true;
    _ = descendants.pop();
}

function getTestType(TestFunction testFunction) returns TestType {
    DataProviderReturnType? params = testFunction.params;
    if (params is map<AnyOrError[]>) {
        return DATA_DRIVEN_MAP_OF_TUPLE;
    } else if (params is AnyOrError[][]) {
        return DATA_DRIVEN_TUPLE_OF_TUPLE;
    }
    return GENERAL_TEST;
}

function nestedEnabledDependentsAvailable(TestFunction[] dependents) returns boolean {
    if (dependents.length() == 0) {
        return false;
    }
    TestFunction[] queue = [];
    foreach TestFunction dependent in dependents {
        if (dependent.enabled) {
            return true;
        }
        dependent.dependents.forEach((superDependent) => queue.push(superDependent));
    }
    return nestedEnabledDependentsAvailable(queue);
}

isolated function allocateWorker() {
    lock {
        unAllocatedTestWorkers -= 1;
    }
}

isolated function releaseWorker() {
    lock {
        unAllocatedTestWorkers += 1;
    }
}

isolated function getAvailableWorkerCount() returns int {
    lock {
        return unAllocatedTestWorkers;
    }
}

isolated function enableShouldSkip() {
    lock {
        shouldSkip = true;
    }
}

isolated function getShouldSkip() returns boolean {
    lock {
        return shouldSkip;
    }
}

isolated function enableExit() {
    lock {
        exitCode = 1;
    }
}
<|MERGE_RESOLUTION|>--- conflicted
+++ resolved
@@ -1,5 +1,3 @@
-import ballerina/lang.runtime;
-
 // Copyright (c) 2022 WSO2 Inc. (http://www.wso2.org) All Rights Reserved.
 //
 // WSO2 Inc. licenses this file to you under the Apache License,
@@ -16,13 +14,9 @@
 // specific language governing permissions and limitations
 // under the License.
 
-<<<<<<< HEAD
+import ballerina/lang.'error as langError;
+boolean shouldSkip = false;
 isolated boolean shouldSkip = false;
-=======
-import ballerina/lang.'error as langError;
-
-boolean shouldSkip = false;
->>>>>>> eeb93d28
 boolean shouldAfterSuiteSkip = false;
 isolated int exitCode = 0;
 TestFunction[] parallelTestExecutionList = [];
@@ -256,14 +250,10 @@
 
     ExecutionError|boolean err = executeTestFunction(testFunction, suffix, testType, params);
     if err is ExecutionError {
-<<<<<<< HEAD
-        lock {
-            reportData.onFailed(name = testFunction.name, message = "[fail data provider for the function " + testFunction.name
-=======
-        reportData.onFailed(name = testFunction.name, suffix = suffix, message = "[fail data provider for the function " + testFunction.name
->>>>>>> eeb93d28
-            + "]\n" + getErrorMessage(err), testType = testType);
-            enableExit();
+        lock {
+            reportData.onFailed(name = testFunction.name, suffix = suffix, message = "[fail data provider for the function " + testFunction.name
+                + "]\n" + getErrorMessage(err), testType = testType);
+                enableExit();
         }
     }
 }
@@ -294,7 +284,6 @@
         return true;
     }
     return failed;
-
 }
 
 function executeBeforeSuiteFunctions() {
