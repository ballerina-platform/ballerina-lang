--- conflicted
+++ resolved
@@ -189,22 +189,14 @@
                         new URL[0]), ClassLoader.getSystemClassLoader()));
     }
 
-<<<<<<< HEAD
-    public static void replaceMockedFunctions(TestSuite suite, List<String> jarFilePaths) {
-=======
     public static void replaceMockedFunctions(TestSuite suite, List<String> jarFilePaths, String instrumentDir,
                                               boolean coverage) {
->>>>>>> 3be3514f
         populateClassNameVsFunctionToMockMap(suite);
         Map<String, byte[]> modifiedClassDef = new HashMap<>();
         for (Map.Entry<String, List<String>> entry : classVsMockFunctionsMap.entrySet()) {
             String className = entry.getKey();
             List<String> functionNamesList = entry.getValue();
-<<<<<<< HEAD
-            byte[] classFile = getModifiedClassBytes(className, functionNamesList, suite);
-=======
             byte[] classFile = getModifiedClassBytes(className, functionNamesList, suite, instrumentDir, coverage);
->>>>>>> 3be3514f
             modifiedClassDef.put(className, classFile);
         }
         classLoader = createClassLoader(jarFilePaths, modifiedClassDef);
@@ -228,12 +220,8 @@
         }
     }
 
-<<<<<<< HEAD
-    public static byte[] getModifiedClassBytes(String className, List<String> functionNames, TestSuite suite) {
-=======
     public static byte[] getModifiedClassBytes(String className, List<String> functionNames, TestSuite suite,
                                                String instrumentDir, boolean coverage) {
->>>>>>> 3be3514f
         Class<?> functionToMockClass;
         try {
             functionToMockClass = classLoader.loadClass(className);
@@ -253,11 +241,7 @@
                 try {
                     testClass = classLoader.loadClass(testClassName);
                 } catch (Throwable e) {
-<<<<<<< HEAD
-                    throw new BallerinaTestException("failed to load Test init class :" + testClassName);
-=======
                     throw new BallerinaTestException("failed to load class :" + testClassName);
->>>>>>> 3be3514f
                 }
                 for (Method method2 : testClass.getDeclaredMethods()) {
                     if (method2.getName().equals(desugaredMockFunctionName)) {
