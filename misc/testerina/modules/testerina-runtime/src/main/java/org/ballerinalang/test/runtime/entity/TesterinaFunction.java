--- conflicted
+++ resolved
@@ -20,24 +20,16 @@
 import io.ballerina.runtime.api.PredefinedTypes;
 import io.ballerina.runtime.api.values.BError;
 import io.ballerina.runtime.api.values.BFuture;
-<<<<<<< HEAD
-import io.ballerina.runtime.scheduling.Scheduler;
-import io.ballerina.runtime.scheduling.Strand;
-import io.ballerina.runtime.util.exceptions.BallerinaException;
-=======
 import io.ballerina.runtime.internal.IdentifierUtils;
 import io.ballerina.runtime.internal.scheduling.Scheduler;
 import io.ballerina.runtime.internal.scheduling.Strand;
 import org.ballerinalang.test.runtime.exceptions.BallerinaTestException;
->>>>>>> dfa1fba9
 
 import java.lang.reflect.InvocationTargetException;
 import java.lang.reflect.Method;
 import java.util.ArrayList;
 import java.util.List;
 import java.util.function.Function;
-import java.util.regex.Matcher;
-import java.util.regex.Pattern;
 
 /**
  * TesterinaFunction entity class.
@@ -48,7 +40,6 @@
 
     private String bFunctionName;
     private Class<?> programFile;
-    private static final Pattern JVM_RESERVED_CHAR_SET = Pattern.compile("[\\.:/<>]");
 
     // Annotation info
     private List<String> groups = new ArrayList<>();
@@ -126,11 +117,7 @@
             final Throwable t = out.getPanic();
             final Object result = out.getResult();
             if (result instanceof BError) {
-<<<<<<< HEAD
-                throw new BallerinaException((BError) result);
-=======
                 throw new BallerinaTestException((BError) result);
->>>>>>> dfa1fba9
             }
             if (result instanceof Exception) {
                 throw new BallerinaTestException((Exception) result);
@@ -147,11 +134,6 @@
     }
 
     private static String cleanupFunctionName(String name) {
-<<<<<<< HEAD
-        Matcher matcher = JVM_RESERVED_CHAR_SET.matcher(name);
-        return matcher.find() ? "$" + matcher.replaceAll("_") : name;
-=======
         return IdentifierUtils.encodeFunctionIdentifier(name);
->>>>>>> dfa1fba9
     }
 }