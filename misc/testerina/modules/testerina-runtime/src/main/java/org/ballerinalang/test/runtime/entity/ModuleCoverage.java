--- conflicted
+++ resolved
@@ -17,22 +17,8 @@
  */
 package org.ballerinalang.test.runtime.entity;
 
-<<<<<<< HEAD
-import com.google.gson.Gson;
-import org.ballerinalang.test.runtime.CoverageMain;
-import org.ballerinalang.test.runtime.util.TesterinaConstants;
-
-import java.io.BufferedReader;
-import java.io.IOException;
-import java.io.PrintStream;
-import java.nio.charset.StandardCharsets;
-import java.nio.file.Files;
-import java.nio.file.Path;
-import java.nio.file.Paths;
-=======
 import io.ballerina.projects.Document;
 
->>>>>>> dfa1fba9
 import java.util.ArrayList;
 import java.util.List;
 
@@ -65,58 +51,6 @@
         setCoveragePercentage();
     }
 
-    public void updateSourceFileCoverage(String jsonCachePath, String moduleName, String fileName,
-                                         List<Integer> coveredLines, List<Integer> missedLines) {
-        Path jsonTmpSummaryPath = Paths.get(jsonCachePath, TesterinaConstants.COVERAGE_FILE);
-
-        // Calculate the coverage percentage
-        float coverageVal = (float) coveredLines.size() / (coveredLines.size() + missedLines.size()) * 100;
-        float coveragePercentage = (float) (Math.round(coverageVal * 100.0) / 100.0);
-
-        if (jsonTmpSummaryPath.toFile().exists()) {
-            try (BufferedReader bufferedReader = Files.newBufferedReader(jsonTmpSummaryPath, StandardCharsets.UTF_8)) {
-                boolean isUpdated = false;
-                Gson gson = new Gson();
-                ModuleCoverage moduleCoverage = gson.fromJson(bufferedReader, ModuleCoverage.class);
-                ModuleCoverage newCoverage = new ModuleCoverage();
-
-                // Look for the source in the existing JSON
-                for (SourceFile sourceFile : moduleCoverage.sourceFiles) {
-                    if (sourceFile.name.equals(fileName)) {
-                        if (sourceFile.coveragePercentage <= coveragePercentage) {
-                            // Since the percentages are different we need to update the source file
-                            newCoverage.addSourceFileCoverage(moduleName, fileName, coveredLines, missedLines);
-                            isUpdated = true;
-                        }
-                    } else {
-                        newCoverage.addSourceFileCoverage(sourceFile.moduleName, sourceFile.name,
-                                sourceFile.coveredLines, sourceFile.missedLines);
-                    }
-                }
-
-                // Rewrite only if the file has been updated
-                if (isUpdated) {
-                    CoverageMain.writeCoverageToJsonFile(newCoverage, jsonTmpSummaryPath);
-                }
-            } catch (IOException e) {
-                errStream.println("error while updating source file coverage : " + e);
-            }
-        } else {
-            Path jsonCache = Paths.get(jsonCachePath);
-
-            if (!jsonCache.toFile().exists()) {
-                try {
-                    Files.createDirectories(jsonCache);
-                    ModuleCoverage moduleCoverage = new ModuleCoverage();
-                    moduleCoverage.addSourceFileCoverage(moduleName, fileName, coveredLines, missedLines);
-                    CoverageMain.writeCoverageToJsonFile(moduleCoverage, jsonTmpSummaryPath);
-                } catch (Exception e) {
-                    errStream.println("error while updating source file coverage : " + e);
-                }
-            }
-        }
-    }
-
     private void setCoveragePercentage() {
         float coverageVal = (float) this.coveredLines / (this.coveredLines + this.missedLines) * 100;
         this.coveragePercentage = (float) (Math.round(coverageVal * 100.0) / 100.0);
@@ -147,20 +81,13 @@
      */
     private static class SourceFile {
         private String name;
-        private String moduleName;
         private List<Integer> coveredLines;
         private List<Integer> missedLines;
         private float coveragePercentage;
         private String sourceCode;
 
-<<<<<<< HEAD
-        private SourceFile(String moduleName, String fileName, List<Integer> coveredLines, List<Integer> missedLines) {
-            this.name = fileName;
-            this.moduleName = moduleName;
-=======
         private SourceFile(Document document, List<Integer> coveredLines, List<Integer> missedLines) {
             this.name = document.name();
->>>>>>> dfa1fba9
             this.coveredLines = coveredLines;
             this.missedLines = missedLines;
             setCoveragePercentage(coveredLines, missedLines);
@@ -172,26 +99,8 @@
             this.coveragePercentage = (float) (Math.round(coverageVal * 100.0) / 100.0);
         }
 
-<<<<<<< HEAD
-        private void setSourceCode(String moduleName, String fileName) {
-            Path sourceFile;
-            if (TesterinaConstants.DOT.equals(moduleName)) {
-                sourceFile = Paths.get(fileName);
-            } else {
-                sourceFile = Paths.get(TesterinaConstants.SRC_DIR).resolve(moduleName).resolve(fileName);
-            }
-            StringBuilder contentBuilder = new StringBuilder();
-            try (Stream<String> stream = Files.lines(sourceFile, StandardCharsets.UTF_8)) {
-                stream.forEach(s -> contentBuilder.append(s).append("\n"));
-            } catch (IOException e) {
-                errStream.println("error while analyzing code coverage source files : " + e);
-                Runtime.getRuntime().exit(1);
-            }
-            this.sourceCode = contentBuilder.toString();
-=======
         private void setSourceCode(Document document) {
             this.sourceCode = document.textDocument().toString();
->>>>>>> dfa1fba9
         }
 
         public float getCoveragePercentage() {
