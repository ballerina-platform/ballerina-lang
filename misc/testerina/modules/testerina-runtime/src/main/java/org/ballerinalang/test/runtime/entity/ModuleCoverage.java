--- conflicted
+++ resolved
@@ -73,12 +73,6 @@
     /**
      * Update coverage information for a given source file.
      *
-<<<<<<< HEAD
-     * @param document     Document
-     * @param coveredLines {@link List List&lt;Integer&gt;}
-     * @param missedLines  {@link List List&lt;Integer&gt;}
-     * @param updatedMissedLineCount  int
-=======
      * @param document               Updated source file
      * @param coveredLines           Latest covered lines
      * @param missedLines            Latest missed lines
@@ -86,7 +80,6 @@
      * @param coveredMissedLineCount Latest covered line count for previously missed lines
      * @param coveredEmptyLineCount  Latest covered line count for previously empty lines
      * @param missedEmptyLineCount   Latest missed line count for previously empty lines
->>>>>>> fcab4970
      */
     public void updateCoverage(Document document, List<Integer> coveredLines,
                                List<Integer> missedLines, List<Integer> emptyLines, int coveredMissedLineCount,
@@ -111,16 +104,10 @@
     /**
      * Replace coverage information for a given source file.
      *
-<<<<<<< HEAD
-     * @param document     Document
-     * @param coveredLines {@link List List&lt;Integer&gt;}
-     * @param missedLines  {@link List List&lt;Integer&gt;}
-=======
      * @param document               Updated source file
      * @param coveredLines           Latest covered lines
      * @param missedLines            Latest missed lines
      * @param emptyLines             Latest empty lines
->>>>>>> fcab4970
      */
     public void replaceCoverage(Document document, List<Integer> coveredLines,
                                 List<Integer> missedLines, List<Integer> emptyLines) {
