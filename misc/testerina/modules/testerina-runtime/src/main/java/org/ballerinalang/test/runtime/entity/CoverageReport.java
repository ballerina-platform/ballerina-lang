/*
 * Copyright (c) 2020, WSO2 Inc. (http://www.wso2.org) All Rights Reserved.
 *
 * WSO2 Inc. licenses this file to you under the Apache License,
 * Version 2.0 (the "License"); you may not use this file except
 * in compliance with the License.
 * You may obtain a copy of the License at
 *
 * http://www.apache.org/licenses/LICENSE-2.0
 *
 * Unless required by applicable law or agreed to in writing,
 * software distributed under the License is distributed on an
 * "AS IS" BASIS, WITHOUT WARRANTIES OR CONDITIONS OF ANY
 * KIND, either express or implied.  See the License for the
 * specific language governing permissions and limitations
 * under the License.
 */
package org.ballerinalang.test.runtime.entity;

import org.ballerinalang.test.runtime.util.CodeCoverageUtils;
import org.ballerinalang.test.runtime.util.TesterinaConstants;
import org.jacoco.core.analysis.Analyzer;
import org.jacoco.core.analysis.CoverageBuilder;
import org.jacoco.core.analysis.IBundleCoverage;
import org.jacoco.core.analysis.ILine;
import org.jacoco.core.analysis.IPackageCoverage;
import org.jacoco.core.analysis.ISourceFileCoverage;
import org.jacoco.core.tools.ExecFileLoader;

import java.io.IOException;
import java.nio.file.Files;
import java.nio.file.NoSuchFileException;
import java.nio.file.Path;
import java.util.ArrayList;
import java.util.List;
import java.util.stream.Collectors;
import java.util.stream.Stream;

import static org.ballerinalang.test.runtime.util.TesterinaConstants.BLANG_SRC_FILE_SUFFIX;
import static org.jacoco.core.analysis.ICounter.FULLY_COVERED;
import static org.jacoco.core.analysis.ICounter.NOT_COVERED;
import static org.jacoco.core.analysis.ICounter.PARTLY_COVERED;

/**
 * Code coverage report generated and analyzed using Jacoco.
 *
 * @since 1.2.0
 */
public class CoverageReport {

    private final String title;
    private final Path projectDir;
    private final Path jarCache;
    private final Path jsonCache;
    private Path executionDataFile;
    private Path classesDirectory;
    private ExecFileLoader execFileLoader;

    private String orgName;
    private String moduleName;
    private String version;

    public CoverageReport(Path targetDirPath, String orgName, String moduleName, String version) {
        this.orgName = orgName;
        this.moduleName = moduleName;
        this.version = version;
        this.projectDir = targetDirPath.resolve(TesterinaConstants.COVERAGE_DIR);
        this.title = projectDir.toFile().getName();
        this.classesDirectory = projectDir.resolve(TesterinaConstants.BIN_DIR);
        this.executionDataFile = projectDir.resolve(TesterinaConstants.EXEC_FILE_NAME);
        this.execFileLoader = new ExecFileLoader();

        this.jarCache = targetDirPath.resolve("caches").resolve("jar_cache").resolve(orgName);
        this.jsonCache = targetDirPath.resolve("caches").resolve("json_cache");
    }

    /**
     * Generates the report.
     *
     * @throws IOException when file operations are failed
     */
    public void generateReport() throws IOException {

        // Obtain a path list of all the .jar files generated
        List<Path> pathList;
        try (Stream<Path> walk = Files.walk(this.jarCache, TesterinaConstants.FILE_DEPTH)) {
            pathList = walk.map(path -> path).filter(f -> f.toString().endsWith(version + ".jar")).collect(
                    Collectors.toList());
        } catch (IOException e) {
            return;
        }

        if (!pathList.isEmpty()) {
            // For each jar file found, we unzip it for this particular module
            for (Path moduleJarPath : pathList) {
                try {
                    // Creates coverage folder with each class per module
                    CodeCoverageUtils.unzipCompiledSource(moduleJarPath, projectDir, orgName, moduleName, version);
                } catch (NoSuchFileException e) {
                    return;
                }
            }

            execFileLoader.load(executionDataFile.toFile());
            final IBundleCoverage bundleCoverage = analyzeStructure();
            createReport(bundleCoverage);
        } else {
            String msg = "Unable to generate code coverage for the module " + moduleName + ". Jar files dont exist.";
            throw new NoSuchFileException(msg);
        }

    }

    private IBundleCoverage analyzeStructure() throws IOException {
        final CoverageBuilder coverageBuilder = new CoverageBuilder();
        final Analyzer analyzer = new Analyzer(execFileLoader.getExecutionDataStore(), coverageBuilder);
        analyzer.analyzeAll(classesDirectory.toFile());
        return coverageBuilder.getBundle(title);
    }

    private void createReport(final IBundleCoverage bundleCoverage) {
        boolean containsSourceFiles = true;

        for (IPackageCoverage packageCoverage : bundleCoverage.getPackages()) {
            if (TesterinaConstants.DOT.equals(moduleName)) {
                containsSourceFiles = packageCoverage.getName().isEmpty();
            }

            if (containsSourceFiles) {
                for (ISourceFileCoverage sourceFileCoverage : packageCoverage.getSourceFiles()) {
<<<<<<< HEAD
                    if (sourceFileCoverage.getName().contains(BLANG_SRC_FILE_SUFFIX) &&
                            !sourceFileCoverage.getName().contains("tests/")) {
=======

                    // Extract the Module name individually for each source file
                    // This is done since some source files come from other modules
                    // sourceFileCoverage : "<orgname>/<moduleName>:<version>
                    String sourceFileModule = sourceFileCoverage.getPackageName().split("/")[1];

                    if (sourceFileCoverage.getName().contains(BLangConstants.BLANG_SRC_FILE_SUFFIX)
                            && !sourceFileCoverage.getName().contains("tests/")) {
>>>>>>> 784925be
                        List<Integer> coveredLines = new ArrayList<>();
                        List<Integer> missedLines = new ArrayList<>();

                        for (int i = sourceFileCoverage.getFirstLine(); i <= sourceFileCoverage.getLastLine(); i++) {
                            ILine line = sourceFileCoverage.getLine(i);

                            if (line.getInstructionCounter().getTotalCount() == 0 &&
                                    line.getBranchCounter().getTotalCount() == 0) {
                                // do nothing. This is to capture the empty lines
                            } else if ((line.getBranchCounter().getCoveredCount() == 0 &&
                                    line.getBranchCounter().getMissedCount() > 0) || line.getStatus() == NOT_COVERED) {
                                missedLines.add(i);
                            } else if (line.getStatus() == PARTLY_COVERED || line.getStatus() == FULLY_COVERED) {
                                coveredLines.add(i);
                            }
                        }

                        // Only add the source files that belong to the same module
                        if (sourceFileModule.equals(moduleName)) {
                            ModuleCoverage.getInstance().addSourceFileCoverage(sourceFileModule,
                                    sourceFileCoverage.getName(), coveredLines, missedLines);
                        } else {
                            // <org>/<modulename>/<version>
                            String jsonCachePath = this.jsonCache.toString() +
                                    resolveSourcePackage(sourceFileCoverage.getPackageName());
                            ModuleCoverage.getInstance().updateSourceFileCoverage(jsonCachePath, sourceFileModule,
                                    sourceFileCoverage.getName(), coveredLines, missedLines);
                        }
                    }
                }
            }

        }
    }

    private String resolveSourcePackage(String sourcePackage) {
        String[] split = sourcePackage.split("/");
        String resolvedSource = "";

        // Replace version value only
        split[split.length - 1] = split[split.length - 1].replace("_", ".");

        for (String str : split) {
            resolvedSource += "/" + str;
        }

        return resolvedSource;
    }

}<|MERGE_RESOLUTION|>--- conflicted
+++ resolved
@@ -128,19 +128,13 @@
 
             if (containsSourceFiles) {
                 for (ISourceFileCoverage sourceFileCoverage : packageCoverage.getSourceFiles()) {
-<<<<<<< HEAD
-                    if (sourceFileCoverage.getName().contains(BLANG_SRC_FILE_SUFFIX) &&
-                            !sourceFileCoverage.getName().contains("tests/")) {
-=======
-
                     // Extract the Module name individually for each source file
                     // This is done since some source files come from other modules
                     // sourceFileCoverage : "<orgname>/<moduleName>:<version>
                     String sourceFileModule = sourceFileCoverage.getPackageName().split("/")[1];
 
-                    if (sourceFileCoverage.getName().contains(BLangConstants.BLANG_SRC_FILE_SUFFIX)
+                    if (sourceFileCoverage.getName().contains(BLANG_SRC_FILE_SUFFIX)
                             && !sourceFileCoverage.getName().contains("tests/")) {
->>>>>>> 784925be
                         List<Integer> coveredLines = new ArrayList<>();
                         List<Integer> missedLines = new ArrayList<>();
 
