/*
 * Copyright (c) 2020, WSO2 Inc. (http://www.wso2.org) All Rights Reserved.
 *
 * WSO2 Inc. licenses this file to you under the Apache License,
 * Version 2.0 (the "License"); you may not use this file except
 * in compliance with the License.
 * You may obtain a copy of the License at
 *
 *   http://www.apache.org/licenses/LICENSE-2.0
 *
 * Unless required by applicable law or agreed to in writing,
 * software distributed under the License is distributed on an
 * "AS IS" BASIS, WITHOUT WARRANTIES OR CONDITIONS OF ANY
 * KIND, either express or implied.  See the License for the
 * specific language governing permissions and limitations
 * under the License.
 */
package org.ballerinalang.test.runtime;

import com.google.gson.Gson;
import com.google.gson.reflect.TypeToken;
import io.ballerina.projects.util.ProjectConstants;
import org.ballerinalang.test.runtime.entity.MockFunctionReplaceVisitor;
import org.ballerinalang.test.runtime.entity.ModuleStatus;
import org.ballerinalang.test.runtime.entity.TestReport;
import org.ballerinalang.test.runtime.entity.TestSuite;
import org.ballerinalang.test.runtime.exceptions.BallerinaTestException;
import org.ballerinalang.test.runtime.util.TesterinaConstants;
import org.ballerinalang.test.runtime.util.TesterinaUtils;
import org.objectweb.asm.ClassReader;
import org.objectweb.asm.ClassVisitor;
import org.objectweb.asm.ClassWriter;
import org.objectweb.asm.Opcodes;
import org.objectweb.asm.Type;

import java.io.BufferedReader;
import java.io.File;
import java.io.FileInputStream;
import java.io.FileOutputStream;
import java.io.IOException;
import java.io.InputStream;
import java.io.OutputStreamWriter;
import java.io.PrintStream;
import java.io.Writer;
import java.lang.reflect.Method;
import java.net.MalformedURLException;
import java.net.URL;
import java.net.URLClassLoader;
import java.nio.charset.StandardCharsets;
import java.nio.file.Files;
import java.nio.file.Path;
import java.nio.file.Paths;
import java.security.AccessController;
import java.security.PrivilegedAction;
import java.util.ArrayList;
import java.util.Arrays;
import java.util.HashMap;
import java.util.List;
import java.util.Map;

import static io.ballerina.runtime.api.constants.RuntimeConstants.FILE_NAME_PERIOD_SEPARATOR;
import static java.util.Objects.requireNonNull;
import static org.ballerinalang.test.runtime.util.TesterinaConstants.MOCK_FN_DELIMITER;
import static org.ballerinalang.test.runtime.util.TesterinaConstants.MOCK_LEGACY_DELIMITER;

/**
 * Main class to init the test suit.
 */
public class BTestMain {
    private static final PrintStream out = System.out;
    static TestReport testReport;
    static ClassLoader classLoader;
    static Map<String, List<String>> classVsMockFunctionsMap = new HashMap<>();

    public static void main(String[] args) throws IOException {
        int exitStatus = 0;
        int result;

        if (args.length >= 4) {
            Path targetPath = Paths.get(args[0]);
            Path testCache = targetPath.resolve(ProjectConstants.CACHES_DIR_NAME)
                            .resolve(ProjectConstants.TESTS_CACHE_DIR_NAME);
            String jacocoAgentJarPath = args[1];
            boolean report = Boolean.parseBoolean(args[2]);
            boolean coverage = Boolean.parseBoolean(args[3]);

            if (report || coverage) {
                testReport = new TestReport();
            }

            out.println();
            out.print("Running Tests");
            if (coverage) {
                out.print(" with Coverage");
            }
            out.println();

            Path testSuiteCachePath = testCache.resolve(TesterinaConstants.TESTERINA_TEST_SUITE);

            try (BufferedReader br = Files.newBufferedReader(testSuiteCachePath, StandardCharsets.UTF_8)) {
                Gson gson = new Gson();
                Map<String, TestSuite> testSuiteMap = gson.fromJson(br,
                        new TypeToken<Map<String, TestSuite>>() { }.getType());

                if (!testSuiteMap.isEmpty()) {
                    for (Map.Entry<String, TestSuite> entry : testSuiteMap.entrySet()) {
                        String moduleName = entry.getKey();
                        TestSuite testSuite = entry.getValue();
                        String packageName = testSuite.getPackageName();
                        out.println("\n\t" + (moduleName.equals(packageName) ?
                                (moduleName.equals(TesterinaConstants.DOT) ? testSuite.getSourceFileName() : moduleName)
                                : packageName + TesterinaConstants.DOT + moduleName));

                        testSuite.setModuleName(moduleName);
                        List<String> testExecutionDependencies = testSuite.getTestExecutionDependencies();
                        classLoader = createURLClassLoader(testExecutionDependencies);

                        if (!testSuite.getMockFunctionNamesMap().isEmpty()) {
                            if (coverage) {
                                testExecutionDependencies.add(jacocoAgentJarPath);
                            }
                            String instrumentDir = testCache.resolve(TesterinaConstants.COVERAGE_DIR)
                                    .resolve(TesterinaConstants.JACOCO_INSTRUMENTED_DIR).toString();
                            replaceMockedFunctions(testSuite, testExecutionDependencies, instrumentDir, coverage);
                        }

                        String[] testArgs = new String[]{args[0], packageName, moduleName};
                        for (int i = 2; i < args.length; i++) {
                            testArgs = Arrays.copyOf(testArgs, testArgs.length + 1);
                            testArgs[testArgs.length - 1] = args[i];
                        }

                        result = startTestSuit(Paths.get(testSuite.getSourceRootPath()), testSuite, classLoader,
<<<<<<< HEAD
                                new TestArguments(args[0], packageName, moduleName,
                                        args[2], args[3], args[4], args[5], args[6], args[7],
                                        args[8], args[9]), Arrays.copyOfRange(args, 10, args.length));
=======
                                testArgs);
>>>>>>> 68edbf55
                        exitStatus = (result == 1) ? result : exitStatus;
                    }
                } else {
                    exitStatus = 1;
                }
            }
        } else {
            exitStatus = 1;
        }

        Runtime.getRuntime().exit(exitStatus);
    }

    private static int startTestSuit(Path sourceRootPath, TestSuite testSuite, ClassLoader classLoader,
                                     String[] args) {
        try {
            return TesterinaUtils.executeTests(sourceRootPath, testSuite, classLoader, args, out);
        } catch (RuntimeException e) {
            return 1;
        }
    }

    private static void writeStatusToJsonFile(ModuleStatus moduleStatus, Path tmpJsonPath) throws IOException {
        File jsonFile = new File(tmpJsonPath.toString());
        if (!Files.exists(tmpJsonPath.getParent())) {
            Files.createDirectories(tmpJsonPath.getParent());
        }
        try (FileOutputStream fileOutputStream = new FileOutputStream(jsonFile)) {
            try (Writer writer = new OutputStreamWriter(fileOutputStream, StandardCharsets.UTF_8)) {
                Gson gson = new Gson();
                String json = gson.toJson(moduleStatus);
                writer.write(new String(json.getBytes(StandardCharsets.UTF_8), StandardCharsets.UTF_8));
            }
        }
    }

    public static List<URL> getURLList(List<String> jarFilePaths) {
        List<URL> urlList = new ArrayList<>();

        for (String jarFilePath : jarFilePaths) {
            try {
                urlList.add(Paths.get(jarFilePath).toUri().toURL());
            } catch (MalformedURLException e) {
                // This path cannot get executed
                throw new RuntimeException("Failed to create classloader with all jar files", e);
            }
        }
        return urlList;
    }

    public static URLClassLoader createURLClassLoader(List<String> jarFilePaths) {
        return AccessController.doPrivileged(
                (PrivilegedAction<URLClassLoader>) () -> new URLClassLoader(getURLList(jarFilePaths).toArray(
                        new URL[0]), ClassLoader.getSystemClassLoader()));
    }

    public static void replaceMockedFunctions(TestSuite suite, List<String> jarFilePaths, String instrumentDir,
                                              boolean coverage) {
        populateClassNameVsFunctionToMockMap(suite);
        Map<String, byte[]> modifiedClassDef = new HashMap<>();
        for (Map.Entry<String, List<String>> entry : classVsMockFunctionsMap.entrySet()) {
            String className = entry.getKey();
            List<String> functionNamesList = entry.getValue();
            byte[] classFile = getModifiedClassBytes(className, functionNamesList, suite, instrumentDir, coverage);
            modifiedClassDef.put(className, classFile);
        }
        classLoader = createClassLoader(jarFilePaths, modifiedClassDef);
        clearMockFunctionMapBeforeNextModule();
    }

    private static void populateClassNameVsFunctionToMockMap(TestSuite suite) {
        Map<String, String> mockFunctionMap = suite.getMockFunctionNamesMap();
        for (Map.Entry<String, String> entry : mockFunctionMap.entrySet()) {
            String key = entry.getKey();
            String functionToMockClassName;
            String functionToMock;
            if (key.indexOf(MOCK_LEGACY_DELIMITER) == -1) {
                functionToMockClassName = key.substring(0, key.indexOf(MOCK_FN_DELIMITER));
                functionToMock = key.substring(key.indexOf(MOCK_FN_DELIMITER));
            } else if (key.indexOf(MOCK_FN_DELIMITER) == -1) {
                functionToMockClassName = key.substring(0, key.indexOf(MOCK_LEGACY_DELIMITER));
                functionToMock = key.substring(key.indexOf(MOCK_LEGACY_DELIMITER));
            } else {
                if (key.indexOf(MOCK_FN_DELIMITER) < key.indexOf(MOCK_LEGACY_DELIMITER)) {
                    functionToMockClassName = key.substring(0, key.indexOf(MOCK_FN_DELIMITER));
                    functionToMock = key.substring(key.indexOf(MOCK_FN_DELIMITER));
                } else {
                    functionToMockClassName = key.substring(0, key.indexOf(MOCK_LEGACY_DELIMITER));
                    functionToMock = key.substring(key.indexOf(MOCK_LEGACY_DELIMITER));
                }
            }
            functionToMock = functionToMock.replaceAll("\\\\(.)", "$1");
            classVsMockFunctionsMap.computeIfAbsent(functionToMockClassName,
                    k -> new ArrayList<>()).add(functionToMock);
        }
    }

    public static byte[] getModifiedClassBytes(String className, List<String> functionNames, TestSuite suite,
                                               String instrumentDir, boolean coverage) {
        Class<?> functionToMockClass;
        try {
            functionToMockClass = classLoader.loadClass(className);
        } catch (Throwable e) {
            throw new BallerinaTestException("failed to load class: " + className);
        }

        byte[] classFile = new byte[0];
        boolean readFromBytes = false;
        for (Method method1 : functionToMockClass.getDeclaredMethods()) {
            if (functionNames.contains(MOCK_FN_DELIMITER + TesterinaUtils.decodeIdentifier(method1.getName()))) {
                String desugaredMockFunctionName = "$MOCK_" + method1.getName();
                String testClassName = TesterinaUtils.getQualifiedClassName(suite.getOrgName(),
                        suite.getTestPackageID(), suite.getVersion(),
                        suite.getPackageID().replace(".", FILE_NAME_PERIOD_SEPARATOR));
                Class<?> testClass;
                try {
                    testClass = classLoader.loadClass(testClassName);
                } catch (Throwable e) {
                    throw new BallerinaTestException("failed to load class :" + testClassName);
                }
                for (Method method2 : testClass.getDeclaredMethods()) {
                    if (method2.getName().equals(desugaredMockFunctionName)) {
                        if (!readFromBytes) {
                            classFile = replaceMethodBody(method1, method2, instrumentDir, coverage);
                            readFromBytes = true;
                        } else {
                            classFile = replaceMethodBody(classFile, method1, method2);
                        }
                    }
                }
            } else if (functionNames.contains(MOCK_LEGACY_DELIMITER + method1.getName())) {
                String key = className + MOCK_LEGACY_DELIMITER + method1.getName();
                String mockFunctionName = suite.getMockFunctionNamesMap().get(key);
                if (mockFunctionName != null) {
                    String mockFunctionClassName = suite.getTestUtilityFunctions().get(mockFunctionName);
                    Class<?> mockFunctionClass;
                    try {
                        mockFunctionClass = classLoader.loadClass(mockFunctionClassName);
                    } catch (ClassNotFoundException e) {
                        throw new BallerinaTestException("failed to load class: " + mockFunctionClassName);
                    }
                    for (Method method2 : mockFunctionClass.getDeclaredMethods()) {
                        if (method2.getName().equals(mockFunctionName)) {
                            if (!readFromBytes) {
                                classFile = replaceMethodBody(method1, method2, instrumentDir, coverage);
                                readFromBytes = true;
                            } else {
                                classFile = replaceMethodBody(classFile, method1, method2);
                            }
                        }
                    }
                } else {
                    continue;
                }
            }
        }
        return classFile;
    }

    private static byte[] replaceMethodBody(Method method, Method mockMethod, String instrumentDir, boolean coverage) {
        Class<?> clazz = method.getDeclaringClass();
        ClassReader cr;
        try {
            InputStream ins;
            if (coverage) {
                String instrumentedClassPath = instrumentDir + "/" + clazz.getName().replaceAll("\\.", "/") + ".class";
                ins = new FileInputStream(instrumentedClassPath);
            } else {
                ins = clazz.getResourceAsStream(clazz.getSimpleName() + ".class");
            }
            cr = new ClassReader(requireNonNull(ins));
        } catch (IOException e) {
            throw new BallerinaTestException("failed to get the class reader object for the class "
                    + clazz.getSimpleName());
        }
        ClassWriter cw = new ClassWriter(cr, ClassWriter.COMPUTE_FRAMES | ClassWriter.COMPUTE_MAXS);
        ClassVisitor cv = new MockFunctionReplaceVisitor(Opcodes.ASM7, cw, method.getName(),
                Type.getMethodDescriptor(method), mockMethod);
        cr.accept(cv, 0);
        return cw.toByteArray();
    }

    private static byte[] replaceMethodBody(byte[] classFile, Method method, Method mockMethod) {
        ClassReader cr = new ClassReader(classFile);
        ClassWriter cw = new ClassWriter(cr, ClassWriter.COMPUTE_FRAMES | ClassWriter.COMPUTE_MAXS);
        ClassVisitor cv = new MockFunctionReplaceVisitor(Opcodes.ASM7, cw, method.getName(),
                Type.getMethodDescriptor(method), mockMethod);
        cr.accept(cv, 0);
        return cw.toByteArray();
    }

    private static CustomClassLoader createClassLoader(List<String> jarFilePaths,
                                                       Map<String, byte[]> modifiedClassDef) {
        return new CustomClassLoader(getURLList(jarFilePaths).toArray(new URL[0]),
                ClassLoader.getSystemClassLoader(), modifiedClassDef);
    }

    private static void clearMockFunctionMapBeforeNextModule() {
        classVsMockFunctionsMap.clear();
    }

    public static ClassLoader getClassLoader() {
        return classLoader;
    }

}<|MERGE_RESOLUTION|>--- conflicted
+++ resolved
@@ -79,7 +79,7 @@
         if (args.length >= 4) {
             Path targetPath = Paths.get(args[0]);
             Path testCache = targetPath.resolve(ProjectConstants.CACHES_DIR_NAME)
-                            .resolve(ProjectConstants.TESTS_CACHE_DIR_NAME);
+                    .resolve(ProjectConstants.TESTS_CACHE_DIR_NAME);
             String jacocoAgentJarPath = args[1];
             boolean report = Boolean.parseBoolean(args[2]);
             boolean coverage = Boolean.parseBoolean(args[3]);
@@ -131,13 +131,7 @@
                         }
 
                         result = startTestSuit(Paths.get(testSuite.getSourceRootPath()), testSuite, classLoader,
-<<<<<<< HEAD
-                                new TestArguments(args[0], packageName, moduleName,
-                                        args[2], args[3], args[4], args[5], args[6], args[7],
-                                        args[8], args[9]), Arrays.copyOfRange(args, 10, args.length));
-=======
                                 testArgs);
->>>>>>> 68edbf55
                         exitStatus = (result == 1) ? result : exitStatus;
                     }
                 } else {
