--- conflicted
+++ resolved
@@ -34,11 +34,6 @@
     implementation 'org.ow2.asm:asm:7.2'
     implementation 'org.ow2.asm:asm-commons:7.2'
     implementation 'org.ow2.asm:asm-tree:7.2'
-<<<<<<< HEAD
-
-    reportTools project(path: ':testerina:report-tools', configuration: 'reportTpl')
-=======
->>>>>>> dfa1fba9
 
     compile group: 'org.jacoco', name: 'org.jacoco.core', version: '0.8.5'
     compile group: 'org.jacoco', name: 'org.jacoco.report', version: '0.8.5'
