<div class="method-content">
    <div class="main-method-title here" id="{{name}}" title="{{name}}">
             <a class="url-link" href="#{{name}}">
                <img class="url-link-img" src="{{ rootPath }}html-template-resources/images/link.svg">
            </a>
            <h2 {{#if isDeprecated}}class="strike"{{/if}}> {{name}} </h2>
        {{#if returnParameters }}
        <span class="method-types">
            <p>({{{ paramSummary parameters }}})</p>
            <b> returns </b>{{{returnParamSummary returnParameters}}}
        </span>
        {{/if}}
    </div>
<<<<<<< HEAD
    <div class="function-desc">
        {{{ description }}}
    </div>
    {{#if parameters}}
=======
    <p>
        {{#if isDeprecated}}
            <span class="stab">Deprecated</span>
        {{/if}}
        {{{ description }}}
    </p>
     {{#if parameters}}
>>>>>>> 13882681
        <div class="data-wrapper">
            <h3 class="param-title">Parameters</h3>
            {{#each parameters}}    
            <div class="params-listing">
                <ul>
                    <li>
                        {{ name }}<span class="type">  {{{ typeName type }}} </span>
                        {{#if defaultValue}}<span class="default"> (default {{ defaultValue }})</span>{{/if}}
                    </li>
                    <li>
                        <p>{{{ description }}}</p>
                    </li>
                </ul>
            </div>
            {{/each}}
        </div>
    {{/if}}

    {{#if returnParameters}}
        {{#each returnParameters}}
        <div class="returns-listing">
            <ul>
                <li> <h3 class="type">Return Type</h3> (<span class="type">{{{ typeName type }}}</span>)</li>
                <li>{{{ description }}}</li>
            </ul>
        </div>
        {{/each}}
    {{/if}}
</div><|MERGE_RESOLUTION|>--- conflicted
+++ resolved
@@ -11,20 +11,13 @@
         </span>
         {{/if}}
     </div>
-<<<<<<< HEAD
     <div class="function-desc">
-        {{{ description }}}
-    </div>
-    {{#if parameters}}
-=======
-    <p>
         {{#if isDeprecated}}
             <span class="stab">Deprecated</span>
         {{/if}}
         {{{ description }}}
-    </p>
-     {{#if parameters}}
->>>>>>> 13882681
+    </div>
+    {{#if parameters}}
         <div class="data-wrapper">
             <h3 class="param-title">Parameters</h3>
             {{#each parameters}}    
