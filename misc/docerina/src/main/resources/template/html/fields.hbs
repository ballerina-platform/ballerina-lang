<div class="data-wrapper">
    {{#each fields}}    
    <div class="params-listing">
        <ul>
<<<<<<< HEAD
            <li> {{ name }}<span class="type">  {{{ typeName type }}}</span>
                {{#if defaultValue}} {{{ defVal type defaultValue }}} {{/if}}
=======
            <li> <span {{#if isDeprecated}}class="strike"{{/if}}>{{ name }}</span>
                <span class="type">  {{{ typeName type }}}</span>
                {{#if defaultValue}}<span class="default"> (default {{ defaultValue }})</span>{{/if}}
>>>>>>> 13882681
            </li>
            <li>
                <p>
                    {{#if isDeprecated}}
                        <span class="stab">Deprecated</span>
                    {{/if}}
                    {{{ description }}}
                </p>
            </li>
        </ul>
    </div>
    {{/each}}
</div>

{{> footer }}<|MERGE_RESOLUTION|>--- conflicted
+++ resolved
@@ -2,14 +2,10 @@
     {{#each fields}}    
     <div class="params-listing">
         <ul>
-<<<<<<< HEAD
-            <li> {{ name }}<span class="type">  {{{ typeName type }}}</span>
+            <li> 
+                <span {{#if isDeprecated}}class="strike"{{/if}}>{{ name }}</span>
+                <span class="type">  {{{ typeName type }}}</span>
                 {{#if defaultValue}} {{{ defVal type defaultValue }}} {{/if}}
-=======
-            <li> <span {{#if isDeprecated}}class="strike"{{/if}}>{{ name }}</span>
-                <span class="type">  {{{ typeName type }}}</span>
-                {{#if defaultValue}}<span class="default"> (default {{ defaultValue }})</span>{{/if}}
->>>>>>> 13882681
             </li>
             <li>
                 <p>
