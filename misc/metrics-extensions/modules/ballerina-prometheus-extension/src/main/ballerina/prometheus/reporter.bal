// Copyright (c) 2018 WSO2 Inc. (http://www.wso2.org) All Rights Reserved.
//
// WSO2 Inc. licenses this file to you under the Apache License,
// Version 2.0 (the "License"); you may not use this file except
// in compliance with the License.
// You may obtain a copy of the License at
//
// http://www.apache.org/licenses/LICENSE-2.0
//
// Unless required by applicable law or agreed to in writing,
// software distributed under the License is distributed on an
// "AS IS" BASIS, WITHOUT WARRANTIES OR CONDITIONS OF ANY
// KIND, either express or implied.  See the License for the
// specific language governing permissions and limitations
// under the License.

import ballerina/http;
import ballerina/observe;
import ballerina/config;

const string METRIC_TYPE_GAUGE = "gauge";
const string METRIC_TYPE_SUMMARY = "summary";
const string EMPTY_STRING = "";

const string PROMETHEUS_PORT_CONFIG = "b7a.observability.metrics.prometheus.port";
const string PROMETHEUS_HOST_CONFIG = "b7a.observability.metrics.prometheus.host";
final int REPORTER_PORT = config:getAsInt(PROMETHEUS_PORT_CONFIG, default = 9797);
final string REPORTER_HOST = config:getAsString(PROMETHEUS_HOST_CONFIG, default = "0.0.0.0");

const string EXPIRY_TAG = "timeWindow";
const string PERCENTILE_TAG = "quantile";

listener http:Listener prometheusListener = new(REPORTER_PORT, config = {host:REPORTER_HOST});

@http:ServiceConfig {
    basePath: "/metrics"
}
//documentation {
//    The Prometheus service reporter. This service will be called periodically by prometheus server.
//}
service PrometheusReporter on prometheusListener {

    # This method retrieves all metrics registered in the ballerina metrics registry,
    # and reformats based on the expected format by prometheus server.
    @http:ResourceConfig {
        methods: ["GET"],
        path: "/",
        produces: ["application/text"]
    }
    resource function getMetrics(http:Caller caller, http:Request req) {
        observe:Metric[] metrics = observe:getAllMetrics();
        string payload = EMPTY_STRING;
        foreach var metric in metrics {
            string  qualifiedMetricName = metric.name.replaceAll("/", "_");
            string metricReportName = getMetricName(qualifiedMetricName, "value");
            payload += generateMetricHelp(metricReportName, metric.desc);
            payload += generateMetricInfo(metricReportName, metric.metricType);
            payload += generateMetric(metricReportName, metric.tags, metric.value);
            if (metric.metricType.equalsIgnoreCase(METRIC_TYPE_GAUGE) && metric.summary !== ()){
                map<string> tags = metric.tags;
                observe:Snapshot[]? summaries = metric.summary;
                if (summaries is ()) {
                    payload += "\n";
                } else {
                    foreach var aSnapshot in summaries {
                        tags[EXPIRY_TAG] = string.convert(aSnapshot.timeWindow);
                        payload += generateMetricHelp(qualifiedMetricName, "A Summary of " +  qualifiedMetricName + " for window of "
                                                    + aSnapshot.timeWindow);
                        payload += generateMetricInfo(qualifiedMetricName, METRIC_TYPE_SUMMARY);
                        payload += generateMetric(getMetricName(qualifiedMetricName, "mean"), tags, aSnapshot.mean);
                        payload += generateMetric(getMetricName(qualifiedMetricName, "max"), tags, aSnapshot.max);
                        payload += generateMetric(getMetricName(qualifiedMetricName, "min"), tags, aSnapshot.min);
                        payload += generateMetric(getMetricName(qualifiedMetricName, "stdDev"), tags,
                        aSnapshot.stdDev);
                        foreach var percentileValue in aSnapshot.percentileValues  {
                            tags[PERCENTILE_TAG] = string.convert(percentileValue.percentile);
                            payload += generateMetric(qualifiedMetricName, tags, percentileValue.value);
                        }
                        _ = tags.remove(EXPIRY_TAG);
                        _ = tags.remove(PERCENTILE_TAG);
                    }
                }
            }
        }
        http:Response res = new;
        res.setPayload(payload);
        _ = caller->respond(res);
    }
}

# This util function creates the type description based on the prometheus format for the specific metric.
#
# + metric - Formatted metric information.
function generateMetricInfo(string name, string metricType) returns string {
    return "# TYPE " + name + " " + metricType + "\n";
}

# This util function creates the metric help description based on the prometheus format for the specific metric.
#
# + metric - Formatted metric help information.
function generateMetricHelp(string name, string description) returns string {
    if (!description.equalsIgnoreCase(EMPTY_STRING)) {
        return "# HELP " + name + " " + description + "\n";
    }
    return EMPTY_STRING;
}

# This util function creates the metric along with its name, labels, and values based on the prometheus
# format for the specific metric.
#
# + metric - Formatted metric values.
function generateMetric(string name, map<string>? labels, int|float value) returns string {
    string strValue = "";
    if (value is int) {
<<<<<<< HEAD
        strValue = (string.convert(value)) + ".0";
    } else if (value is float) {
        strValue = string.convert(value);
=======
        strValue = (<string>value) + ".0";
    } else {
        strValue = <string>value;
>>>>>>> d1cd005d
    }

    if (labels is map<string>) {
        string strLabels = getLabelsString(labels);
        return (name + strLabels + " " + strValue + "\n");
    } else {
        return (name + " " + strValue + "\n");
    }
}

function getLabelsString(map<string> labels) returns string {
    string stringLabel = "{";
    foreach var (key, value) in labels {
        string labelKey = key.replaceAll("\\.", "_");
        string entry = labelKey + "=\"" + value + "\"";
        stringLabel += (entry + ",");
    }
    if (stringLabel != "{") {
        return (stringLabel + "}");
    } else {
        return "";
    }
}

# This utils function generates the name for the summary metric type.
#
# + metric - Formatted metric name.
function getMetricName(string name, string summaryType) returns string {
    return name + "_" + summaryType;
}<|MERGE_RESOLUTION|>--- conflicted
+++ resolved
@@ -112,15 +112,9 @@
 function generateMetric(string name, map<string>? labels, int|float value) returns string {
     string strValue = "";
     if (value is int) {
-<<<<<<< HEAD
         strValue = (string.convert(value)) + ".0";
-    } else if (value is float) {
+    } else {
         strValue = string.convert(value);
-=======
-        strValue = (<string>value) + ".0";
-    } else {
-        strValue = <string>value;
->>>>>>> d1cd005d
     }
 
     if (labels is map<string>) {
