/*
 *  Copyright (c) 2021, WSO2 Inc. (http://www.wso2.org) All Rights Reserved.
 *
 *  WSO2 Inc. licenses this file to you under the Apache License,
 *  Version 2.0 (the "License"); you may not use this file except
 *  in compliance with the License.
 *  You may obtain a copy of the License at
 *
 *    http://www.apache.org/licenses/LICENSE-2.0
 *
 *  Unless required by applicable law or agreed to in writing,
 *  software distributed under the License is distributed on an
 *  "AS IS" BASIS, WITHOUT WARRANTIES OR CONDITIONS OF ANY
 *  KIND, either express or implied.  See the License for the
 *  specific language governing permissions and limitations
 *  under the License.
 */

package io.ballerina;

import com.google.gson.JsonArray;
import com.google.gson.JsonObject;
import com.google.gson.JsonParser;
import net.javacrumbs.jsonunit.core.Option;
import org.ballerinalang.langserver.util.TestUtil;
import org.eclipse.lsp4j.TextDocumentIdentifier;
import org.eclipse.lsp4j.jsonrpc.Endpoint;
import org.testng.Assert;
import org.testng.annotations.Test;

import java.io.BufferedReader;
import java.io.FileReader;
import java.io.IOException;
import java.nio.file.Path;
import java.nio.file.Paths;
import java.util.List;
import java.util.concurrent.CompletableFuture;
import java.util.concurrent.ExecutionException;

import static io.ballerina.Constants.MESSAGE;
import static io.ballerina.Constants.SUCCESS;
import static io.ballerina.Constants.TYPE;
import static io.ballerina.PerformanceAnalyzerNodeVisitor.ACTION_INVOCATION_KEY;
import static io.ballerina.PerformanceAnalyzerNodeVisitor.ENDPOINTS_KEY;
import static net.javacrumbs.jsonunit.assertj.JsonAssertions.assertThatJson;

/**
 * Tests for Performance Analyzer.
 */
public class PerformanceAnalyzerTest {

    private static final String BALLERINA = "ballerina";
    private static final String RESULT = "result";
    private static final String PERFORMANCE_ANALYZE = "performanceAnalyzer/getResourcesWithEndpoints";
    private static final Path RES_DIR = Paths.get("src", "test", "resources").toAbsolutePath();

    @Test(description = "Test performance analyzer")
    public void testFunction() throws IOException, ExecutionException, InterruptedException {

        compare(Path.of("project", "main.bal").toString(), "main.json", true);
    }

    @Test(description = "Test performance analyzer")
    public void testIfElse() throws IOException, ExecutionException, InterruptedException {

        compare(Path.of("project", "ifElse.bal").toString(), "ifElse.json", true);
    }

    @Test(description = "Test performance analyzer")
    public void testNoData() throws IOException, ExecutionException, InterruptedException {

        compare(Path.of("project", "noData.bal").toString(), "noData.json", true);
    }

    @Test(description = "Test performance analyzer")
    public void testForEach() throws IOException, ExecutionException, InterruptedException {

        compare(Path.of("project", "forEach.bal").toString(), "forEach.json", true);
    }

    @Test(description = "Test performance analyzer")
    public void testWhile() throws IOException, ExecutionException, InterruptedException {

        compare(Path.of("project", "while.bal").toString(), "while.json", true);
    }

    @Test(description = "Test performance analyzer worker support")
    public void testWorker() throws IOException, ExecutionException, InterruptedException {

        compare(Path.of("worker", "main.bal").toString(), "worker.json", true);
    }

<<<<<<< HEAD
=======
    @Test(description = "Test performance analyzer worker only scenario")
    public void testWorkerOnly() throws IOException, ExecutionException, InterruptedException {

        compare(Path.of("worker", "workerOnly.bal").toString(), "workerOnly.json", true);
    }

>>>>>>> e2e98c88
    @Test(description = "Test performance analyzer worker not support")
    public void testWorkerNotSupport() throws IOException, ExecutionException, InterruptedException {

        compare(Path.of("worker", "main.bal").toString(), "workerNot.json", false);
    }

    private void compare(String balFile, String jsonFile, boolean isWorkerSupported) throws IOException,
            InterruptedException, ExecutionException {

        Path project = RES_DIR.resolve(BALLERINA).resolve(balFile);
        Path resultJson = RES_DIR.resolve(RESULT).resolve(jsonFile);

        Endpoint serviceEndpoint = TestUtil.initializeLanguageSever();
        TestUtil.openDocument(serviceEndpoint, project);

        PerformanceAnalyzerRequest request = new PerformanceAnalyzerRequest();
        request.setDocumentIdentifier(new TextDocumentIdentifier(project.toString()));
        request.setWorkerSupported(isWorkerSupported);

        CompletableFuture<?> result = serviceEndpoint.request(PERFORMANCE_ANALYZE, request);
        List<PerformanceAnalyzerResponse> endpoints = (List<PerformanceAnalyzerResponse>) result.get();
        PerformanceAnalyzerResponse endpoint = endpoints.get(0);

        BufferedReader br = new BufferedReader(new FileReader(resultJson.toAbsolutePath().toString()));
        JsonObject expected = JsonParser.parseReader(br).getAsJsonObject();

        Assert.assertEquals(endpoint.getType(), expected.get(TYPE).getAsString());
        Assert.assertEquals(endpoint.getMessage(), expected.get(MESSAGE).getAsString());

        if (endpoint.getType().equals(SUCCESS)) {
            JsonObject actionInvocations = endpoint.getActionInvocations();
            JsonObject expectedActionInvocations = expected.getAsJsonObject(ACTION_INVOCATION_KEY);

            assertThatJson(actionInvocations.toString()).isEqualTo(expectedActionInvocations.toString());
            validateEndpoints(endpoint.getEndpoints(), expected);
        }
    }

    private void validateEndpoints(JsonObject endpoints, JsonObject expected) {

        JsonObject expectedEndpoints = expected.getAsJsonObject(ENDPOINTS_KEY);

        Assert.assertEquals(endpoints.size(), expectedEndpoints.size());
        String[] endpointsKeys = endpoints.keySet().toArray(new String[endpoints.size()]);
        String[] expectedEndpointsKeys = expectedEndpoints.keySet().toArray(new String[expectedEndpoints.size()]);

        JsonArray endpointsArr = new JsonArray();
        JsonArray expectedEndpointsArr = new JsonArray();
        for (int i = 0; i < expectedEndpointsKeys.length; i++) {
            JsonObject endpoint = endpoints.getAsJsonObject(endpointsKeys[i]);
            endpointsArr.add(endpoint);
            JsonObject expectedEndpoint = expectedEndpoints.getAsJsonObject(expectedEndpointsKeys[i]);
            expectedEndpointsArr.add(expectedEndpoint);

        }
        assertThatJson(endpointsArr.toString())
                .when(Option.IGNORING_ARRAY_ORDER)
                .isEqualTo(expectedEndpointsArr.toString());
    }
}<|MERGE_RESOLUTION|>--- conflicted
+++ resolved
@@ -90,15 +90,12 @@
         compare(Path.of("worker", "main.bal").toString(), "worker.json", true);
     }
 
-<<<<<<< HEAD
-=======
     @Test(description = "Test performance analyzer worker only scenario")
     public void testWorkerOnly() throws IOException, ExecutionException, InterruptedException {
 
         compare(Path.of("worker", "workerOnly.bal").toString(), "workerOnly.json", true);
     }
 
->>>>>>> e2e98c88
     @Test(description = "Test performance analyzer worker not support")
     public void testWorkerNotSupport() throws IOException, ExecutionException, InterruptedException {
 
