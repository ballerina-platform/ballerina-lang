--- conflicted
+++ resolved
@@ -587,13 +587,9 @@
 
         this.workers.values().forEach(ParserUtil::getReducedTree);
         ParserUtil.getReducedTree(this.startNode);
-<<<<<<< HEAD
-        this.workers.put(MAIN_WORKER, this.startNode);
-=======
         if (this.startNode.getNextNode() != null) {
             this.workers.put(MAIN_WORKER, this.startNode);
         }
->>>>>>> e2e98c88
 
         HashMap<String, Object> invocationInfo = new HashMap<>();
         invocationInfo.put(ENDPOINTS_KEY, this.endPointDeclarationMap);
