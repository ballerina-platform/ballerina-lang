/*
 *  Copyright (c) 2021, WSO2 Inc. (http://www.wso2.org) All Rights Reserved.
 *
 *  WSO2 Inc. licenses this file to you under the Apache License,
 *  Version 2.0 (the "License"); you may not use this file except
 *  in compliance with the License.
 *  You may obtain a copy of the License at
 *
 *    http://www.apache.org/licenses/LICENSE-2.0
 *
 *  Unless required by applicable law or agreed to in writing,
 *  software distributed under the License is distributed on an
 *  "AS IS" BASIS, WITHOUT WARRANTIES OR CONDITIONS OF ANY
 *  KIND, either express or implied.  See the License for the
 *  specific language governing permissions and limitations
 *  under the License.
 */

package io.ballerina;

import com.google.gson.Gson;
import com.google.gson.GsonBuilder;
import com.google.gson.JsonElement;
import com.google.gson.JsonObject;
import io.ballerina.compiler.api.SemanticModel;
import io.ballerina.compiler.syntax.tree.SyntaxTree;
import io.ballerina.component.Node;
import io.ballerina.projects.Document;
import io.ballerina.projects.DocumentId;
import io.ballerina.projects.Module;
import org.apache.commons.lang3.StringUtils;
import org.ballerinalang.langserver.commons.workspace.WorkspaceManager;
import org.eclipse.lsp4j.Range;

import java.io.File;
import java.nio.file.Path;
import java.util.HashMap;
import java.util.Map;
import java.util.Optional;
import java.util.concurrent.CancellationException;

<<<<<<< HEAD
import static io.ballerina.Constants.NEXT_NODE;
=======
import static io.ballerina.Constants.ENDPOINT_RESOLVE_ERROR;
import static io.ballerina.Constants.ERROR;
import static io.ballerina.Constants.NEXT_NODE;
import static io.ballerina.Constants.NO_DATA;
import static io.ballerina.Constants.SUCCESS;
>>>>>>> e2e98c88
import static io.ballerina.Constants.WORKERS;
import static io.ballerina.PerformanceAnalyzerNodeVisitor.ACTION_INVOCATION_KEY;
import static io.ballerina.PerformanceAnalyzerNodeVisitor.ENDPOINTS_KEY;

/**
 * Implements functionality to find endpoints and action invocations.
 *
 * @since 2.0.0
 */
public class EndpointsFinder {

    /**
     * Get endpoints and action invocations in a given range of a file.
     *
     * @param fileUri          .bal file url
     * @param workspaceManager ballerina workspaceManager
     * @param range            range of file to find invocations
     * @return json of endpoints and invocations
     */
<<<<<<< HEAD
    public static JsonObject getEndpoints(String fileUri, WorkspaceManager workspaceManager,
                                          Range range, boolean isWorkerSupported) {
=======
    public static PerformanceAnalyzerResponse getEndpoints(String fileUri, WorkspaceManager workspaceManager,
                                                           Range range, boolean isWorkerSupported) {

        PerformanceAnalyzerResponse response = new PerformanceAnalyzerResponse();
>>>>>>> e2e98c88

        Path path = Path.of(fileUri);
        String file = StringUtils.substringAfterLast(fileUri, File.separator);
        try {

            Optional<SemanticModel> semanticModel = workspaceManager.semanticModel(path);
            Optional<Module> module = workspaceManager.module(path);
            if (semanticModel.isEmpty() || module.isEmpty() || range == null) {
                response.setType(ERROR);
                response.setMessage(ENDPOINT_RESOLVE_ERROR);
                return response;
            }

            Module defaultModule = module.get();

            PerformanceAnalyzerNodeVisitor nodeVisitor =
                    new PerformanceAnalyzerNodeVisitor(semanticModel.get(), file, range);
            for (DocumentId currentDocumentID : defaultModule.documentIds()) {
                Document document = defaultModule.document(currentDocumentID);

                SyntaxTree syntaxTree = document.syntaxTree();
                nodeVisitor.setDocument(document);
                syntaxTree.rootNode().accept(nodeVisitor);
            }

            GsonBuilder builder = new GsonBuilder();
            builder.serializeNulls();
            Gson gson = builder.create();

            HashMap<String, Object> endpointsAndActionInvocations;
            JsonObject actionInvocationsJson = new JsonObject();
<<<<<<< HEAD

            if (isWorkerSupported) {
                endpointsAndActionInvocations = nodeVisitor.getWorkers();
                HashMap<?, ?> workers = (HashMap<?, ?>)
                        endpointsAndActionInvocations.get(ACTION_INVOCATION_KEY);

                JsonObject workersJson = new JsonObject();
                for (Map.Entry<?, ?> worker : workers.entrySet()) {
                    JsonObject workerJson = new JsonObject();
                    workerJson.add(NEXT_NODE, gson.toJsonTree(((Node) worker.getValue()).getNextNode()));
                    workersJson.add(worker.getKey().toString(), workerJson);
                }
                actionInvocationsJson.add(WORKERS, workersJson);
            } else {
                if (!nodeVisitor.canGivePrediction()) {
                    return json;
                }
                endpointsAndActionInvocations = nodeVisitor.getActionInvocations();
                Node actionInvocations = (Node) endpointsAndActionInvocations.get(ACTION_INVOCATION_KEY);

                JsonElement nextNodesJson = gson.toJsonTree(actionInvocations.getNextNode());
                actionInvocationsJson.add(NEXT_NODE, nextNodesJson);
            }

            JsonElement endPointsJson = gson.toJsonTree(endpointsAndActionInvocations.get(ENDPOINTS_KEY));
            json.add(ENDPOINTS_KEY, endPointsJson);
            json.add(ACTION_INVOCATION_KEY, actionInvocationsJson);
=======

            if (isWorkerSupported) {
                endpointsAndActionInvocations = nodeVisitor.getWorkers();
                HashMap<?, ?> workers = (HashMap<?, ?>)
                        endpointsAndActionInvocations.get(ACTION_INVOCATION_KEY);

                JsonObject workersJson = new JsonObject();
                boolean isNoData = true;
                for (Map.Entry<?, ?> worker : workers.entrySet()) {
                    JsonObject workerJson = new JsonObject();
                    JsonElement nextNode = gson.toJsonTree(((Node) worker.getValue()).getNextNode());
                    workerJson.add(NEXT_NODE, nextNode);
                    workersJson.add(worker.getKey().toString(), workerJson);

                    if (!nextNode.isJsonNull()) {
                        isNoData = false;
                    }
                }
                actionInvocationsJson.add(WORKERS, workersJson);
                if (isNoData) {
                    response.setType(ERROR);
                    response.setMessage(NO_DATA);
                    return response;
                }
            } else {
                if (!nodeVisitor.canGivePrediction()) {
                    response.setType(ERROR);
                    response.setMessage(ENDPOINT_RESOLVE_ERROR);
                    return response;
                }
                endpointsAndActionInvocations = nodeVisitor.getActionInvocations();
                Node actionInvocations = (Node) endpointsAndActionInvocations.get(ACTION_INVOCATION_KEY);

                JsonElement nextNodesJson = gson.toJsonTree(actionInvocations.getNextNode());
                actionInvocationsJson.add(NEXT_NODE, nextNodesJson);

                if (nextNodesJson.isJsonNull()) {
                    response.setType(ERROR);
                    response.setMessage(NO_DATA);
                }
            }

            JsonElement endPointsJson = gson.toJsonTree(endpointsAndActionInvocations.get(ENDPOINTS_KEY));

            response.setType(SUCCESS);
            response.setMessage(SUCCESS);
            response.setEndpoints(endPointsJson.getAsJsonObject());
            response.setActionInvocations(actionInvocationsJson);
>>>>>>> e2e98c88

            return response;
        } catch (CancellationException ignore) {
            // Ignore the cancellation exception
        } catch (Throwable e) {
            //
        }
        response.setType(ERROR);
        response.setMessage(ENDPOINT_RESOLVE_ERROR);
        return response;
    }
}<|MERGE_RESOLUTION|>--- conflicted
+++ resolved
@@ -39,15 +39,11 @@
 import java.util.Optional;
 import java.util.concurrent.CancellationException;
 
-<<<<<<< HEAD
-import static io.ballerina.Constants.NEXT_NODE;
-=======
 import static io.ballerina.Constants.ENDPOINT_RESOLVE_ERROR;
 import static io.ballerina.Constants.ERROR;
 import static io.ballerina.Constants.NEXT_NODE;
 import static io.ballerina.Constants.NO_DATA;
 import static io.ballerina.Constants.SUCCESS;
->>>>>>> e2e98c88
 import static io.ballerina.Constants.WORKERS;
 import static io.ballerina.PerformanceAnalyzerNodeVisitor.ACTION_INVOCATION_KEY;
 import static io.ballerina.PerformanceAnalyzerNodeVisitor.ENDPOINTS_KEY;
@@ -67,15 +63,10 @@
      * @param range            range of file to find invocations
      * @return json of endpoints and invocations
      */
-<<<<<<< HEAD
-    public static JsonObject getEndpoints(String fileUri, WorkspaceManager workspaceManager,
-                                          Range range, boolean isWorkerSupported) {
-=======
     public static PerformanceAnalyzerResponse getEndpoints(String fileUri, WorkspaceManager workspaceManager,
                                                            Range range, boolean isWorkerSupported) {
 
         PerformanceAnalyzerResponse response = new PerformanceAnalyzerResponse();
->>>>>>> e2e98c88
 
         Path path = Path.of(fileUri);
         String file = StringUtils.substringAfterLast(fileUri, File.separator);
@@ -107,35 +98,6 @@
 
             HashMap<String, Object> endpointsAndActionInvocations;
             JsonObject actionInvocationsJson = new JsonObject();
-<<<<<<< HEAD
-
-            if (isWorkerSupported) {
-                endpointsAndActionInvocations = nodeVisitor.getWorkers();
-                HashMap<?, ?> workers = (HashMap<?, ?>)
-                        endpointsAndActionInvocations.get(ACTION_INVOCATION_KEY);
-
-                JsonObject workersJson = new JsonObject();
-                for (Map.Entry<?, ?> worker : workers.entrySet()) {
-                    JsonObject workerJson = new JsonObject();
-                    workerJson.add(NEXT_NODE, gson.toJsonTree(((Node) worker.getValue()).getNextNode()));
-                    workersJson.add(worker.getKey().toString(), workerJson);
-                }
-                actionInvocationsJson.add(WORKERS, workersJson);
-            } else {
-                if (!nodeVisitor.canGivePrediction()) {
-                    return json;
-                }
-                endpointsAndActionInvocations = nodeVisitor.getActionInvocations();
-                Node actionInvocations = (Node) endpointsAndActionInvocations.get(ACTION_INVOCATION_KEY);
-
-                JsonElement nextNodesJson = gson.toJsonTree(actionInvocations.getNextNode());
-                actionInvocationsJson.add(NEXT_NODE, nextNodesJson);
-            }
-
-            JsonElement endPointsJson = gson.toJsonTree(endpointsAndActionInvocations.get(ENDPOINTS_KEY));
-            json.add(ENDPOINTS_KEY, endPointsJson);
-            json.add(ACTION_INVOCATION_KEY, actionInvocationsJson);
-=======
 
             if (isWorkerSupported) {
                 endpointsAndActionInvocations = nodeVisitor.getWorkers();
@@ -184,7 +146,6 @@
             response.setMessage(SUCCESS);
             response.setEndpoints(endPointsJson.getAsJsonObject());
             response.setActionInvocations(actionInvocationsJson);
->>>>>>> e2e98c88
 
             return response;
         } catch (CancellationException ignore) {
