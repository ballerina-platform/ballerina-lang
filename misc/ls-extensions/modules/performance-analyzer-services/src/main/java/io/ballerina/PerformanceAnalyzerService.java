--- conflicted
+++ resolved
@@ -39,19 +39,8 @@
 import java.util.Optional;
 import java.util.concurrent.CompletableFuture;
 
-<<<<<<< HEAD
-import static io.ballerina.Constants.ENDPOINT_RESOLVE_ERROR;
-import static io.ballerina.Constants.ERROR;
-import static io.ballerina.Constants.MAIN_WORKER;
 import static io.ballerina.Constants.MESSAGE;
-import static io.ballerina.Constants.NEXT_NODE;
-import static io.ballerina.Constants.NO_DATA;
-import static io.ballerina.Constants.SUCCESS;
-=======
-import static io.ballerina.Constants.MESSAGE;
->>>>>>> e2e98c88
 import static io.ballerina.Constants.TYPE;
-import static io.ballerina.Constants.WORKERS;
 import static io.ballerina.PerformanceAnalyzerNodeVisitor.ACTION_INVOCATION_KEY;
 import static io.ballerina.PerformanceAnalyzerNodeVisitor.ENDPOINTS_KEY;
 
@@ -84,29 +73,6 @@
 
         return CompletableFuture.supplyAsync(() -> {
             String fileUri = request.getDocumentIdentifier().getUri();
-<<<<<<< HEAD
-            JsonObject data = EndpointsFinder.getEndpoints(fileUri, this.workspaceManager, request.getRange(), false);
-
-            if (data.entrySet().isEmpty()) {
-                JsonObject obj = new JsonObject();
-                obj.addProperty(TYPE, ERROR);
-                obj.addProperty(MESSAGE, ENDPOINT_RESOLVE_ERROR);
-                return obj;
-            }
-
-            if (data.get(ACTION_INVOCATION_KEY).getAsJsonObject().get(NEXT_NODE).isJsonNull()) {
-                JsonObject obj = new JsonObject();
-                obj.addProperty(TYPE, ERROR);
-                obj.addProperty(MESSAGE, NO_DATA);
-                return obj;
-            }
-
-            if (data.get(TYPE) == null) {
-                data.addProperty(TYPE, SUCCESS);
-                data.addProperty(MESSAGE, SUCCESS);
-            }
-            return data;
-=======
             JsonObject response = new JsonObject();
             PerformanceAnalyzerResponse data = EndpointsFinder.getEndpoints(fileUri, this.workspaceManager,
                     request.getRange(), false);
@@ -116,7 +82,6 @@
             response.add(ACTION_INVOCATION_KEY, data.getActionInvocations());
             response.add(ENDPOINTS_KEY, data.getEndpoints());
             return response;
->>>>>>> e2e98c88
         });
     }
 
@@ -153,45 +118,13 @@
                 LineRange range = resource.getLineRange();
                 Range lineRange = new Range(new Position(range.startLine().line(), range.startLine().offset()),
                         new Position(range.endLine().line(), range.endLine().offset()));
-<<<<<<< HEAD
-=======
 
                 boolean workerSupported = request.isWorkerSupported();
                 PerformanceAnalyzerResponse response = EndpointsFinder.getEndpoints(fileUri,
                         this.workspaceManager, lineRange, workerSupported);
->>>>>>> e2e98c88
 
                 response.setName(resource.getName());
                 response.setResourcePos(lineRange);
-<<<<<<< HEAD
-
-                boolean workerSupported = request.isWorkerSupported();
-                JsonObject data = EndpointsFinder.getEndpoints(fileUri, this.workspaceManager, lineRange,
-                        workerSupported);
-
-                if (data.entrySet().isEmpty()) {
-                    response.setType(ERROR);
-                    response.setMessage(ENDPOINT_RESOLVE_ERROR);
-                    resourcesWithEndpoints.add(response);
-                    return resourcesWithEndpoints;
-                }
-
-                if (workerSupported ? data.getAsJsonObject(ACTION_INVOCATION_KEY).
-                        getAsJsonObject(WORKERS).getAsJsonObject(MAIN_WORKER).get(NEXT_NODE).isJsonNull()
-                        : data.getAsJsonObject(ACTION_INVOCATION_KEY).get(NEXT_NODE).isJsonNull()) {
-                    response.setType(ERROR);
-                    response.setMessage(NO_DATA);
-                    resourcesWithEndpoints.add(response);
-                    return resourcesWithEndpoints;
-                }
-
-                response.setType(SUCCESS);
-                response.setMessage(SUCCESS);
-
-                response.setEndpoints(data.get(ENDPOINTS_KEY).getAsJsonObject());
-                response.setActionInvocations(data.get(ACTION_INVOCATION_KEY).getAsJsonObject());
-=======
->>>>>>> e2e98c88
                 resourcesWithEndpoints.add(response);
             }
             return resourcesWithEndpoints;
