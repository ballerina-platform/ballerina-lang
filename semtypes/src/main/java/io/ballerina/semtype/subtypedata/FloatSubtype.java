/*
 *  Copyright (c) 2021, WSO2 Inc. (http://www.wso2.org) All Rights Reserved.
 *
 *  WSO2 Inc. licenses this file to you under the Apache License,
 *  Version 2.0 (the "License"); you may not use this file except
 *  in compliance with the License.
 *  You may obtain a copy of the License at
 *
 *    http://www.apache.org/licenses/LICENSE-2.0
 *
 *  Unless required by applicable law or agreed to in writing,
 *  software distributed under the License is distributed on an
 *  "AS IS" BASIS, WITHOUT WARRANTIES OR CONDITIONS OF ANY
 *  KIND, either express or implied.  See the License for the
 *  specific language governing permissions and limitations
 *  under the License.
 */
package io.ballerina.semtype.subtypedata;

import io.ballerina.semtype.EnumerableFloatType;
import io.ballerina.semtype.EnumerableSubtype;
import io.ballerina.semtype.PredefinedType;
import io.ballerina.semtype.ProperSubtypeData;
<<<<<<< HEAD
import io.ballerina.semtype.SubtypeData;
=======
import io.ballerina.semtype.SemType;
import io.ballerina.semtype.SubtypeData;
import io.ballerina.semtype.UniformTypeCode;

import java.util.ArrayList;
import java.util.Optional;
>>>>>>> 29267e1a

/**
 * Represent FloatSubtype.
 *
 * @since 2.0.0
 */
public class FloatSubtype extends EnumerableSubtype implements ProperSubtypeData {

    public boolean allowed;
    public ArrayList<EnumerableFloatType> values;

    public FloatSubtype(boolean allowed, EnumerableFloatType value) {
        this.allowed = allowed;
        this.values = new ArrayList<>();
        values.add(value);
    }

    public FloatSubtype(boolean allowed, ArrayList<EnumerableFloatType> values) {
        this.allowed = allowed;
        this.values = new ArrayList<>(values);
    }

    public static SemType floatConst(EnumerableFloatType value) {
        return PredefinedType.uniformSubtype(UniformTypeCode.UT_FLOAT, new FloatSubtype(true, value));
    }

    static Optional<EnumerableFloatType> floatSubtypeSingleValue(SubtypeData d) {
        if (d instanceof AllOrNothingSubtype) {
            return Optional.empty();
        }

        FloatSubtype f = (FloatSubtype) d;
        if (f.allowed) {
            return Optional.empty();
        }

        ArrayList<EnumerableFloatType> values = f.values;
        if (values.size() != 1) {
            return Optional.empty();
        }
        return Optional.of(values.get(0));
    }

    static boolean floatSubtypeContains(SubtypeData d, EnumerableFloatType f) {
        if (d instanceof AllOrNothingSubtype) {
            return ((AllOrNothingSubtype) d).isAllSubtype();
        }

        FloatSubtype v = (FloatSubtype) d;
        for (EnumerableFloatType val : v.values) {
            if (val == f) {
                return v.allowed;
            }
        }
        return !v.allowed;
    }

    public static SubtypeData createFloatSubtype(boolean allowed, ArrayList<EnumerableFloatType> values) {
        if (values.size() == 0) {
            return new AllOrNothingSubtype(!allowed);
        }
        return new FloatSubtype(allowed, values);
    }

    public static boolean floatSubtypeContains(SubtypeData d, double f) {
        throw new IllegalStateException();
    }

}<|MERGE_RESOLUTION|>--- conflicted
+++ resolved
@@ -21,16 +21,12 @@
 import io.ballerina.semtype.EnumerableSubtype;
 import io.ballerina.semtype.PredefinedType;
 import io.ballerina.semtype.ProperSubtypeData;
-<<<<<<< HEAD
-import io.ballerina.semtype.SubtypeData;
-=======
 import io.ballerina.semtype.SemType;
 import io.ballerina.semtype.SubtypeData;
 import io.ballerina.semtype.UniformTypeCode;
 
 import java.util.ArrayList;
 import java.util.Optional;
->>>>>>> 29267e1a
 
 /**
  * Represent FloatSubtype.
@@ -94,9 +90,4 @@
         }
         return new FloatSubtype(allowed, values);
     }
-
-    public static boolean floatSubtypeContains(SubtypeData d, double f) {
-        throw new IllegalStateException();
-    }
-
 }