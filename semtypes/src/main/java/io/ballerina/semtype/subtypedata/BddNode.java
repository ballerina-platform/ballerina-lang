--- conflicted
+++ resolved
@@ -29,7 +29,6 @@
  * @since 2.0.0
  */
 public class BddNode implements Bdd {
-<<<<<<< HEAD
     public final Atom atom;
     public final Bdd left;
     public final Bdd middle;
@@ -39,21 +38,13 @@
 
 
     private BddNode(Atom atom, Bdd left, Bdd middle, Bdd right) {
-=======
-    public Atom atom;
-    public Bdd left;
-    public Bdd middle;
-    public Bdd right;
-
-    public BddNode(Atom atom, Bdd left, Bdd middle, Bdd right) {
->>>>>>> bd005829
         this.atom = atom;
         this.left = left;
         this.middle = middle;
         this.right = right;
+        bddCount.incrementAndGet();
     }
 
-<<<<<<< HEAD
     public static BddNode create(Atom atom, Bdd left, Bdd middle, Bdd right) {
         return new BddNode(atom, left, middle, right);
     }
@@ -77,9 +68,5 @@
 
     public int bddGetCount() {
         return bddCount.get();
-=======
-    public static synchronized BddNode bddAtom(Atom atom) {
-        return new BddNode(atom, new BddBoolean(true), new BddBoolean(false), new BddBoolean(false));
->>>>>>> bd005829
     }
 }