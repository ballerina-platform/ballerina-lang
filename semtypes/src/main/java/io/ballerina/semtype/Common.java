--- conflicted
+++ resolved
@@ -41,11 +41,8 @@
         return true;
     }
 
-<<<<<<< HEAD
-    public static SemType[] readOnlyTypeList(List<SemType> mt) {
-=======
+
     public static SemType[] readOnlyTypeList(SemType[] mt) {
->>>>>>> 83149375
         List<SemType> types = new ArrayList<>();
         for (SemType s : mt) {
             SemType t;
@@ -56,12 +53,8 @@
             }
             types.add(t);
         }
-<<<<<<< HEAD
-        SemType[] typeArray = new SemType[types.size()];
-        return types.toArray(typeArray);
-=======
+
         return types.toArray(new SemType[]{});
->>>>>>> 83149375
     }
 
     // [from nballerina] A Bdd represents a disjunction of conjunctions of atoms, where each atom is either positive or
@@ -69,14 +62,10 @@
     // We walk the tree, accumulating the positive and negative conjunctions for a path as we go.
     // When we get to a leaf that is true, we apply the predicate to the accumulated conjunctions.
 
-<<<<<<< HEAD
-    public static boolean bddEvery(TypeCheckContext tc, Bdd b, Conjunction pos, Conjunction neg,
-=======
     public static boolean bddEvery(TypeCheckContext tc,
                                    Bdd b,
                                    Conjunction pos,
                                    Conjunction neg,
->>>>>>> 83149375
                                    BddPredicate predicate) {
         if (b instanceof BddAllOrNothing) {
             return !((BddAllOrNothing) b).isAll() || predicate.apply(tc, pos, neg);
