<!--
  ~  Copyright (c) 2021, WSO2 Inc. (http://www.wso2.org) All Rights Reserved.
  ~
  ~  WSO2 Inc. licenses this file to you under the Apache License,
  ~  Version 2.0 (the "License"); you may not use this file except
  ~  in compliance with the License.
  ~  You may obtain a copy of the License at
  ~
  ~    http://www.apache.org/licenses/LICENSE-2.0
  ~
  ~  Unless required by applicable law or agreed to in writing,
  ~  software distributed under the License is distributed on an
  ~  "AS IS" BASIS, WITHOUT WARRANTIES OR CONDITIONS OF ANY
  ~  KIND, either express or implied.  See the License for the
  ~  specific language governing permissions and limitations
  ~  under the License.
  -->

<FindBugsFilter>
    <Match>
        <Package name="org.ballerina.semtype"/>
    </Match>
    <Match>
        <Or>
            <Class name="io.ballerina.types.Core"/>
            <Class name="io.ballerina.types.EnumerableType"/>
            <Class name="io.ballerina.types.EnumerableSubtype"/>
            <Class name="io.ballerina.types.Env"/>
            <Class name="io.ballerina.types.subtypedata.BooleanSubtype"/>
            <Class name="io.ballerina.types.subtypedata.IntSubtype"/>
            <Class name="io.ballerina.types.subtypedata.FloatSubtype"/>
            <Class name="io.ballerina.types.subtypedata.StringSubtype"/>
            <Class name="io.ballerina.types.subtypedata.DecimalSubtype"/>
            <Class name="io.ballerina.types.subtypedata.XmlSubtype"/>
            <Class name="io.ballerina.types.typeops.BddCommonOps"/>
            <Class name="io.ballerina.types.typeops.CommonOps"/>
            <Class name="io.ballerina.types.typeops.ErrorOps"/>
            <Class name="io.ballerina.types.typeops.FloatOps"/>
            <Class name="io.ballerina.types.typeops.IntOps"/>
            <Class name="io.ballerina.types.typeops.FunctionOps"/>
            <Class name="io.ballerina.types.typeops.MappingCommonOps"/>
            <Class name="io.ballerina.types.typeops.MappingRoOps"/>
            <Class name="io.ballerina.types.typeops.ListTypeRoOps"/>
            <Class name="io.ballerina.types.typeops.StringOps"/>
            <Class name="io.ballerina.types.typeops.ListTypeRoOps"/>
            <Class name="io.ballerina.types.typeops.BooleanOps"/>
            <Class name="io.ballerina.types.Context"/>
            <Class name="io.ballerina.types.typeops.DecimalOps"/>
<<<<<<< HEAD
=======
            <Class name="io.ballerina.types.typeops.XmlCommonOps"/>
>>>>>>> 193bacb6
            <Class name="io.ballerina.types.Common"/>
            <Class name="io.ballerina.types.BddPath"/>
            <Class name="io.ballerina.types.MappingAlternative"/>
        </Or>
        <Bug pattern="BC_UNCONFIRMED_CAST"/>
    </Match>
    <!-- should be able to remove below exclusion after adding methods -->
    <Match>
        <Or>
            <Class name="io.ballerina.types.ComplexSemType"/>
            <Class name="io.ballerina.types.definition.Field"/>
        </Or>
        <Bug pattern="URF_UNREAD_PUBLIC_OR_PROTECTED_FIELD"/>
    </Match>
    <Match>
        <Or>
            <Class name="io.ballerina.types.Env"/>
            <Class name="io.ballerina.types.ListAtomicType"/>
            <Class name="io.ballerina.types.MappingAtomicType"/>
            <Class name="io.ballerina.types.RecAtom"/>
            <Class name="io.ballerina.types.TypeAtom"/>
            <Class name="io.ballerina.types.Context"/>
            <Class name="io.ballerina.types.UniformTypeBitSet"/>
            <Class name="io.ballerina.types.BddMemo"/>
            <Class name="io.ballerina.types.ComplexSemType"/>
            <Class name="io.ballerina.types.ComplexSemTypeMock"/>
            <Class name="io.ballerina.types.FunctionAtomicType"/>
            <Class name="io.ballerina.types.subtypedata.BddNode"/>
            <Class name="io.ballerina.types.typeops.SubtypePair"/>
            <Class name="io.ballerina.types.definition.Field"/>
            <Class name="io.ballerina.types.Value"/>
            <Class name="io.ballerina.types.TypeAtom"/>
            <Class name="io.ballerina.types.typeops.FieldPair"/>
            <Class name="io.ballerina.types.MappingAlternative"/>
        </Or>
        <Or>
            <Bug pattern="URF_UNREAD_FIELD"/>
            <Bug pattern="UUF_UNUSED_FIELD"/>
            <Bug pattern="URF_UNREAD_PUBLIC_OR_PROTECTED_FIELD"/>
        </Or>
    </Match>
    <Match>
        <Or>
            <Class name="io.ballerina.types.EnumerableSubtype"/>
        </Or>
        <Bug pattern="SF_SWITCH_NO_DEFAULT"/>
    </Match>
    <Match>
        <Or>
            <Class name="io.ballerina.types.EnumerableSubtype"/>
            <Class name="io.ballerina.types.Core"/>
        </Or>
        <Bug pattern="UWF_UNWRITTEN_FIELD"/>
    </Match>
    <Match>
        <Or>
            <Class name="io.ballerina.types.definition.FunctionDefinition"/>
            <Class name="io.ballerina.types.typeops.FunctionOps"/>
        </Or>
        <Bug pattern="DLS_DEAD_LOCAL_STORE"/>
    </Match>
    <Match>
        <Or>
            <Class name="io.ballerina.types.BddMemo"/>
            <Class name="io.ballerina.types.typeops.FieldPairs"/>
        </Or>
        <Bug pattern="UWF_FIELD_NOT_INITIALIZED_IN_CONSTRUCTOR"/>
    </Match>
</FindBugsFilter><|MERGE_RESOLUTION|>--- conflicted
+++ resolved
@@ -46,10 +46,7 @@
             <Class name="io.ballerina.types.typeops.BooleanOps"/>
             <Class name="io.ballerina.types.Context"/>
             <Class name="io.ballerina.types.typeops.DecimalOps"/>
-<<<<<<< HEAD
-=======
             <Class name="io.ballerina.types.typeops.XmlCommonOps"/>
->>>>>>> 193bacb6
             <Class name="io.ballerina.types.Common"/>
             <Class name="io.ballerina.types.BddPath"/>
             <Class name="io.ballerina.types.MappingAlternative"/>
