<!--
  ~  Copyright (c) 2021, WSO2 Inc. (http://www.wso2.org) All Rights Reserved.
  ~
  ~  WSO2 Inc. licenses this file to you under the Apache License,
  ~  Version 2.0 (the "License"); you may not use this file except
  ~  in compliance with the License.
  ~  You may obtain a copy of the License at
  ~
  ~    http://www.apache.org/licenses/LICENSE-2.0
  ~
  ~  Unless required by applicable law or agreed to in writing,
  ~  software distributed under the License is distributed on an
  ~  "AS IS" BASIS, WITHOUT WARRANTIES OR CONDITIONS OF ANY
  ~  KIND, either express or implied.  See the License for the
  ~  specific language governing permissions and limitations
  ~  under the License.
  -->

<FindBugsFilter>
    <Match>
        <Package name="org.ballerina.semtype"/>
    </Match>
    <Match>
        <Or>
            <Class name="io.ballerina.semtype.Core"/>
            <Class name="io.ballerina.semtype.EnumerableType"/>
            <Class name="io.ballerina.semtype.EnumerableSubtype"/>
            <Class name="io.ballerina.semtype.Env"/>
            <Class name="io.ballerina.semtype.subtypedata.BooleanSubtype"/>
            <Class name="io.ballerina.semtype.subtypedata.IntSubtype"/>
            <Class name="io.ballerina.semtype.subtypedata.FloatSubtype"/>
            <Class name="io.ballerina.semtype.subtypedata.StringSubtype"/>
            <Class name="io.ballerina.semtype.typeops.BddCommonOps"/>
            <Class name="io.ballerina.semtype.typeops.CommonOps"/>
            <Class name="io.ballerina.semtype.typeops.ErrorOps"/>
            <Class name="io.ballerina.semtype.typeops.FloatOps"/>
            <Class name="io.ballerina.semtype.typeops.FunctionOps"/>
<<<<<<< HEAD
            <Class name="io.ballerina.semtype.typeops.MappingCommonOps"/>
            <Class name="io.ballerina.semtype.typeops.MappingRoOps"/>
=======
            <Class name="io.ballerina.semtype.typeops.ListTypeRoOps"/>
>>>>>>> 83149375
            <Class name="io.ballerina.semtype.TypeCheckContext"/>
            <Class name="io.ballerina.semtype.Common"/>
        </Or>
        <Bug pattern="BC_UNCONFIRMED_CAST"/>
    </Match>
    <!-- should be able to remove below exclusion after adding methods -->
    <Match>
        <Or>
            <Class name="io.ballerina.semtype.ComplexSemType"/>
            <Class name="io.ballerina.semtype.definition.Field"/>
        </Or>
        <Bug pattern="URF_UNREAD_PUBLIC_OR_PROTECTED_FIELD"/>
    </Match>
    <Match>
        <Or>
            <Class name="io.ballerina.semtype.Env"/>
            <Class name="io.ballerina.semtype.ListAtomicType"/>
            <Class name="io.ballerina.semtype.MappingAtomicType"/>
            <Class name="io.ballerina.semtype.RecAtom"/>
            <Class name="io.ballerina.semtype.TypeAtom"/>
            <Class name="io.ballerina.semtype.TypeCheckContext"/>
            <Class name="io.ballerina.semtype.UniformTypeBitSet"/>
            <Class name="io.ballerina.semtype.BddMemo"/>
            <Class name="io.ballerina.semtype.ComplexSemType"/>
            <Class name="io.ballerina.semtype.ComplexSemTypeMock"/>
            <Class name="io.ballerina.semtype.FunctionAtomicType"/>
            <Class name="io.ballerina.semtype.subtypedata.BddNode"/>
            <Class name="io.ballerina.semtype.typeops.SubtypePair"/>
            <Class name="io.ballerina.semtype.definition.Field"/>
            <Class name="io.ballerina.semtype.Value"/>
            <Class name="io.ballerina.semtype.TypeAtom"/>
        </Or>
        <Or>
            <Bug pattern="URF_UNREAD_FIELD"/>
            <Bug pattern="UUF_UNUSED_FIELD"/>
            <Bug pattern="URF_UNREAD_PUBLIC_OR_PROTECTED_FIELD"/>
        </Or>
    </Match>
    <Match>
        <Or>
            <Class name="io.ballerina.semtype.EnumerableSubtype"/>
        </Or>
        <Bug pattern="SF_SWITCH_NO_DEFAULT"/>
    </Match>
    <Match>
        <Or>
            <Class name="io.ballerina.semtype.EnumerableSubtype"/>
            <Class name="io.ballerina.semtype.Core"/>
        </Or>
        <Bug pattern="UWF_UNWRITTEN_FIELD"/>
    </Match>
    <Match>
        <Or>
            <Class name="io.ballerina.semtype.definition.FunctionDefinition"/>
            <Class name="io.ballerina.semtype.typeops.FunctionOps"/>
        </Or>
        <Bug pattern="DLS_DEAD_LOCAL_STORE"/>
    </Match>
    <Match>
        <Or>
            <Class name="io.ballerina.semtype.BddMemo"/>
            <Class name="io.ballerina.semtype.typeops.FieldPairs"/>
        </Or>
        <Bug pattern="UWF_FIELD_NOT_INITIALIZED_IN_CONSTRUCTOR"/>
    </Match>
</FindBugsFilter><|MERGE_RESOLUTION|>--- conflicted
+++ resolved
@@ -35,12 +35,9 @@
             <Class name="io.ballerina.semtype.typeops.ErrorOps"/>
             <Class name="io.ballerina.semtype.typeops.FloatOps"/>
             <Class name="io.ballerina.semtype.typeops.FunctionOps"/>
-<<<<<<< HEAD
             <Class name="io.ballerina.semtype.typeops.MappingCommonOps"/>
             <Class name="io.ballerina.semtype.typeops.MappingRoOps"/>
-=======
             <Class name="io.ballerina.semtype.typeops.ListTypeRoOps"/>
->>>>>>> 83149375
             <Class name="io.ballerina.semtype.TypeCheckContext"/>
             <Class name="io.ballerina.semtype.Common"/>
         </Or>
