<!--
  ~  Copyright (c) 2021, WSO2 Inc. (http://www.wso2.org) All Rights Reserved.
  ~
  ~  WSO2 Inc. licenses this file to you under the Apache License,
  ~  Version 2.0 (the "License"); you may not use this file except
  ~  in compliance with the License.
  ~  You may obtain a copy of the License at
  ~
  ~    http://www.apache.org/licenses/LICENSE-2.0
  ~
  ~  Unless required by applicable law or agreed to in writing,
  ~  software distributed under the License is distributed on an
  ~  "AS IS" BASIS, WITHOUT WARRANTIES OR CONDITIONS OF ANY
  ~  KIND, either express or implied.  See the License for the
  ~  specific language governing permissions and limitations
  ~  under the License.
  -->

<FindBugsFilter>
    <Match>
        <Package name="org.ballerina.semtype"/>
    </Match>
    <Match>
        <Or>
            <Class name="io.ballerina.semtype.Core"/>
            <Class name="io.ballerina.semtype.EnumerableType"/>
            <Class name="io.ballerina.semtype.EnumerableSubtype"/>
            <Class name="io.ballerina.semtype.Env"/>
            <Class name="io.ballerina.semtype.subtypedata.BooleanSubtype"/>
            <Class name="io.ballerina.semtype.subtypedata.IntSubtype"/>
            <Class name="io.ballerina.semtype.subtypedata.FloatSubtype"/>
            <Class name="io.ballerina.semtype.subtypedata.StringSubtype"/>
            <Class name="io.ballerina.semtype.typeops.BddCommonOps"/>
            <Class name="io.ballerina.semtype.typeops.CommonOps"/>
            <Class name="io.ballerina.semtype.typeops.ErrorOps"/>
            <Class name="io.ballerina.semtype.typeops.FloatOps"/>
            <Class name="io.ballerina.semtype.typeops.FunctionOps"/>
<<<<<<< HEAD
            <Class name="io.ballerina.semtype.typeops.StringOps"/>
=======
            <Class name="io.ballerina.semtype.typeops.ListTypeRoOps"/>
>>>>>>> 83149375
            <Class name="io.ballerina.semtype.TypeCheckContext"/>
            <Class name="io.ballerina.semtype.Common"/>
        </Or>
        <Bug pattern="BC_UNCONFIRMED_CAST"/>
    </Match>
    <!-- should be able to remove below exclusion after adding methods -->
    <Match>
        <Or>
            <Class name="io.ballerina.semtype.ComplexSemType"/>
            <Class name="io.ballerina.semtype.definition.Field"/>
        </Or>
        <Bug pattern="URF_UNREAD_PUBLIC_OR_PROTECTED_FIELD"/>
    </Match>
    <Match>
        <Or>
            <Class name="io.ballerina.semtype.Env"/>
            <Class name="io.ballerina.semtype.ListAtomicType"/>
            <Class name="io.ballerina.semtype.MappingAtomicType"/>
            <Class name="io.ballerina.semtype.RecAtom"/>
            <Class name="io.ballerina.semtype.TypeAtom"/>
            <Class name="io.ballerina.semtype.TypeCheckContext"/>
            <Class name="io.ballerina.semtype.UniformTypeBitSet"/>
            <Class name="io.ballerina.semtype.BddMemo"/>
            <Class name="io.ballerina.semtype.ComplexSemType"/>
            <Class name="io.ballerina.semtype.ComplexSemTypeMock"/>
            <Class name="io.ballerina.semtype.FunctionAtomicType"/>
            <Class name="io.ballerina.semtype.subtypedata.BddNode"/>
            <Class name="io.ballerina.semtype.typeops.SubtypePair"/>
            <Class name="io.ballerina.semtype.definition.Field"/>
            <Class name="io.ballerina.semtype.Value"/>
            <Class name="io.ballerina.semtype.TypeAtom"/>
        </Or>
        <Or>
            <Bug pattern="URF_UNREAD_FIELD"/>
            <Bug pattern="UUF_UNUSED_FIELD"/>
            <Bug pattern="URF_UNREAD_PUBLIC_OR_PROTECTED_FIELD"/>
        </Or>
    </Match>
    <Match>
        <Or>
            <Class name="io.ballerina.semtype.EnumerableSubtype"/>
        </Or>
        <Bug pattern="SF_SWITCH_NO_DEFAULT"/>
    </Match>
    <Match>
        <Or>
            <Class name="io.ballerina.semtype.EnumerableSubtype"/>
            <Class name="io.ballerina.semtype.Core"/>
        </Or>
        <Bug pattern="UWF_UNWRITTEN_FIELD"/>
    </Match>
    <Match>
        <Or>
            <Class name="io.ballerina.semtype.definition.FunctionDefinition"/>
            <Class name="io.ballerina.semtype.typeops.FunctionOps"/>
        </Or>
        <Bug pattern="DLS_DEAD_LOCAL_STORE"/>
    </Match>
    <Match>
        <Or>
            <Class name="io.ballerina.semtype.BddMemo"/>
        </Or>
        <Bug pattern="UWF_FIELD_NOT_INITIALIZED_IN_CONSTRUCTOR"/>
    </Match>
</FindBugsFilter><|MERGE_RESOLUTION|>--- conflicted
+++ resolved
@@ -35,11 +35,8 @@
             <Class name="io.ballerina.semtype.typeops.ErrorOps"/>
             <Class name="io.ballerina.semtype.typeops.FloatOps"/>
             <Class name="io.ballerina.semtype.typeops.FunctionOps"/>
-<<<<<<< HEAD
             <Class name="io.ballerina.semtype.typeops.StringOps"/>
-=======
             <Class name="io.ballerina.semtype.typeops.ListTypeRoOps"/>
->>>>>>> 83149375
             <Class name="io.ballerina.semtype.TypeCheckContext"/>
             <Class name="io.ballerina.semtype.Common"/>
         </Or>
