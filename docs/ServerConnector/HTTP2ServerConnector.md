#HTTP/2 Server Connector

##HTTP/2 ?
<<<<<<< HEAD

The Hypertext Transfer Protocol (HTTP) is a wildly successful protocol,  but still has some weaknesses with HTTP 1.0 and 1.1 versions.
HTTP/2 is introduced to address those drawbacks with features of Binary information exchange, compressed headers,multiplexing, Server Push.
=======
The Hypertext Transfer Protocol (HTTP) is a wildly successful protocol,  but still has some weaknesses with HTTP 1.0 and 1.1 versions.
HTTP/2 is introduced to address those drawbacks with features of Binary information exchange, compressed headers,multiplexing, Server Push.

>>>>>>> e200e780

##HTTP/2 Server Connector

HTTP/2 server connector provides Ballerina programmers to expose their apis for http/2 clients . So when you send HTTP request using
HTTP/2 client , server will upgrade the protocol to HTTP/2 and send response as below.

<<<<<<< HEAD
**HTTP/1.1 101** Switching Protocols
<br/>
**Connection:** upgrade
<br/>
**upgrade:** h2c
**<br/>
HTTP/2.0** 200
<br/>
**http-to-http2-upgrade** true

Then server will send the response to user request through HTTP/2 protocol.
=======
<br/>
HTTP/1.1 101 Switching Protocols

Connection: upgrade

upgrade: h2c

HTTP/2.0 200

http-to-http2-upgrade:true
<br/>

Then server will send the response to user request .
>>>>>>> e200e780

##How to define a HTTP/2 Service

You can design service same as HTTP Service and deploy in the ballerina server.
Service will be served with both HTTP/1 and HTTP/2 clients after enabling HTTP/2 Support.

HTTP/1 > Ballerina > response with HTTP/1
<<<<<<< HEAD
<br/>
HTTP/2 > Ballerina > response with HTTP/2
<br/>
HTTPS  > Ballerina >  response with HTTP/1
<br/>
HTTPS/2 > Ballerina >  response with HTTP/2
<br/>
=======

HTTP/2 > Ballerina > response with HTTP/2

HTTPS  > Ballerina >  response with HTTP/1

HTTPS/2 > Ballerina >  response with HTTP/2

>>>>>>> e200e780

###HTTP/2 Multiplexing
HTTP/2 Multiplexing provides users to send multiple requests with same TCP connection using multiple streams.
One stream will have request-response model.

<<<<<<< HEAD

Example HTTP/2 Java client can be found from [1] and Test Samples from [2]. Test code has used same HTTPClient 
connection to send multiple requests.
=======
Example HTTP/2 Java client can be found from [1] and Test Samples from [2] in Test HTTP/2 service section. Thos test samples provide how single HTTPClient connection has been used in multiple requests.
>>>>>>> e200e780

##Enable HTTP/2 Transport

HTTP/2 is disabled by default.In order to initiate HTTP/2  please follow given instructions below.

###Step 1

Open  $BALLERINA_HOME/bre/conf/netty-transports.yml file and add following line to given interface id in listenerConfigurations section. You can set http2 enable in multiple interfaces as well.

<<<<<<< HEAD
  _http2: true_
  
Ex.
 
  _id: "default"
  <br/>
=======
Ex.  -
  id: "default"
>>>>>>> e200e780
  host: "0.0.0.0"
  <br/>
  port: 9090
  <br/>
  http2: true
  <br/>_



###Step 2

HTTP/2 over TLS  requires the use of ALPN to negotiate the use of the h2 protocol. Java does not currently support ALPN which will be supported next java version.
For lack of support in the JDK we need to use the Jetty-ALPN  bootclasspath extension.
<<<<<<< HEAD
You can download the jetty-alpn-agent from [3] and set the java agent in $BALLERINA_HOME/bin/ballerina file as bellow.

-javaagent:(path_to_jetty-alpn-agent.jar)
=======
You can download the jetty-alpn-agent from [1] and set the java agent in $BALLERINA_HOME/bin/ballerina file as bellow.

<br/>
-javaagent:"path_to_jetty-alpn-agent.jar"

>>>>>>> e200e780
<br/>
ex.
<br/>
-javaagent:"$BALLERINA_HOME/bre/lib/jetty-alpn-agent-2.0.6.jar" \
<<<<<<< HEAD
</br>

**Note:** java-agent has all the class path extensions of diffrent jdk versions.But you can use the release of the Jetty-ALPN jar specific to the version of Java you are using and Xbootclasspath JVM option referencing the path to the Jetty alpn-boot jar.
Please refer [4] for other ssl options.
=======
<br/>

Note: java-agent has all the class path extensions of diffrent jdk versions.But you can use the release of the Jetty-ALPN jar specific to the version of Java you are using and Xbootclasspath JVM option referencing the path to the Jetty alpn-boot jar.
Please refer [2] for other ssl options.
>>>>>>> e200e780

[1] https://mvnrepository.com/artifact/org.mortbay.jetty.alpn/jetty-alpn-agent/2.0.6

[2] http://netty.io/wiki/requirements-for-4.x.html
<<<<<<< HEAD


##Test HTTP/2 Service

You can use HTTP/2 client to test the HTTP/2 services. Simple Java client can be found in [1] and [2] contains few code
samples how to call HTTP samples using HTTP/2 Java client.


[1] https://github.com/ballerinalang/ballerina/tree/master/modules/tests/test-integration/src/test/java/org/wso2/ballerina/test/util/http2
=======

##Test HTTP/2 Service

You can use HTTP/2 client to test the HTTP/2 services. Simple Java client can be found in [1] and [2] contains few code
samples how to call HTTP samples using HTTP/2 Java client.

[1] https://github.com/ballerinalang/ballerina/tree/master/modules/tests/testintegration/src/test/java/org/wso2/ballerina/test/util/http2

[2] https://github.com/ballerinalang/ballerina/tree/master/modules/tests/testintegration/src/test/java/org/wso2/ballerina/test/service/http2/sample
>>>>>>> e200e780

[2] https://github.com/ballerinalang/ballerina/tree/master/modules/tests/test-integration/src/test/java/org/wso2/ballerina/test/service/http2/sample<|MERGE_RESOLUTION|>--- conflicted
+++ resolved
@@ -1,22 +1,16 @@
 #HTTP/2 Server Connector
 
 ##HTTP/2 ?
-<<<<<<< HEAD
 
 The Hypertext Transfer Protocol (HTTP) is a wildly successful protocol,  but still has some weaknesses with HTTP 1.0 and 1.1 versions.
 HTTP/2 is introduced to address those drawbacks with features of Binary information exchange, compressed headers,multiplexing, Server Push.
-=======
-The Hypertext Transfer Protocol (HTTP) is a wildly successful protocol,  but still has some weaknesses with HTTP 1.0 and 1.1 versions.
-HTTP/2 is introduced to address those drawbacks with features of Binary information exchange, compressed headers,multiplexing, Server Push.
-
->>>>>>> e200e780
 
 ##HTTP/2 Server Connector
 
 HTTP/2 server connector provides Ballerina programmers to expose their apis for http/2 clients . So when you send HTTP request using
 HTTP/2 client , server will upgrade the protocol to HTTP/2 and send response as below.
 
-<<<<<<< HEAD
+
 **HTTP/1.1 101** Switching Protocols
 <br/>
 **Connection:** upgrade
@@ -28,21 +22,6 @@
 **http-to-http2-upgrade** true
 
 Then server will send the response to user request through HTTP/2 protocol.
-=======
-<br/>
-HTTP/1.1 101 Switching Protocols
-
-Connection: upgrade
-
-upgrade: h2c
-
-HTTP/2.0 200
-
-http-to-http2-upgrade:true
-<br/>
-
-Then server will send the response to user request .
->>>>>>> e200e780
 
 ##How to define a HTTP/2 Service
 
@@ -50,7 +29,6 @@
 Service will be served with both HTTP/1 and HTTP/2 clients after enabling HTTP/2 Support.
 
 HTTP/1 > Ballerina > response with HTTP/1
-<<<<<<< HEAD
 <br/>
 HTTP/2 > Ballerina > response with HTTP/2
 <br/>
@@ -58,27 +36,14 @@
 <br/>
 HTTPS/2 > Ballerina >  response with HTTP/2
 <br/>
-=======
 
-HTTP/2 > Ballerina > response with HTTP/2
-
-HTTPS  > Ballerina >  response with HTTP/1
-
-HTTPS/2 > Ballerina >  response with HTTP/2
-
->>>>>>> e200e780
 
 ###HTTP/2 Multiplexing
 HTTP/2 Multiplexing provides users to send multiple requests with same TCP connection using multiple streams.
 One stream will have request-response model.
 
-<<<<<<< HEAD
-
 Example HTTP/2 Java client can be found from [1] and Test Samples from [2]. Test code has used same HTTPClient 
 connection to send multiple requests.
-=======
-Example HTTP/2 Java client can be found from [1] and Test Samples from [2] in Test HTTP/2 service section. Thos test samples provide how single HTTPClient connection has been used in multiple requests.
->>>>>>> e200e780
 
 ##Enable HTTP/2 Transport
 
@@ -88,17 +53,12 @@
 
 Open  $BALLERINA_HOME/bre/conf/netty-transports.yml file and add following line to given interface id in listenerConfigurations section. You can set http2 enable in multiple interfaces as well.
 
-<<<<<<< HEAD
   _http2: true_
   
 Ex.
  
   _id: "default"
   <br/>
-=======
-Ex.  -
-  id: "default"
->>>>>>> e200e780
   host: "0.0.0.0"
   <br/>
   port: 9090
@@ -107,61 +67,33 @@
   <br/>_
 
 
-
 ###Step 2
 
 HTTP/2 over TLS  requires the use of ALPN to negotiate the use of the h2 protocol. Java does not currently support ALPN which will be supported next java version.
 For lack of support in the JDK we need to use the Jetty-ALPN  bootclasspath extension.
-<<<<<<< HEAD
+
 You can download the jetty-alpn-agent from [3] and set the java agent in $BALLERINA_HOME/bin/ballerina file as bellow.
 
 -javaagent:(path_to_jetty-alpn-agent.jar)
-=======
-You can download the jetty-alpn-agent from [1] and set the java agent in $BALLERINA_HOME/bin/ballerina file as bellow.
-
-<br/>
--javaagent:"path_to_jetty-alpn-agent.jar"
-
->>>>>>> e200e780
 <br/>
 ex.
 <br/>
 -javaagent:"$BALLERINA_HOME/bre/lib/jetty-alpn-agent-2.0.6.jar" \
-<<<<<<< HEAD
 </br>
 
 **Note:** java-agent has all the class path extensions of diffrent jdk versions.But you can use the release of the Jetty-ALPN jar specific to the version of Java you are using and Xbootclasspath JVM option referencing the path to the Jetty alpn-boot jar.
 Please refer [4] for other ssl options.
-=======
-<br/>
 
-Note: java-agent has all the class path extensions of diffrent jdk versions.But you can use the release of the Jetty-ALPN jar specific to the version of Java you are using and Xbootclasspath JVM option referencing the path to the Jetty alpn-boot jar.
-Please refer [2] for other ssl options.
->>>>>>> e200e780
 
 [1] https://mvnrepository.com/artifact/org.mortbay.jetty.alpn/jetty-alpn-agent/2.0.6
 
 [2] http://netty.io/wiki/requirements-for-4.x.html
-<<<<<<< HEAD
-
 
 ##Test HTTP/2 Service
 
 You can use HTTP/2 client to test the HTTP/2 services. Simple Java client can be found in [1] and [2] contains few code
 samples how to call HTTP samples using HTTP/2 Java client.
 
-
 [1] https://github.com/ballerinalang/ballerina/tree/master/modules/tests/test-integration/src/test/java/org/wso2/ballerina/test/util/http2
-=======
-
-##Test HTTP/2 Service
-
-You can use HTTP/2 client to test the HTTP/2 services. Simple Java client can be found in [1] and [2] contains few code
-samples how to call HTTP samples using HTTP/2 Java client.
-
-[1] https://github.com/ballerinalang/ballerina/tree/master/modules/tests/testintegration/src/test/java/org/wso2/ballerina/test/util/http2
-
-[2] https://github.com/ballerinalang/ballerina/tree/master/modules/tests/testintegration/src/test/java/org/wso2/ballerina/test/service/http2/sample
->>>>>>> e200e780
 
 [2] https://github.com/ballerinalang/ballerina/tree/master/modules/tests/test-integration/src/test/java/org/wso2/ballerina/test/service/http2/sample