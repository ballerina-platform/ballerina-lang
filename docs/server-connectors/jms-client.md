#JMS Client Connector
The JMS client connector can be used to send/publish JMS messages to a JMS broker. Given below is a diagram that represents a high-level view of the connector.

![JMS_Client_Connector](../images/jms_client_connector.png)

## Defining a JMS service

### Step 1
Create a Ballerina resource or a function and import the `ballerina.net.jms` package.

### Step 2
Initialize a JMS connector instance by passing the following parameters. This can be done inside either a Ballerina function or a Ballerina resource.

### Expected values

Parameter Name | Parameter Type | Description | Expected Values
---------- | ------------- | ----- | --------
FactoryInitial | string | The JNDI initial context factory class. The class must implement the `java.naming.spi.InitialContextFactory` interface. | A valid class name depending on the JMS provider
ProviderURL | string | The URL/file path of the JNDI provider. | A valid URL/path for the JNDI provider

Example:

```
jms:ClientConnector jmsConnector = create jms:ClientConnector("org.wso2.andes.jndi.PropertiesFileInitialContextFactory", "jndi.properties");
```
### Step 3
Invoke the send action of the JMS client connector and pass the relevant parameters as mentioned below.

Parameter Name | Parameter type | Description | Expected Values
------------ | ------------- | ----------- | -------------
<<<<<<< HEAD
JMSConnector | JMSConnector | A JMSConnector instance. | A JMSConnector instance that has been initialized.
ConnectionFactoryName | string | The JNDI name of the connection factory. | -
DestinationName | string | The JNDI name of the destination. | The JNDI name of the destination.
DestinationType | string | The type of the destinaiton. | queue/topic. If not given taken as queue.
MessageType | string | The message type needed to be sent | Message<br>TextMessage<br>BytesMessage<br>ObjectMessage<br>MapMessage
Message | message | The message conaining the payload to be sent. | A Ballerina message.
PropertyMap | map | A map of optional Ballerina properties. | A valid Ballerina map.
=======
JMSConnector | JMSConnector | A JMSConnector instance | A JMSConnector instance that has been initialized
ConnectionFactoryName | string | The JNDI name of the connection factory | -
DestinationName | string | The JNDI name of the destination | The JNDI name of the destination
DestinationType | string | The type of the destinaiton | The queue or topic. If not given, taken as queue.
MessageType | string | The message type needed to be sent | TextMessage, BytesMessage, ObjectMessage, or MapMessage
Message | message | The message conaining the payload to be sent | A Ballerina message
PropertyMap | map | A map of optional Ballerina properties | A valid Ballerina map
>>>>>>> ebec2f63

Optional parameters that can be defined in PropertyMap:

Parameter Name | Parameter type | Description | Expected Values
------------- | ------------------- | ---------------- | ---------------
ConnectionUsername | string | A valid connection username to connect to the JMS provider | Valid string username
ConnectionPassword | string | A valid connection password to connect to the JMS provider | Valid string password
MapData | map | Map of data to send in a JMS map message | Map of data to send in a JMS map message, only if message type is MapMessage
ConnectionCacheLevel | int | Caching level required when sending messages | 0 - No caching (default), 1 - Cache Connection, 2 - Cache Session, 3 - Cache Consumer, or 4 - Cache Producer


Example:

```
message queueMessage = {};
map dataMap;
dataMap = {};
messages:setStringPayload(queueMessage, "Hello from ballerina");
jms:JMSConnector.send(jmsEP, "QueueConnectionFactory", "MyQueue", "queue", "TextMessage", queueMessage, dataMap);
```

Given below is a sample Ballerina function depicting the creation of a JMS client connector:

```
jms:JMSConnector jmsEP = create jms:JMSConnector("org.wso2.andes.jndi.PropertiesFileInitialContextFactory", "jndi.properties");
message queueMessage = {};
map dataMap;
dataMap = { "country" : "US", "currency" : "Dollar" , "states" : "50"};
map propertyMap;
propertyMap = { "MapData" : dataMap};
jms:JMSConnector.send(jmsEP, "QueueConnectionFactory", "MyQueue", "queue", "MapMessage", queueMessage, propertyMap);
```<|MERGE_RESOLUTION|>--- conflicted
+++ resolved
@@ -28,15 +28,6 @@
 
 Parameter Name | Parameter type | Description | Expected Values
 ------------ | ------------- | ----------- | -------------
-<<<<<<< HEAD
-JMSConnector | JMSConnector | A JMSConnector instance. | A JMSConnector instance that has been initialized.
-ConnectionFactoryName | string | The JNDI name of the connection factory. | -
-DestinationName | string | The JNDI name of the destination. | The JNDI name of the destination.
-DestinationType | string | The type of the destinaiton. | queue/topic. If not given taken as queue.
-MessageType | string | The message type needed to be sent | Message<br>TextMessage<br>BytesMessage<br>ObjectMessage<br>MapMessage
-Message | message | The message conaining the payload to be sent. | A Ballerina message.
-PropertyMap | map | A map of optional Ballerina properties. | A valid Ballerina map.
-=======
 JMSConnector | JMSConnector | A JMSConnector instance | A JMSConnector instance that has been initialized
 ConnectionFactoryName | string | The JNDI name of the connection factory | -
 DestinationName | string | The JNDI name of the destination | The JNDI name of the destination
@@ -44,7 +35,6 @@
 MessageType | string | The message type needed to be sent | TextMessage, BytesMessage, ObjectMessage, or MapMessage
 Message | message | The message conaining the payload to be sent | A Ballerina message
 PropertyMap | map | A map of optional Ballerina properties | A valid Ballerina map
->>>>>>> ebec2f63
 
 Optional parameters that can be defined in PropertyMap:
 
