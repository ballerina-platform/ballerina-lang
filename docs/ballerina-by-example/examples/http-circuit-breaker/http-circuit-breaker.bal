--- conflicted
+++ resolved
@@ -38,19 +38,11 @@
         path:"/"
     }
     passthru (endpoint client, http:Request request) {
-<<<<<<< HEAD
-=======
-        http:HttpConnectorError err = {};
->>>>>>> 560ea33d
         var backendRes = backendClientEP -> forward("/hello", request);
         match backendRes {
             http:Response res => {
             _ = client -> forward(res);}
-<<<<<<< HEAD
             http:HttpConnectorError httpConnectorError => {
-=======
-            http:HttpConnectorError err1 => {
->>>>>>> 560ea33d
             http:Response response = new;
             response.statusCode = 500;
             response.setStringPayload(httpConnectorError.message);
