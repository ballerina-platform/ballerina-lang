import ballerina.io;

function main (string[] args) {
    io:println("Iterating over a string array");
    string[] fruits = ["apple", "banana", "cherry"];
    // For arrays: Use 1 variable to get only the value. Use 2 variables to get both index (int) and value.
    foreach v in fruits {
        io:println("fruit: " + v);
    }

    io:println("\nIterating over a map.");
    map words = {a:"apple", b:"banana", c:"cherry"};
    // For maps: Use 1 variable to get only the value. Use 2 variables to get both key (string) and value.
    foreach k, v in words {
        var value, _ = (string)v;
        io:println("letter: " + k + ", word: " + value);
    }

    io:println("\nIterating over a json object");
    json apple = {name:"apple", colors:["red", "green"], price:5};
    // For json: Use only single json type variable
    foreach j in apple{
        io:println("value: " + j.toString());
    }

    io:println("\nIterating over a json array");
    // To Iterate over JSON array, first cast it into an array of json (json[]).
    var colors, _ = (json[]) apple.colors;
    foreach i, j in colors{
        io:println("color " + i + " : " + j.toString());
    }

    io:println("\nIterating over a xml");
    xml book = xml `<book>
                        <name>Sherlock Holmes</name>
                        <author>Sir Arthur Conan Doyle</author>
                    </book>`;
    // For xml: Use 1 variable to get the xml value. Use 2 variables to get both index (int) and xml value.
<<<<<<< HEAD
    foreach i, x in book.*.elements() {
        println("xml at " + i + " : " + <string> x);
=======
    foreach i, x in book.children().elements(){
        io:println("xml at " + i + " : " + <string> x);
>>>>>>> 5f69add7
    }

    io:println("\nIterating over an integer range");
    int endValue = 10;
    int sum;
    // An Integer range in foreach represents an incremental integer value range from the start expression (1) to the end expression (endValue) inclusively. 
    foreach i in 1..endValue {
        sum = sum + i;
    }
    io:println("summation from 1 to " + endValue + " is :" + sum);
}<|MERGE_RESOLUTION|>--- conflicted
+++ resolved
@@ -36,13 +36,8 @@
                         <author>Sir Arthur Conan Doyle</author>
                     </book>`;
     // For xml: Use 1 variable to get the xml value. Use 2 variables to get both index (int) and xml value.
-<<<<<<< HEAD
     foreach i, x in book.*.elements() {
-        println("xml at " + i + " : " + <string> x);
-=======
-    foreach i, x in book.children().elements(){
         io:println("xml at " + i + " : " + <string> x);
->>>>>>> 5f69add7
     }
 
     io:println("\nIterating over an integer range");
