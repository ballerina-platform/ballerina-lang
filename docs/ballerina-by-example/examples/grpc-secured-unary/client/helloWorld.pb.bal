--- conflicted
+++ resolved
@@ -1,8 +1,8 @@
-// This is the server implementation for the secured connection (HTTPS) scenario.
+// This is server implementation for secured connection (HTTPS) scenario
 import ballerina/grpc;
 import ballerina/io;
 
-// This is an auto generated client stub that communicates with the gRPC client.
+// This is an auto generated client stub which is used to communicate between gRPC client.
 public type HelloWorldBlockingStub object {
     public {
         grpc:Client clientEndpoint;
@@ -58,17 +58,12 @@
         HelloWorldBlockingStub stub;
     }
 
-<<<<<<< HEAD
-    public function init (grpc:ClientEndpointConfiguration config) {
-        // This initializes the client endpoint.
-=======
     public function init (grpc:ClientEndpointConfig config) {
         // initialize client endpoint.
->>>>>>> 77f93c41
         grpc:Client client = new;
         client.init(config);
         self.client = client;
-        // This initializes the service stub.
+        // initialize service stub.
         HelloWorldBlockingStub stub = new;
         stub.initStub(client);
         self.stub = stub;
@@ -85,17 +80,12 @@
         HelloWorldStub stub;
     }
 
-<<<<<<< HEAD
-    public function init (grpc:ClientEndpointConfiguration config) {
-        // This initializes the client endpoint.
-=======
     public function init (grpc:ClientEndpointConfig config) {
         // initialize client endpoint.
->>>>>>> 77f93c41
         grpc:Client client = new;
         client.init(config);
         self.client = client;
-        // This initializes the service stub.
+        // initialize service stub.
         HelloWorldStub stub = new;
         stub.initStub(client);
         self.stub = stub;
