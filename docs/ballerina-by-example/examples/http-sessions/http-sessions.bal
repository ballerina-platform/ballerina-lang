--- conflicted
+++ resolved
@@ -13,11 +13,7 @@
     }
     resource sayHello (http:ServerConnector conn, http:Request req) {
         //createSessionIfAbsent() function returns an existing session for a valid session id, otherwise it returns a new session.
-<<<<<<< HEAD
         http:Session session = req.createSessionIfAbsent();
-=======
-        http:Session session = conn -> createSessionIfAbsent();
->>>>>>> 69570d8a
         string result;
         //Session status(new or already existing) is informed by isNew() as boolean value.
         if (session.isNew()) {
@@ -37,11 +33,7 @@
     }
     resource doTask (http:ServerConnector conn, http:Request req) {
         //getSession() returns an existing session for a valid session id. otherwise null.
-<<<<<<< HEAD
         http:Session session = req.getSession();
-=======
-        http:Session session = conn -> getSession();
->>>>>>> 69570d8a
         string attributeValue;
         if (session != null) {
             //Returns the object bound with the specified key.
@@ -57,13 +49,8 @@
     @http:resourceConfig {
         methods:["GET"]
     }
-<<<<<<< HEAD
-    resource sayBye (http:Connection conn, http:Request req) {
+    resource sayBye (http:ServerConnector conn, http:Request req) {
         http:Session session = req.getSession();
-=======
-    resource sayBye (http:ServerConnector conn, http:Request req) {
-        http:Session session = conn -> getSession();
->>>>>>> 69570d8a
         http:Response res = {};
         if (session != null) {
             //Returns session id.
