--- conflicted
+++ resolved
@@ -1,8 +1,8 @@
-// This is an auto generated client stub that communicates with the gRPC client.
+// This is an auto generated client stub which is used to communicate between gRPC client.
 import ballerina/grpc;
 import ballerina/io;
 
-// The non-blocking client.
+// Non-blocking client
 public type HelloWorldStub object {
     public {
         grpc:Client clientEndpoint;
@@ -29,24 +29,19 @@
     }
 };
 
-// The non-blocking client endpoint.
+// Non-blocking client endpoint
 public type HelloWorldClient object {
     public {
         grpc:Client client;
         HelloWorldStub stub;
     }
 
-<<<<<<< HEAD
-    public function init (grpc:ClientEndpointConfiguration config) {
-        // This initializes the client endpoint.
-=======
     public function init (grpc:ClientEndpointConfig config) {
         // initialize client endpoint.
->>>>>>> 77f93c41
         grpc:Client client = new;
         client.init(config);
         self.client = client;
-        // This initializes the service stub.
+        // initialize service stub.
         HelloWorldStub stub = new;
         stub.initStub(client);
         self.stub = stub;
