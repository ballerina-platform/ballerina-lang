--- conflicted
+++ resolved
@@ -1,9 +1,9 @@
-// This is the server implementation for the bidirectional streaming scenario.
+// This is server implementation for bidirectional streaming scenario
 import ballerina/io;
 import ballerina/grpc;
 import ballerina/log;
 
-// The server endpoint configuration.
+// Server endpoint configuration
 endpoint grpc:Service ep {
     host:"localhost",
     port:9090
@@ -13,13 +13,8 @@
     clientStreaming:true,
     serverStreaming:true,
     generateClientConnector:false}
-<<<<<<< HEAD
-service<grpc:Endpoint> Chat bind ep {
-    //TODO: Remove 'the temp initialization' once map issue is fixed.
-=======
 service<grpc:Listener> Chat bind ep {
     //TODO: remove temp initialization when map issue is fixed.
->>>>>>> e149ae83
     map<grpc:Service> consMap = {"_":new};
 
     onOpen (endpoint client) {
@@ -59,7 +54,7 @@
         var v = consMap.remove(<string>connID);
         string[] conKeys = consMap.keys();
         int len = lengthof conKeys;
-        //TODO: Set 'i' to zero once the map issue is fixed.
+        //TODO: set i to zero when map issue is fixed.
         int i = 1;
         while (i < len) {
             con = <grpc:Service>consMap[conKeys[i]];
