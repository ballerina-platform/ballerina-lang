--- conflicted
+++ resolved
@@ -41,13 +41,8 @@
     book.setChildren(content);
     io:println(book);
 
-<<<<<<< HEAD
-    // Get all the children of an XML.
+    // Get all the children of an XML element.
     x = book.*;
-=======
-    // Get all the children of an XML element.
-    x = book.children();
->>>>>>> a51e9d6b
     io:println(x);
 
     // Get a particular child of an XML element.
