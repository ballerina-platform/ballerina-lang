--- conflicted
+++ resolved
@@ -69,12 +69,9 @@
 HTTP to WebSocket Upgrade
 HTTP CORS
 HTTP Circuit Breaker
-<<<<<<< HEAD
 HTTP Data Binding
-=======
 HTTP Failover
 HTTP Load Balancer
->>>>>>> a82ede2f
 Log API
 Function Pointers
 Lambda
