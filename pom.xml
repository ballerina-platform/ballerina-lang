<?xml version="1.0" encoding="UTF-8"?>
<!--
 Copyright (c) 2015, WSO2 Inc. (http://www.wso2.org) All Rights Reserved.

 Licensed under the Apache License, Version 2.0 (the "License");
 you may not use this file except in compliance with the License.
 You may obtain a copy of the License at

 http://www.apache.org/licenses/LICENSE-2.0

 Unless required by applicable law or agreed to in writing, software
 distributed under the License is distributed on an "AS IS" BASIS,
 WITHOUT WARRANTIES OR CONDITIONS OF ANY KIND, either express or implied.
 See the License for the specific language governing permissions and
 limitations under the License.
-->
<project xmlns:xsi="http://www.w3.org/2001/XMLSchema-instance"
         xsi:schemaLocation="http://maven.apache.org/POM/4.0.0 http://maven.apache.org/xsd/maven-4.0.0.xsd"
         xmlns="http://maven.apache.org/POM/4.0.0">
    <modelVersion>4.0.0</modelVersion>

    <parent>
        <groupId>org.wso2</groupId>
        <artifactId>wso2</artifactId>
        <version>2</version>
    </parent>
    <packaging>pom</packaging>
    <groupId>org.wso2.carbon.transport</groupId>
    <artifactId>org.wso2.carbon.transport.parent</artifactId>
    <version>1.0.0-SNAPSHOT</version>

    <modules>
        <module>http/netty</module>
    </modules>

<<<<<<< HEAD
    <pluginRepositories>
        <pluginRepository>
            <id>wso2-nexus</id>
            <name>WSO2 Internal Repository</name>
            <url>http://maven.wso2.org/nexus/content/groups/wso2-public/</url>
            <releases>
                <enabled>true</enabled>
                <updatePolicy>daily</updatePolicy>
                <checksumPolicy>ignore</checksumPolicy>
            </releases>
        </pluginRepository>
    </pluginRepositories>

    <repositories>
        <repository>
            <id>wso2-nexus-staging</id>
            <name>WSO2 staging Repository</name>
            <url>http://maven.wso2.org/nexus/content/repositories/orgwso2carbon-177/</url>
            <releases>
                <enabled>true</enabled>
                <updatePolicy>always</updatePolicy>
                <checksumPolicy>ignore</checksumPolicy>
            </releases>
        </repository>
    </repositories>


    <dependencyManagement>
    <dependencies>
        <dependency>
            <groupId>org.wso2.eclipse.osgi</groupId>
            <artifactId>org.eclipse.osgi</artifactId>
            <version>${equinox.osgi.version}</version>
        </dependency>
        <dependency>
            <groupId>org.wso2.eclipse.osgi</groupId>
            <artifactId>org.eclipse.osgi.services</artifactId>
            <version>${equinox.osgi.services.version}</version>
        </dependency>
        <dependency>
            <groupId>org.wso2.carbon</groupId>
            <artifactId>org.wso2.carbon.core</artifactId>
            <version>${org.wso2.carbon.core.version}</version>
        </dependency>
        <dependency>
            <groupId>org.wso2.carbon.messaging</groupId>
            <artifactId>org.wso2.carbon.messaging</artifactId>
            <version>${org.wso2.carbon.messaging.version}</version>
        </dependency>


        <dependency>
            <groupId>org.slf4j</groupId>
            <artifactId>slf4j-api</artifactId>
            <version>${slf4j.version}</version>
        </dependency>

        <dependency>
            <groupId>org.slf4j</groupId>
            <artifactId>slf4j-log4j12</artifactId>
            <version>${slf4j.version}</version>
        </dependency>


        <dependency>
            <groupId>org.wso2.orbit.com.lmax</groupId>
            <artifactId>disruptor</artifactId>
            <version>${disruptor.version}</version>
        </dependency>
        <dependency>
            <groupId>commons-pool.wso2</groupId>
            <artifactId>commons-pool</artifactId>
            <version>${commons.pool.version}</version>
        </dependency>
        <dependency>
            <groupId>org.wso2.orbit.org.yaml</groupId>
            <artifactId>snakeyaml</artifactId>
            <version>${org.snakeyaml.version}</version>
        </dependency>
        <dependency>
            <groupId>org.wso2.orbit.com.lmax</groupId>
            <artifactId>disruptor</artifactId>
            <version>3.3.2.wso2v2</version>
        </dependency>
    </dependencies>
=======
    <dependencyManagement>
        <dependencies>
            <dependency>
                <groupId>org.wso2.eclipse.osgi</groupId>
                <artifactId>org.eclipse.osgi</artifactId>
                <version>${equinox.osgi.version}</version>
            </dependency>
            <dependency>
                <groupId>org.wso2.eclipse.osgi</groupId>
                <artifactId>org.eclipse.osgi.services</artifactId>
                <version>${equinox.osgi.services.version}</version>
            </dependency>
            <dependency>
                <groupId>io.netty</groupId>
                <artifactId>netty-common</artifactId>
                <version>${netty.version}</version>
            </dependency>
            <dependency>
                <groupId>io.netty</groupId>
                <artifactId>netty-transport</artifactId>
                <version>${netty.version}</version>
            </dependency>
            <dependency>
                <groupId>io.netty</groupId>
                <artifactId>netty-handler</artifactId>
                <version>${netty.version}</version>
            </dependency>
            <dependency>
                <groupId>io.netty</groupId>
                <artifactId>netty-codec-http</artifactId>
                <version>${netty.version}</version>
            </dependency>
            <dependency>
                <groupId>org.wso2.carbon</groupId>
                <artifactId>org.wso2.carbon.core</artifactId>
                <version>${org.wso2.carbon.core.version}</version>
            </dependency>
            <dependency>
                <groupId>org.slf4j</groupId>
                <artifactId>slf4j-api</artifactId>
                <version>${slf4j.version}</version>
            </dependency>
            <dependency>
                <groupId>org.wso2.orbit.org.yaml</groupId>
                <artifactId>snakeyaml</artifactId>
                <version>${org.snakeyaml.version}</version>
            </dependency>
            <dependency>
                <groupId>org.wso2.carbon.transport</groupId>
                <artifactId>org.wso2.carbon.transport.http.netty</artifactId>
                <version>${carbon.transport.version}</version>
            </dependency>
        </dependencies>
>>>>>>> 46a98820
    </dependencyManagement>

    <build>
        <extensions>
            <extension>
                <groupId>org.apache.maven.wagon</groupId>
                <artifactId>wagon-ssh</artifactId>
                <version>${maven.wagon.ssh.version}</version>
            </extension>
        </extensions>
        <plugins>
            <plugin>
                <groupId>org.apache.maven.plugins</groupId>
                <artifactId>maven-compiler-plugin</artifactId>
                <configuration>
                    <source>1.8</source>
                    <target>1.8</target>
                </configuration>
            </plugin>
            <plugin>
                <artifactId>maven-assembly-plugin</artifactId>
                <configuration>
                    <archive>
                        <manifest>
                            <mainClass>org.wso2.carbon.controller.POCController</mainClass>
                        </manifest>
                    </archive>
                    <descriptorRefs>
                        <descriptorRef>jar-with-dependencies</descriptorRef>
                    </descriptorRefs>
                </configuration>
            </plugin>
            <plugin>
                <groupId>org.apache.maven.plugins</groupId>
                <artifactId>maven-checkstyle-plugin</artifactId>
                <version>${maven.checkstyle.plugin.version}</version>
            </plugin>
            <plugin>
                <groupId>org.codehaus.mojo</groupId>
                <artifactId>findbugs-maven-plugin</artifactId>
                <version>${maven.findbugs.plugin.version}</version>
            </plugin>
            <plugin>
                <groupId>org.apache.maven.plugins</groupId>
                <artifactId>maven-release-plugin</artifactId>
                <configuration>
                    <preparationGoals>clean install</preparationGoals>
                    <autoVersionSubmodules>false</autoVersionSubmodules>
                </configuration>
            </plugin>
            <plugin>
                <groupId>org.apache.maven.plugins</groupId>
                <artifactId>maven-deploy-plugin</artifactId>
            </plugin>
            <plugin>
                <groupId>org.apache.maven.plugins</groupId>
                <artifactId>maven-javadoc-plugin</artifactId>
                <executions>
                    <execution>
                        <id>docs</id>
                        <phase>compile</phase>
                        <goals>
                            <goal>javadoc</goal>
                        </goals>
                    </execution>
                </executions>
            </plugin>
        </plugins>
    </build>

    <properties>
        <!-- Maven plugins -->
        <maven.wagon.ssh.version>2.1</maven.wagon.ssh.version>

        <!-- Dependencies -->
<<<<<<< HEAD
        <osgi.api.version>6.0.0</osgi.api.version>
        <equinox.osgi.version>3.10.2.v20150203-1939</equinox.osgi.version>
        <equinox.osgi.services.version>3.4.0.v20140312-2051</equinox.osgi.services.version>
        <org.wso2.carbon.core.version>5.0.0</org.wso2.carbon.core.version>
        <org.snakeyaml.version>1.16.0.wso2v1</org.snakeyaml.version>
        <netty.version>4.0.30.Final</netty.version>
        <disruptor.version>3.3.2.wso2v2</disruptor.version>
        <slf4j.version>1.7.5</slf4j.version>
        <org.wso2.carbon.transport.http.netty.version>1.0.0-SNAPSHOT</org.wso2.carbon.transport.http.netty.version>
        <org.wso2.carbon.transport.http.netty.osgi.version>1.0.0.SNAPSHOT</org.wso2.carbon.transport.http.netty.osgi.version>
        <osgi.framework.import.version.range>[1.8.0, 2.0.0)</osgi.framework.import.version.range>
        <osgi.service.tracker.import.version.range>[1.5.1, 2.0.0)</osgi.service.tracker.import.version.range>
        <commons.pool.version>1.5.6.wso2v1</commons.pool.version>
        <carbon.p2.plugin.version>2.0.0-beta</carbon.p2.plugin.version>
        <org.wso2.carbon.messaging.version>1.0.0-SNAPSHOT</org.wso2.carbon.messaging.version>
=======
        <org.wso2.carbon.core.version>5.0.0</org.wso2.carbon.core.version>
        <carbon.kernel.package.import.version.range>[5.0.0, 6.0.0)</carbon.kernel.package.import.version.range>

        <netty.version>4.0.30.Final</netty.version>
        <netty.package.import.version.range>[4.0.30, 5.0.0)</netty.package.import.version.range>
        <equinox.osgi.version>3.10.2.v20150203-1939</equinox.osgi.version>
        <equinox.osgi.services.version>3.4.0.v20140312-2051</equinox.osgi.services.version>
        <osgi.framework.import.version.range>[1.8.0, 2.0.0)</osgi.framework.import.version.range>
        <osgi.service.tracker.import.version.range>[1.5.1, 2.0.0)</osgi.service.tracker.import.version.range>
        <org.xml.sax.import.version.range>[0.0.0, 1.0.0)</org.xml.sax.import.version.range>
        <javax.xml.bind.import.version.range>[0.0.0, 1.0.0)</javax.xml.bind.import.version.range>
        <javax.xml.transform.import.version.range>[0.0.0, 1.0.0)</javax.xml.transform.import.version.range>
        <javax.xml.validation.import.version.range>[0.0.0, 1.0.0)</javax.xml.validation.import.version.range>
        <javax.net.ssl.import.version.range>[0.0.0, 1.0.0)</javax.net.ssl.import.version.range>

        <slf4j.version>1.7.5</slf4j.version>
        <!--Logging API version range-->
        <slf4j.logging.package.import.version.range>[1.7.1, 2.0.0)</slf4j.logging.package.import.version.range>

        <carbon.p2.plugin.version>2.0.0</carbon.p2.plugin.version>
        <carbon.transport.version>1.0.0-SNAPSHOT</carbon.transport.version>
        <org.snakeyaml.version>1.16.0.wso2v1</org.snakeyaml.version>
        <org.snakeyaml.package.import.version.range>[1.16.0, 2.0.0)</org.snakeyaml.package.import.version.range>

        <!-- Package exports -->
        <netty.transport.package.export.version>1.0.0</netty.transport.package.export.version>

        <!-- Following two properties should be removed once the versions are added the wso2 parent pom CARBON-15729 -->
        <maven.checkstyle.plugin.version>2.17</maven.checkstyle.plugin.version>
        <maven.findbugs.plugin.version>3.0.3</maven.findbugs.plugin.version>
>>>>>>> 46a98820
    </properties>

</project>
<|MERGE_RESOLUTION|>--- conflicted
+++ resolved
@@ -32,8 +32,6 @@
     <modules>
         <module>http/netty</module>
     </modules>
-
-<<<<<<< HEAD
     <pluginRepositories>
         <pluginRepository>
             <id>wso2-nexus</id>
@@ -119,61 +117,6 @@
             <version>3.3.2.wso2v2</version>
         </dependency>
     </dependencies>
-=======
-    <dependencyManagement>
-        <dependencies>
-            <dependency>
-                <groupId>org.wso2.eclipse.osgi</groupId>
-                <artifactId>org.eclipse.osgi</artifactId>
-                <version>${equinox.osgi.version}</version>
-            </dependency>
-            <dependency>
-                <groupId>org.wso2.eclipse.osgi</groupId>
-                <artifactId>org.eclipse.osgi.services</artifactId>
-                <version>${equinox.osgi.services.version}</version>
-            </dependency>
-            <dependency>
-                <groupId>io.netty</groupId>
-                <artifactId>netty-common</artifactId>
-                <version>${netty.version}</version>
-            </dependency>
-            <dependency>
-                <groupId>io.netty</groupId>
-                <artifactId>netty-transport</artifactId>
-                <version>${netty.version}</version>
-            </dependency>
-            <dependency>
-                <groupId>io.netty</groupId>
-                <artifactId>netty-handler</artifactId>
-                <version>${netty.version}</version>
-            </dependency>
-            <dependency>
-                <groupId>io.netty</groupId>
-                <artifactId>netty-codec-http</artifactId>
-                <version>${netty.version}</version>
-            </dependency>
-            <dependency>
-                <groupId>org.wso2.carbon</groupId>
-                <artifactId>org.wso2.carbon.core</artifactId>
-                <version>${org.wso2.carbon.core.version}</version>
-            </dependency>
-            <dependency>
-                <groupId>org.slf4j</groupId>
-                <artifactId>slf4j-api</artifactId>
-                <version>${slf4j.version}</version>
-            </dependency>
-            <dependency>
-                <groupId>org.wso2.orbit.org.yaml</groupId>
-                <artifactId>snakeyaml</artifactId>
-                <version>${org.snakeyaml.version}</version>
-            </dependency>
-            <dependency>
-                <groupId>org.wso2.carbon.transport</groupId>
-                <artifactId>org.wso2.carbon.transport.http.netty</artifactId>
-                <version>${carbon.transport.version}</version>
-            </dependency>
-        </dependencies>
->>>>>>> 46a98820
     </dependencyManagement>
 
     <build>
@@ -249,23 +192,6 @@
         <maven.wagon.ssh.version>2.1</maven.wagon.ssh.version>
 
         <!-- Dependencies -->
-<<<<<<< HEAD
-        <osgi.api.version>6.0.0</osgi.api.version>
-        <equinox.osgi.version>3.10.2.v20150203-1939</equinox.osgi.version>
-        <equinox.osgi.services.version>3.4.0.v20140312-2051</equinox.osgi.services.version>
-        <org.wso2.carbon.core.version>5.0.0</org.wso2.carbon.core.version>
-        <org.snakeyaml.version>1.16.0.wso2v1</org.snakeyaml.version>
-        <netty.version>4.0.30.Final</netty.version>
-        <disruptor.version>3.3.2.wso2v2</disruptor.version>
-        <slf4j.version>1.7.5</slf4j.version>
-        <org.wso2.carbon.transport.http.netty.version>1.0.0-SNAPSHOT</org.wso2.carbon.transport.http.netty.version>
-        <org.wso2.carbon.transport.http.netty.osgi.version>1.0.0.SNAPSHOT</org.wso2.carbon.transport.http.netty.osgi.version>
-        <osgi.framework.import.version.range>[1.8.0, 2.0.0)</osgi.framework.import.version.range>
-        <osgi.service.tracker.import.version.range>[1.5.1, 2.0.0)</osgi.service.tracker.import.version.range>
-        <commons.pool.version>1.5.6.wso2v1</commons.pool.version>
-        <carbon.p2.plugin.version>2.0.0-beta</carbon.p2.plugin.version>
-        <org.wso2.carbon.messaging.version>1.0.0-SNAPSHOT</org.wso2.carbon.messaging.version>
-=======
         <org.wso2.carbon.core.version>5.0.0</org.wso2.carbon.core.version>
         <carbon.kernel.package.import.version.range>[5.0.0, 6.0.0)</carbon.kernel.package.import.version.range>
 
@@ -274,12 +200,13 @@
         <equinox.osgi.version>3.10.2.v20150203-1939</equinox.osgi.version>
         <equinox.osgi.services.version>3.4.0.v20140312-2051</equinox.osgi.services.version>
         <osgi.framework.import.version.range>[1.8.0, 2.0.0)</osgi.framework.import.version.range>
-        <osgi.service.tracker.import.version.range>[1.5.1, 2.0.0)</osgi.service.tracker.import.version.range>
+        <osgi.service.tracker.import.version.range>[1.5.1, 2.0.0)</osgi.service.tracker.import.version.range>N
         <org.xml.sax.import.version.range>[0.0.0, 1.0.0)</org.xml.sax.import.version.range>
         <javax.xml.bind.import.version.range>[0.0.0, 1.0.0)</javax.xml.bind.import.version.range>
         <javax.xml.transform.import.version.range>[0.0.0, 1.0.0)</javax.xml.transform.import.version.range>
         <javax.xml.validation.import.version.range>[0.0.0, 1.0.0)</javax.xml.validation.import.version.range>
         <javax.net.ssl.import.version.range>[0.0.0, 1.0.0)</javax.net.ssl.import.version.range>
+        <org.wso2.carbon.messaging.version>1.0.0-SNAPSHOT</org.wso2.carbon.messaging.version>
 
         <slf4j.version>1.7.5</slf4j.version>
         <!--Logging API version range-->
@@ -296,7 +223,6 @@
         <!-- Following two properties should be removed once the versions are added the wso2 parent pom CARBON-15729 -->
         <maven.checkstyle.plugin.version>2.17</maven.checkstyle.plugin.version>
         <maven.findbugs.plugin.version>3.0.3</maven.findbugs.plugin.version>
->>>>>>> 46a98820
     </properties>
 
 </project>
