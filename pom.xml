--- conflicted
+++ resolved
@@ -25,11 +25,7 @@
     <packaging>pom</packaging>
     <groupId>org.wso2.transport.http</groupId>
     <artifactId>http-parent</artifactId>
-<<<<<<< HEAD
-    <version>6.0.268-SNAPSHOT</version>
-=======
     <version>6.0.271-SNAPSHOT</version>
->>>>>>> 24193103
     <name>WSO2 Carbon Transport Parent</name>
 
     <modules>
