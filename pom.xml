<!--
  ~ Copyright (c) 2016, WSO2 Inc. (http://www.wso2.org) All Rights Reserved.
  ~
  ~ WSO2 Inc. licenses this file to you under the Apache License,
  ~ Version 2.0 (the "License"); you may not use this file except
  ~ in compliance with the License.
  ~ You may obtain a copy of the License at
  ~
  ~    http://www.apache.org/licenses/LICENSE-2.0
  ~
  ~ Unless required by applicable law or agreed to in writing,
  ~ software distributed under the License is distributed on an
  ~ "AS IS" BASIS, WITHOUT WARRANTIES OR CONDITIONS OF ANY
  ~ KIND, either express or implied.  See the License for the
  ~ specific language governing permissions and limitations
  ~ under the License.
  -->

<project xmlns="http://maven.apache.org/POM/4.0.0" xmlns:xsi="http://www.w3.org/2001/XMLSchema-instance" xsi:schemaLocation="http://maven.apache.org/POM/4.0.0 http://maven.apache.org/maven-v4_0_0.xsd">

    <parent>
        <groupId>org.ballerinalang</groupId>
        <artifactId>ballerinalang</artifactId>
<<<<<<< HEAD
        <version>1.0.0-SNAPSHOT</version>
=======
        <version>0.87-SNAPSHOT</version>
>>>>>>> 5cae351f
    </parent>

    <modelVersion>4.0.0</modelVersion>
    <groupId>org.ballerinalang</groupId>
    <artifactId>ballerina-parent</artifactId>
    <packaging>pom</packaging>
    <version>0.87-SNAPSHOT</version>
    <name>Ballerina - Parent</name>

    <url>http://ballerinalang.org</url>

    <scm>
        <url>https://github.com/ballerinalang/ballerina.git</url>
        <developerConnection>scm:git:https://github.com/ballerinalang/ballerina.git</developerConnection>
        <connection>scm:git:https://github.com/ballerinalang/ballerina.git</connection>
        <tag>HEAD</tag>
    </scm>

    <repositories>
        <repository>
            <id>wso2.releases</id>
            <name>WSO2 Releases Repository</name>
            <url>http://maven.wso2.org/nexus/content/repositories/releases/</url>
            <releases>
                <enabled>true</enabled>
                <updatePolicy>daily</updatePolicy>
                <checksumPolicy>ignore</checksumPolicy>
            </releases>
        </repository>
        <repository>
            <id>wso2.snapshots</id>
            <name>WSO2 Snapshot Repository</name>
            <url>http://maven.wso2.org/nexus/content/repositories/snapshots/</url>
            <snapshots>
                <enabled>true</enabled>
                <updatePolicy>daily</updatePolicy>
            </snapshots>
            <releases>
                <enabled>false</enabled>
            </releases>
        </repository>
    </repositories>

    <dependencyManagement>
        <dependencies>
            <dependency>
                <groupId>org.ballerinalang</groupId>
                <artifactId>ballerina-core</artifactId>
                <version>${ballerina.version}</version>
            </dependency>
            <dependency>
                <groupId>org.ballerinalang</groupId>
                <artifactId>ballerina-launcher</artifactId>
                <version>${ballerina.version}</version>
            </dependency>
            <dependency>
                <groupId>org.ballerinalang</groupId>
                <artifactId>ballerina-native</artifactId>
                <version>${ballerina.version}</version>
            </dependency>
            <dependency>
                <groupId>org.ballerinalang</groupId>
                <artifactId>annotation-processor</artifactId>
                <version>${ballerina.version}</version>
            </dependency>
            <dependency>
                <groupId>org.ballerinalang</groupId>
                <artifactId>ballerina-core-feature</artifactId>
                <version>${ballerina.version}</version>
                <type>zip</type>
            </dependency>
        </dependencies>
    </dependencyManagement>

    <build>
        <plugins>
            <plugin>
                <groupId>org.apache.maven.plugins</groupId>
                <artifactId>maven-surefire-plugin</artifactId>
                <!-- <inherited>false</inherited> -->
                <configuration>
                    <argLine>-Dfile.encoding=UTF-8</argLine>
                    <environmentVariables>
                        <testEnvironmentVariable>EnvironmentVariable</testEnvironmentVariable>
                    </environmentVariables>
                    <suiteXmlFiles>
                        <suiteXmlFile>src/test/resources/testng.xml</suiteXmlFile>
                    </suiteXmlFiles>
                </configuration>
            </plugin>
        </plugins>

        <pluginManagement>
            <plugins>
                <plugin><!-- Overridden from parent pom to exclude generated sources -->
                    <groupId>org.codehaus.mojo</groupId>
                    <artifactId>findbugs-maven-plugin</artifactId>
                    <configuration>
                        <effort>Max</effort>
                        <threshold>Low</threshold>
                        <xmlOutput>true</xmlOutput>
                        <findbugsXmlOutputDirectory>${project.build.directory}/findbugs
                        </findbugsXmlOutputDirectory>
                        <excludeFilterFile>${maven.findbugsplugin.version.exclude}</excludeFilterFile>
                        <!--Exclude generated sources-->
                    </configuration>
                    <version>${maven.findbugsplugin.version}</version>
                    <executions>
                        <execution>
                            <id>analyze-compile</id>
                            <phase>compile</phase>
                            <goals>
                                <goal>check</goal>
                            </goals>
                        </execution>
                    </executions>
                </plugin>
                <plugin><!-- Overridden from parent pom to exclude generated sources -->
                    <groupId>org.apache.maven.plugins</groupId>
                    <artifactId>maven-checkstyle-plugin</artifactId>
                    <executions>
                        <execution>
                            <id>validate</id>
                            <phase>validate</phase>
                            <configuration>
                                <configLocation>
                                    https://raw.githubusercontent.com/wso2/code-quality-tools/master/checkstyle/checkstyle.xml
                                </configLocation>
                                <suppressionsLocation>
                                    https://raw.githubusercontent.com/wso2/code-quality-tools/master/checkstyle/suppressions.xml
                                </suppressionsLocation>
                                <encoding>UTF-8</encoding>
                                <consoleOutput>true</consoleOutput>
                                <failsOnError>true</failsOnError>
                                <includeTestSourceDirectory>true</includeTestSourceDirectory>
                                <!--Exclude generated sources-->
                                <excludes>**/parser/*,**/${native.constructs.provider.class}.java</excludes>
                            </configuration>
                            <goals>
                                <goal>check</goal>
                            </goals>
                        </execution>
                    </executions>
                </plugin>
                <!-- ANTLR Plugin -->
                <plugin>
                    <groupId>org.antlr</groupId>
                    <artifactId>antlr4-maven-plugin</artifactId>
                    <version>4.5.1</version>
                    <executions>
                        <execution>
                            <goals>
                                <goal>antlr4</goal>
                            </goals>
                            <configuration>
                                <listener>true</listener>
                                <visitor>false</visitor>
                                <encoding>${file.encoding}</encoding>
                            </configuration>
                        </execution>
                    </executions>
                </plugin>
            </plugins>
        </pluginManagement>
    </build>

    <properties>
        <ballerina.version>0.87-SNAPSHOT</ballerina.version>
        <ballerina.package.export.version>0.8.0</ballerina.package.export.version>
        <maven.findbugsplugin.version.exclude>findbugs-exclude.xml</maven.findbugsplugin.version.exclude>
        <commons-net.version>3.6</commons-net.version>
        <cobertura.version>2.7</cobertura.version>

        <native.constructs.provider.package>org.ballerinalang.nativeimpl</native.constructs.provider.package>
        <native.constructs.provider.class>BallerinaNativeConstructsProvider</native.constructs.provider.class>
        <mvn.processor.plugin.version>2.2.4</mvn.processor.plugin.version>
        <mvn.exec.plugin.version>1.1.1</mvn.exec.plugin.version>
    </properties>

    <modules>
        <module>modules/ballerina-core</module>
        <module>modules/launcher</module>
        <module>modules/ballerina-native</module>
        <module>modules/annotation-processor</module>
        <module>modules/ballerina-samples</module>
    </modules>

</project><|MERGE_RESOLUTION|>--- conflicted
+++ resolved
@@ -21,11 +21,8 @@
     <parent>
         <groupId>org.ballerinalang</groupId>
         <artifactId>ballerinalang</artifactId>
-<<<<<<< HEAD
         <version>1.0.0-SNAPSHOT</version>
-=======
         <version>0.87-SNAPSHOT</version>
->>>>>>> 5cae351f
     </parent>
 
     <modelVersion>4.0.0</modelVersion>
