<?xml version="1.0" encoding="UTF-8"?>
<!--
 Copyright (c) 2015, WSO2 Inc. (http://www.wso2.org) All Rights Reserved.

 Licensed under the Apache License, Version 2.0 (the "License");
 you may not use this file except in compliance with the License.
 You may obtain a copy of the License at

 http://www.apache.org/licenses/LICENSE-2.0

 Unless required by applicable law or agreed to in writing, software
 distributed under the License is distributed on an "AS IS" BASIS,
 WITHOUT WARRANTIES OR CONDITIONS OF ANY KIND, either express or implied.
 See the License for the specific language governing permissions and
 limitations under the License.
-->
<project xmlns="http://maven.apache.org/POM/4.0.0" xmlns:xsi="http://www.w3.org/2001/XMLSchema-instance" xsi:schemaLocation="http://maven.apache.org/POM/4.0.0 http://maven.apache.org/xsd/maven-4.0.0.xsd">
    <modelVersion>4.0.0</modelVersion>

    <parent>
        <groupId>org.wso2</groupId>
        <artifactId>wso2</artifactId>
        <version>5</version>
    </parent>
    <packaging>pom</packaging>
    <groupId>org.wso2.carbon.transport</groupId>
    <artifactId>org.wso2.carbon.transport.parent</artifactId>
    <version>4.3.1-SNAPSHOT</version>
    <name>WSO2 Carbon Transport Parent</name>

    <modules>
        <module>connector-framework</module>
        <module>http</module>
        <module>jms</module>
        <module>file</module>
        <module>features</module>
    </modules>

    <scm>
        <url>https://github.com/wso2/carbon-transports.git</url>
        <developerConnection>scm:git:https://github.com/wso2/carbon-transports.git</developerConnection>
        <connection>scm:git:https://github.com/wso2/carbon-transports.git</connection>
        <tag>HEAD</tag>
    </scm>


    <dependencyManagement>
        <dependencies>
            <dependency>
                <groupId>org.wso2.eclipse.osgi</groupId>
                <artifactId>org.eclipse.osgi</artifactId>
                <version>${equinox.osgi.version}</version>
            </dependency>
            <dependency>
                <groupId>org.wso2.eclipse.osgi</groupId>
                <artifactId>org.eclipse.osgi.services</artifactId>
                <version>${equinox.osgi.services.version}</version>
            </dependency>
            <dependency>
                <groupId>io.netty</groupId>
                <artifactId>netty-common</artifactId>
                <version>${netty.version}</version>
            </dependency>
            <dependency>
                <groupId>io.netty</groupId>
                <artifactId>netty-buffer</artifactId>
                <version>${netty.version}</version>
            </dependency>
            <dependency>
                <groupId>io.netty</groupId>
                <artifactId>netty-transport</artifactId>
                <version>${netty.version}</version>
            </dependency>
            <dependency>
                <groupId>io.netty</groupId>
                <artifactId>netty-handler</artifactId>
                <version>${netty.version}</version>
            </dependency>
            <dependency>
                <groupId>io.netty</groupId>
                <artifactId>netty-codec</artifactId>
                <version>${netty.version}</version>
            </dependency>
            <dependency>
                <groupId>io.netty</groupId>
                <artifactId>netty-codec-http</artifactId>
                <version>${netty.version}</version>
            </dependency>
            <dependency>
                <groupId>io.netty</groupId>
                <artifactId>netty-codec-http2</artifactId>
                <version>${netty.version}</version>
            </dependency>
            <dependency>
                <groupId>io.netty</groupId>
                <artifactId>netty-resolver</artifactId>
                <version>${netty.version}</version>
            </dependency>
            <dependency>
                <groupId>org.wso2.carbon</groupId>
                <artifactId>org.wso2.carbon.core</artifactId>
                <version>${org.wso2.carbon.core.version}</version>
            </dependency>
            <dependency>
                <groupId>org.slf4j</groupId>
                <artifactId>slf4j-api</artifactId>
                <version>${slf4j.version}</version>
            </dependency>
            <dependency>
                <groupId>org.wso2.orbit.org.yaml</groupId>
                <artifactId>snakeyaml</artifactId>
                <version>${org.snakeyaml.version}</version>
            </dependency>
            <dependency>
                <groupId>org.wso2.carbon.transport</groupId>
                <artifactId>org.wso2.carbon.transport.http.netty</artifactId>
                <version>${project.version}</version>
            </dependency>
            <dependency>
                <groupId>org.wso2.carbon.transport</groupId>
                <artifactId>org.wso2.carbon.connector.framework</artifactId>
                <version>${project.version}</version>
            </dependency>
            <dependency>
                <groupId>org.wso2.carbon.transport</groupId>
                <artifactId>org.wso2.carbon.transport.jms</artifactId>
                <version>${project.version}</version>
            </dependency>
            <dependency>
                <groupId>org.wso2.carbon.transport</groupId>
                <artifactId>org.wso2.carbon.transport.file</artifactId>
                <version>${project.version}</version>
            </dependency>
            <dependency>
                <groupId>org.wso2.carbon.messaging</groupId>
                <artifactId>org.wso2.carbon.messaging</artifactId>
                <version>${carbon.messaging.version}</version>
            </dependency>
            <dependency>
                <groupId>org.wso2.orbit.com.lmax</groupId>
                <artifactId>disruptor</artifactId>
                <version>${disruptor.version}</version>
            </dependency>
            <dependency>
                <groupId>commons-pool.wso2</groupId>
                <artifactId>commons-pool</artifactId>
                <version>${commons.pool.version}</version>
            </dependency>
            <dependency>
                <groupId>javax.websocket</groupId>
                <artifactId>javax.websocket-api</artifactId>
                <version>${javax.websocket.version}</version>
            </dependency>
            <dependency>
                <groupId>commons-io.wso2</groupId>
                <artifactId>commons-io</artifactId>
                <version>${commons-io.wso2.version}</version>
                <scope>test</scope>
            </dependency>
            <dependency>
                <groupId>org.apache.commons.wso2</groupId>
                <artifactId>commons-vfs2</artifactId>
                <version>${commons-vfs2.wso2.version}</version>
            </dependency>
            <dependency>
                <groupId>com.google.guava</groupId>
                <artifactId>guava</artifactId>
                <version>${guava.version}</version>
                <scope>test</scope>
            </dependency>

            <!-- Carbon Metrics Dependency -->
            <dependency>
                <groupId>org.wso2.carbon.transport</groupId>
                <artifactId>org.wso2.carbon.transport.http.netty.statistics</artifactId>
                <version>${project.version}</version>
            </dependency>

            <dependency>
                <groupId>org.wso2.carbon.metrics</groupId>
                <artifactId>org.wso2.carbon.metrics.core</artifactId>
                <version>${carbon.metrics.version}</version>
            </dependency>
            <dependency>
                <groupId>org.testng</groupId>
                <artifactId>testng</artifactId>
                <version>${testng.version}</version>
                <scope>test</scope>
            </dependency>
            <dependency>
                <groupId>javax.jms</groupId>
                <artifactId>javax.jms-api</artifactId>
                <version>${javax.jms.version}</version>
            </dependency>
            <dependency>
                <groupId>org.apache.activemq</groupId>
                <artifactId>activemq-broker</artifactId>
                <version>${activemq.broker.vesion}</version>
                <scope>test</scope>
            </dependency>
            <dependency>
                <groupId>org.apache.commons</groupId>
                <artifactId>commons-pool2</artifactId>
                <version>${org.apache.commons.pool2.version}</version>
            </dependency>
        </dependencies>
    </dependencyManagement>

    <build>
        <extensions>
            <extension>
                <groupId>org.apache.maven.wagon</groupId>
                <artifactId>wagon-ssh</artifactId>
                <version>${maven.wagon.ssh.version}</version>
            </extension>
        </extensions>
        <plugins>
            <plugin>
                <groupId>org.apache.maven.plugins</groupId>
                <artifactId>maven-compiler-plugin</artifactId>
                <configuration>
                    <source>1.8</source>
                    <target>1.8</target>
                </configuration>
            </plugin>
            <plugin>
                <artifactId>maven-assembly-plugin</artifactId>
                <configuration>
                    <archive>
                        <manifest>
                            <mainClass>org.wso2.carbon.controller.POCController</mainClass>
                        </manifest>
                    </archive>
                    <descriptorRefs>
                        <descriptorRef>jar-with-dependencies</descriptorRef>
                    </descriptorRefs>
                </configuration>
            </plugin>
            <plugin>
                <groupId>org.apache.maven.plugins</groupId>
                <artifactId>maven-checkstyle-plugin</artifactId>
                <version>${maven.checkstyle.plugin.version}</version>
            </plugin>
            <plugin>
                <groupId>org.codehaus.mojo</groupId>
                <artifactId>findbugs-maven-plugin</artifactId>
                <version>${maven.findbugs.plugin.version}</version>
            </plugin>
            <plugin>
                <groupId>org.apache.maven.plugins</groupId>
                <artifactId>maven-release-plugin</artifactId>
                <configuration>
                    <preparationGoals>clean install</preparationGoals>
                    <autoVersionSubmodules>false</autoVersionSubmodules>
                </configuration>
            </plugin>
            <plugin>
                <groupId>org.apache.maven.plugins</groupId>
                <artifactId>maven-deploy-plugin</artifactId>
            </plugin>
            <plugin>
                <groupId>org.apache.maven.plugins</groupId>
                <artifactId>maven-javadoc-plugin</artifactId>
                <executions>
                    <execution>
                        <id>docs</id>
                        <phase>compile</phase>
                        <goals>
                            <goal>javadoc</goal>
                        </goals>
                    </execution>
                </executions>
            </plugin>
        </plugins>
    </build>

    <properties>
        <!-- Maven plugins -->
        <maven.wagon.ssh.version>2.1</maven.wagon.ssh.version>

        <!-- Dependencies -->
        <org.wso2.carbon.core.version>5.1.0</org.wso2.carbon.core.version>
        <carbon.kernel.package.import.version.range>[5.0.0, 6.0.0)</carbon.kernel.package.import.version.range>

        <netty.version>4.1.7.Final</netty.version>
        <netty.package.import.version.range>[4.0.30, 5.0.0)</netty.package.import.version.range>
        <equinox.osgi.version>3.10.2.v20150203-1939</equinox.osgi.version>
        <equinox.osgi.services.version>3.4.0.v20140312-2051</equinox.osgi.services.version>
        <osgi.framework.import.version.range>[1.8.0, 2.0.0)</osgi.framework.import.version.range>
        <osgi.service.tracker.import.version.range>[1.5.1, 2.0.0)</osgi.service.tracker.import.version.range>
        <org.xml.sax.import.version.range>[0.0.0, 1.0.0)</org.xml.sax.import.version.range>
        <javax.xml.bind.import.version.range>[0.0.0, 1.0.0)</javax.xml.bind.import.version.range>
        <javax.xml.transform.import.version.range>[0.0.0, 1.0.0)</javax.xml.transform.import.version.range>
        <javax.xml.validation.import.version.range>[0.0.0, 1.0.0)</javax.xml.validation.import.version.range>
        <javax.net.ssl.import.version.range>[0.0.0, 1.0.0)</javax.net.ssl.import.version.range>
        <disruptor.version>3.3.2.wso2v2</disruptor.version>
        <disruptor.package.import.version.range>[3.3.2, 3.5.0)</disruptor.package.import.version.range>

        <commons.pool.version>1.5.6.wso2v1</commons.pool.version>
        <commons.pool.package.import.version.range>[1.5.6, 2.0.0)</commons.pool.package.import.version.range>
        <commons-io.wso2.version>2.4.0.wso2v1</commons-io.wso2.version>
        <commons-io.version.range>[2.4.0, 2.5)</commons-io.version.range>
        <guava.version>18.0</guava.version>
        <guava.version.range>[18.0,19.0)</guava.version.range>
        <javax.websocket.version>1.1</javax.websocket.version>
        <javax.websocket.version.range>[1.1, 1.2)</javax.websocket.version.range>
        <commons-vfs2.wso2.version>2.0-wso2v15</commons-vfs2.wso2.version>
        <commons-vfs2.wso2.version.range>[2.0.0, 3.0.0)</commons-vfs2.wso2.version.range>
        <org.apache.commons.pool2.version>2.4.2</org.apache.commons.pool2.version>



<<<<<<< HEAD
        <carbon.messaging.version>2.2.4</carbon.messaging.version>
=======
        <carbon.messaging.version>2.3.3</carbon.messaging.version>
>>>>>>> 7b1c3c38
        <carbon.messaging.package.import.version.range>[2.0.0, 3.0.0)</carbon.messaging.package.import.version.range>
        <slf4j.version>1.7.5</slf4j.version>
        <!--Logging API version range-->
        <slf4j.logging.package.import.version.range>[1.7.1, 2.0.0)</slf4j.logging.package.import.version.range>

        <carbon.p2.plugin.version>2.0.1</carbon.p2.plugin.version>
        <org.snakeyaml.version>1.16.0.wso2v1</org.snakeyaml.version>
        <org.snakeyaml.package.import.version.range>[1.16.0, 2.0.0)</org.snakeyaml.package.import.version.range>
        <javax.jms.import.version.range>[2.0.1, 3.0.0)</javax.jms.import.version.range>
        <file.transport.package.export.version>${project.version}</file.transport.package.export.version>

        <!-- Package exports -->
        <netty.transport.package.export.version>${project.version}</netty.transport.package.export.version>
        <connector.framework.package.export.version>${project.version}
        </connector.framework.package.export.version>
        <jms.transport.package.export.version>${project.version}</jms.transport.package.export.version>

        <!-- Following two properties should be removed once the versions are added the wso2 parent pom CARBON-15729 -->
        <maven.checkstyle.plugin.version>2.17</maven.checkstyle.plugin.version>
        <maven.findbugs.plugin.version>3.0.3</maven.findbugs.plugin.version>

        <carbon.metrics.version>2.0.0</carbon.metrics.version>
        <metrics.version>3.1.2</metrics.version>

        <testng.version>6.9.10</testng.version>
        <activemq.broker.vesion>5.14.3</activemq.broker.vesion>

        <javax.jms.version>2.0.1</javax.jms.version>
    </properties>

</project>
<|MERGE_RESOLUTION|>--- conflicted
+++ resolved
@@ -310,11 +310,7 @@
 
 
 
-<<<<<<< HEAD
-        <carbon.messaging.version>2.2.4</carbon.messaging.version>
-=======
         <carbon.messaging.version>2.3.3</carbon.messaging.version>
->>>>>>> 7b1c3c38
         <carbon.messaging.package.import.version.range>[2.0.0, 3.0.0)</carbon.messaging.package.import.version.range>
         <slf4j.version>1.7.5</slf4j.version>
         <!--Logging API version range-->
