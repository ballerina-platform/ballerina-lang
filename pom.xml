--- conflicted
+++ resolved
@@ -302,7 +302,19 @@
                 <version>${org.snakeyaml.version}</version>
             </dependency>
 
-<<<<<<< HEAD
+            <!-- Data Services dependencies -->
+            <dependency>
+                <groupId>com.zaxxer</groupId>
+                <artifactId>HikariCP</artifactId>
+                <version>${com.zaxxer.hikaricp.version}</version>
+            </dependency>
+            <dependency>
+                <groupId>org.hsqldb</groupId>
+                <artifactId>hsqldb</artifactId>
+                <version>${hyperSQL.version}</version>
+                <scope>test</scope>
+            </dependency>
+
             <!--file server connector dependencies-->
             <dependency>
                 <groupId>org.apache.commons.wso2</groupId>
@@ -318,18 +330,6 @@
                 <groupId>org.apache.ftpserver</groupId>
                 <artifactId>ftpserver-core</artifactId>
                 <version>${ftp-server-core.version}</version>
-=======
-            <!-- Data Services dependencies -->
-            <dependency>
-                <groupId>com.zaxxer</groupId>
-                <artifactId>HikariCP</artifactId>
-                <version>${com.zaxxer.hikaricp.version}</version>
-            </dependency>
-            <dependency>
-                <groupId>org.hsqldb</groupId>
-                <artifactId>hsqldb</artifactId>
-                <version>${hyperSQL.version}</version>
->>>>>>> d0412870
                 <scope>test</scope>
             </dependency>
         </dependencies>
@@ -515,16 +515,14 @@
         <mvn.processor.plugin.version>2.2.4</mvn.processor.plugin.version>
         <mvn.exec.plugin.version>1.1.1</mvn.exec.plugin.version>
 
-<<<<<<< HEAD
+        <!--data services dependencies -->
+        <com.zaxxer.hikaricp.version>2.5.1</com.zaxxer.hikaricp.version>
+        <hyperSQL.version>2.3.4</hyperSQL.version>
+
         <!--file server connector dependencies-->
         <commons-vfs2.wso2.version>2.0-wso2v15</commons-vfs2.wso2.version>
         <commons-net.version>3.6</commons-net.version>
         <ftp-server-core.version>1.0.6</ftp-server-core.version>
-=======
-        <!--data services dependencies -->
-        <com.zaxxer.hikaricp.version>2.5.1</com.zaxxer.hikaricp.version>
-        <hyperSQL.version>2.3.4</hyperSQL.version>
->>>>>>> d0412870
     </properties>
 
     <modules>
