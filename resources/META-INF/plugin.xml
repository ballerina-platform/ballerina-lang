<idea-plugin version="2">
    <id>org.ballerinalang</id>
    <name>Ballerina</name>
    <version>0.1</version>
    <category>Custom Languages</category>
    <vendor email="support@wso2.org" url="http://wso2.org">WSO2 Inc.</vendor>

    <description><![CDATA[
      Plugin for Ballerina language.<br>
      <br>
      Visit <a href="http://ballerinalang.org">BallerinaLang.org</a> for more details.
    ]]></description>

    <change-notes><![CDATA[
      <ul>
        <li>Syntax highlighting.</li>
        <li>Code formatting.</li>
        <li>Support to create new Ballerina Projects.</li>
        <li>Support to add Ballerina SDKs.</li>
        <li>Support to run Ballerina applications, services.</li>
      </ul>
    ]]>
    </change-notes>

    <!-- please see http://www.jetbrains.org/intellij/sdk/docs/basics/getting_started/build_number_ranges.html for description -->
    <idea-version since-build="141.0"/>

    <!-- please see http://www.jetbrains.org/intellij/sdk/docs/basics/getting_started/plugin_compatibility.html
         on how to target different products -->
    <!-- uncomment to enable plugin in all products
    <depends>com.intellij.modules.lang</depends>
    -->

    <extensions defaultExtensionNs="com.intellij">
        <!-- Add your extensions here -->

        <!-- file type -->
        <fileTypeFactory implementation="org.ballerinalang.plugins.idea.BallerinaFileTypeFactory"/>

        <!--parser-->
        <lang.parserDefinition language="Ballerina"
                               implementationClass="org.ballerinalang.plugins.idea.BallerinaParserDefinition"/>

        <!-- commenter -->
        <lang.commenter language="Ballerina" implementationClass="org.ballerinalang.plugins.idea.BallerinaCommenter"/>

        <!-- highlighting -->
        <lang.syntaxHighlighterFactory language="Ballerina"
                                       implementationClass="org.ballerinalang.plugins.idea.highlighter.BallerinaSyntaxHighlighterFactory"/>
        <colorSettingsPage implementation="org.ballerinalang.plugins.idea.highlighter.BallerinaColorSettingsPage"/>

        <annotator language="Ballerina"
                   implementationClass="org.ballerinalang.plugins.idea.codeinsight.daemon.impl.BallerinaAnnotator"/>

        <!--formatter-->
        <lang.formatter language="Ballerina"
                        implementationClass="org.ballerinalang.plugins.idea.formatter.BallerinaFormattingModelBuilder"/>
        <codeStyleSettingsProvider
                implementation="org.ballerinalang.plugins.idea.formatter.settings.BallerinaCodeStyleSettingsProvider"/>
        <langCodeStyleSettingsProvider
                implementation="org.ballerinalang.plugins.idea.formatter.settings.BallerinaLanguageCodeStyleSettingsProvider"/>

        <quoteHandler fileType="Ballerina file"
                      className="org.ballerinalang.plugins.idea.codeinsight.editoractions.BallerinaQuoteHandler"/>

        <!--structure view-->
        <lang.psiStructureViewFactory language="Ballerina"
                                      implementationClass="org.ballerinalang.plugins.idea.structureview.BallerinaStructureViewFactory"/>

        <lang.ast.factory language="Ballerina"
                          implementationClass="org.ballerinalang.plugins.idea.BallerinaASTFactory"/>

        <!--completion-->
        <completion.contributor language="Ballerina"
                                implementationClass="org.ballerinalang.plugins.idea.completion.BallerinaCompletionContributor"/>

        <lang.braceMatcher language="Ballerina"
                           implementationClass="org.ballerinalang.plugins.idea.completion.BallerinaPairedBraceMatcher"/>

        <!--line marker-->
        <codeInsight.lineMarkerProvider language="Ballerina"
                                        implementationClass="org.ballerinalang.plugins.idea.marker.BallerinaRecursiveCallMarkerProvider"/>

<<<<<<< HEAD
        <codeInsight.parameterInfo language="Ballerina"
                                   implementationClass="org.ballerinalang.plugins.idea.editor.BallerinaParameterInfoHandler"/>

        <!--find org.ballerinalang.plugins.idea.usage-->
=======
        <!--find usage-->
>>>>>>> 8b8795fc
        <lang.findUsagesProvider language="Ballerina"
                                 implementationClass="org.ballerinalang.plugins.idea.usage.BallerinaFindUsageProvider"/>

        <!-- templates -->
        <internalFileTemplate name="Ballerina Application"/>
        <internalFileTemplate name="Ballerina File"/>

        <defaultTemplatePropertiesProvider
                implementation="org.ballerinalang.plugins.idea.actions.BallerinaTemplatePropertiesProvider"/>

        <!--live templates-->
        <defaultLiveTemplatesProvider
                implementation="org.ballerinalang.plugins.idea.template.BallerinaLiveTemplateProvider"/>
        <liveTemplateContext implementation="org.ballerinalang.plugins.idea.template.BallerinaEverywhereContextType"/>
        <liveTemplateContext implementation="org.ballerinalang.plugins.idea.template.BallerinaCodeContextType$File"/>
        <liveTemplateContext implementation="org.ballerinalang.plugins.idea.template.BallerinaCodeContextType$Service"/>
        <liveTemplateContext
                implementation="org.ballerinalang.plugins.idea.template.BallerinaCodeContextType$Connector"/>

        <!-- sdk -->
        <sdkType implementation="org.ballerinalang.plugins.idea.sdk.BallerinaSdkType"/>
        <projectSdkSetupValidator id="BallerinaSdk"
                                  implementation="org.ballerinalang.plugins.idea.codeinsight.daemon.impl.BallerinaProjectSdkSetupValidator"/>

        <!-- module -->
        <moduleType id="BALLERINA_MODULE" implementationClass="org.ballerinalang.plugins.idea.BallerinaModuleType"/>

        <!--run configurations-->
        <configurationType
                implementation="org.ballerinalang.plugins.idea.run.configuration.application.BallerinaApplicationRunConfigurationType"/>
        <configurationType
                implementation="org.ballerinalang.plugins.idea.run.configuration.service.BallerinaServiceRunConfigurationType"/>

    </extensions>

    <actions>
        <!-- Add your actions here -->
        <action id="Ballerina.NewBallerinaFile" class="org.ballerinalang.plugins.idea.actions.BallerinaCreateFileAction"
                text="Ballerina File" description="Create new Ballerina file">
            <add-to-group group-id="NewGroup" anchor="before" relative-to-action="NewFile"/>
        </action>
    </actions>

    <application-components>
        <component>
            <implementation-class>org.ballerinalang.plugins.idea.ui.BallerinaNotification</implementation-class>
        </component>
    </application-components>

</idea-plugin><|MERGE_RESOLUTION|>--- conflicted
+++ resolved
@@ -77,18 +77,14 @@
         <lang.braceMatcher language="Ballerina"
                            implementationClass="org.ballerinalang.plugins.idea.completion.BallerinaPairedBraceMatcher"/>
 
+        <codeInsight.parameterInfo language="Ballerina"
+                                   implementationClass="org.ballerinalang.plugins.idea.editor.BallerinaParameterInfoHandler"/>
+
         <!--line marker-->
         <codeInsight.lineMarkerProvider language="Ballerina"
                                         implementationClass="org.ballerinalang.plugins.idea.marker.BallerinaRecursiveCallMarkerProvider"/>
 
-<<<<<<< HEAD
-        <codeInsight.parameterInfo language="Ballerina"
-                                   implementationClass="org.ballerinalang.plugins.idea.editor.BallerinaParameterInfoHandler"/>
-
-        <!--find org.ballerinalang.plugins.idea.usage-->
-=======
         <!--find usage-->
->>>>>>> 8b8795fc
         <lang.findUsagesProvider language="Ballerina"
                                  implementationClass="org.ballerinalang.plugins.idea.usage.BallerinaFindUsageProvider"/>
 
