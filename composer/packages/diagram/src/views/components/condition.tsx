
import * as React from "react";
import { DiagramConfig } from "../../config/default";
import { DiagramUtils } from "../../diagram/diagram-utils";

const config: DiagramConfig = DiagramUtils.getConfig();

export const Condition: React.StatelessComponent<{
        x: number,
        y: number,
        label: string,
        expression: string,
        width?: number
    }> = ({
        x, y, label, expression, width
    }) => {
        const controlWidth = (width) ? width : config.statement.width;
        const hHeight = (config.flowCtrl.condition.height / 2);
        const conditionLables = { true: "true", false: "false" };
        const labelProps = { x , y };
        const conditionProps = { x, y };
        const p1 = { x: 0, y: 0 };
        const p2 = { x: 0, y: 0 };
        const p3 = { x: 0, y: 0 };
        const p4 = { x: 0, y: 0 };
        const trueProps = {
            height: config.statement.height,
            width: DiagramUtils.getTextWidth(conditionLables.true, 0, 1000,
                config.condition.caseLabel.padding.left, config.condition.caseLabel.padding.right).w,
            x: 0,
            y: 0
        };
        const falseProps = {
            height: config.statement.height,
            width: DiagramUtils.getTextWidth(conditionLables.false, 0, 1000,
                config.condition.caseLabel.padding.left, config.condition.caseLabel.padding.right).w,
            x: 0,
            y: 0
        };
        const trueTextProps = { x: 0, y: 0 };
        const falseTextProps = { x: 0, y: 0 };

<<<<<<< HEAD
        const conditionLables = { true: "true", false: "false" };
        const labelProps = { x , y };
        const conditionProps = { x, y };
        const p1 = { x: 0, y: 0 };
        const p2 = { x: 0, y: 0 };
        const p3 = { x: 0, y: 0 };
        const p4 = { x: 0, y: 0 };
        const trueProps = {
            height: config.statement.height,
            width: DiagramUtils.getTextWidth(conditionLables.true, 0, 1000,
                config.condition.caseLabel.padding.left, config.condition.caseLabel.padding.right).w,
            x: 0,
            y: 0
        };
        const falseProps = {
            height: config.statement.height,
            width: DiagramUtils.getTextWidth(conditionLables.false, 0, 1000,
                config.condition.caseLabel.padding.left, config.condition.caseLabel.padding.right).w,
            x: 0,
            y: 0
        };
        const trueTextProps = { x: 0, y: 0 };
        const falseTextProps = { x: 0, y: 0 };

=======
>>>>>>> 9a8e8d1f
        //     p1
        //     /\
        // p4 /  \ p2
        //    \  /
        //     \/
        //     p3
        p1.x = x;
        p1.y = y - hHeight;

        p2.x = x + hHeight;
        p2.y = y;

        p3.x = x;
        p3.y = y + hHeight;

        p4.x = x - hHeight;
        p4.y = y;

        conditionProps.x = x + (hHeight / 2) + 5;
        conditionProps.y = y + (hHeight / 2) + 5;

        trueProps.x = p3.x - (trueProps.width / 2);
        trueProps.y = p3.y + config.condition.caseLabel.margin.top;
<<<<<<< HEAD

        falseProps.x = p2.x + config.condition.caseLabel.margin.left;
        falseProps.y = p2.y - (falseProps.height / 2);

        trueTextProps.x = trueProps.x + config.condition.caseLabel.margin.left;
        trueTextProps.y = trueProps.y + (config.condition.caseLabel.margin.top * 2) - 1;

=======

        falseProps.x = p2.x + config.condition.caseLabel.margin.left;
        falseProps.y = p2.y - (falseProps.height / 2);

        trueTextProps.x = trueProps.x + config.condition.caseLabel.margin.left;
        trueTextProps.y = trueProps.y + (config.condition.caseLabel.margin.top * 2) - 1;

>>>>>>> 9a8e8d1f
        falseTextProps.x = falseProps.x + config.condition.caseLabel.margin.left;
        falseTextProps.y = falseProps.y + (config.condition.caseLabel.margin.top * 2) - 1;

        return (
            <g className="condition">
                <text {...conditionProps} className="expression">
                    {DiagramUtils.getTextWidth(expression, 0, controlWidth).text}
                </text>
                <polyline
                    points={`${p1.x},${p1.y} ${p2.x},${p2.y} ${p3.x},${p3.y} ${p4.x},${p4.y} ${p1.x},${p1.y}`}
                />
                <text {...labelProps} className="label">{label}</text>
                <rect {...trueProps} className="condition-case-background condition-case-background-true"></rect>
                <text {...trueTextProps} className="condition-case condition-case-true">{conditionLables.true}</text>
                <rect {...falseProps} className="condition-case-background condition-case-background-false"></rect>
                <text {...falseTextProps} className="condition-case condition-case-false">{conditionLables.false}</text>
            </g>);
    };<|MERGE_RESOLUTION|>--- conflicted
+++ resolved
@@ -40,33 +40,6 @@
         const trueTextProps = { x: 0, y: 0 };
         const falseTextProps = { x: 0, y: 0 };
 
-<<<<<<< HEAD
-        const conditionLables = { true: "true", false: "false" };
-        const labelProps = { x , y };
-        const conditionProps = { x, y };
-        const p1 = { x: 0, y: 0 };
-        const p2 = { x: 0, y: 0 };
-        const p3 = { x: 0, y: 0 };
-        const p4 = { x: 0, y: 0 };
-        const trueProps = {
-            height: config.statement.height,
-            width: DiagramUtils.getTextWidth(conditionLables.true, 0, 1000,
-                config.condition.caseLabel.padding.left, config.condition.caseLabel.padding.right).w,
-            x: 0,
-            y: 0
-        };
-        const falseProps = {
-            height: config.statement.height,
-            width: DiagramUtils.getTextWidth(conditionLables.false, 0, 1000,
-                config.condition.caseLabel.padding.left, config.condition.caseLabel.padding.right).w,
-            x: 0,
-            y: 0
-        };
-        const trueTextProps = { x: 0, y: 0 };
-        const falseTextProps = { x: 0, y: 0 };
-
-=======
->>>>>>> 9a8e8d1f
         //     p1
         //     /\
         // p4 /  \ p2
@@ -90,7 +63,6 @@
 
         trueProps.x = p3.x - (trueProps.width / 2);
         trueProps.y = p3.y + config.condition.caseLabel.margin.top;
-<<<<<<< HEAD
 
         falseProps.x = p2.x + config.condition.caseLabel.margin.left;
         falseProps.y = p2.y - (falseProps.height / 2);
@@ -98,15 +70,6 @@
         trueTextProps.x = trueProps.x + config.condition.caseLabel.margin.left;
         trueTextProps.y = trueProps.y + (config.condition.caseLabel.margin.top * 2) - 1;
 
-=======
-
-        falseProps.x = p2.x + config.condition.caseLabel.margin.left;
-        falseProps.y = p2.y - (falseProps.height / 2);
-
-        trueTextProps.x = trueProps.x + config.condition.caseLabel.margin.left;
-        trueTextProps.y = trueProps.y + (config.condition.caseLabel.margin.top * 2) - 1;
-
->>>>>>> 9a8e8d1f
         falseTextProps.x = falseProps.x + config.condition.caseLabel.margin.left;
         falseTextProps.y = falseProps.y + (config.condition.caseLabel.margin.top * 2) - 1;
 
