--- conflicted
+++ resolved
@@ -1,10 +1,6 @@
 {
   "name": "@ballerina/ast-model",
-<<<<<<< HEAD
-  "version": "1.2.26",
-=======
   "version": "1.2.27",
->>>>>>> bcef7f5a
   "description": "ast-model",
   "license": "Apache-2.0",
   "files": [
@@ -26,11 +22,7 @@
     "gen-ast-utils": "npm run build && node lib/tools/generate"
   },
   "dependencies": {
-<<<<<<< HEAD
-    "@ballerina/lang-service": "^1.2.26",
-=======
     "@ballerina/lang-service": "^1.2.27",
->>>>>>> bcef7f5a
     "glob": "^7.1.3",
     "lodash": "^4.17.11",
     "prettier": "^1.5.2",
@@ -38,11 +30,7 @@
     "vscode-uri": "^1.0.6"
   },
   "devDependencies": {
-<<<<<<< HEAD
-    "@ballerina/composer-cli": "^1.2.26",
-=======
     "@ballerina/composer-cli": "^1.2.27",
->>>>>>> bcef7f5a
     "@types/lodash": "^4.14.117",
     "copyfiles": "^2.1.0"
   },
