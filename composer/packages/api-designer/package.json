{
  "name": "@ballerina/api-designer",
<<<<<<< HEAD
  "version": "1.2.26",
=======
  "version": "1.2.27",
>>>>>>> bcef7f5a
  "description": "",
  "main": "lib/index.js",
  "scripts": {
    "copy-less": "copyfiles -f src/**/*.less lib/api-designer/components/style/",
    "prepublishOnly": "npm run build",
    "prebuild": "npm run clean && npm run lint",
    "clean": "composer pkg:clean",
    "lint": "composer pkg:lint",
    "build": "npm run copy-less && composer pkg:build",
    "test": "echo \"No tests specified\"",
    "coverage": "composer pkg:test:coverage",
    "watch": "composer pkg:watch",
    "storybook": "composer pkg:storybook"
  },
  "author": "ballerina.io",
  "license": "Apache-2.0",
  "devDependencies": {
<<<<<<< HEAD
    "@ballerina/composer-cli": "^1.2.26",
=======
    "@ballerina/composer-cli": "^1.2.27",
>>>>>>> bcef7f5a
    "copyfiles": "^2.1.0"
  },
  "dependencies": {
    "@types/swagger-parser": "^4.0.2",
    "js-yaml": "^3.12.0",
    "openapi3-ts": "^1.1.0",
    "react-markdown": "^4.0.4",
    "semantic-ui-css": "^2.4.1",
    "semantic-ui-react": "^0.83.0",
    "swagger-parser": "^5.0.5",
    "swagger-schema-official": "^2.0.0-bab6bed"
  }
}<|MERGE_RESOLUTION|>--- conflicted
+++ resolved
@@ -1,10 +1,6 @@
 {
   "name": "@ballerina/api-designer",
-<<<<<<< HEAD
-  "version": "1.2.26",
-=======
   "version": "1.2.27",
->>>>>>> bcef7f5a
   "description": "",
   "main": "lib/index.js",
   "scripts": {
@@ -22,11 +18,7 @@
   "author": "ballerina.io",
   "license": "Apache-2.0",
   "devDependencies": {
-<<<<<<< HEAD
-    "@ballerina/composer-cli": "^1.2.26",
-=======
     "@ballerina/composer-cli": "^1.2.27",
->>>>>>> bcef7f5a
     "copyfiles": "^2.1.0"
   },
   "dependencies": {
