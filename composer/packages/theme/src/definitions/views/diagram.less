--- conflicted
+++ resolved
@@ -73,8 +73,6 @@
                         }
                         fill: ~"@{@{color}-diagram-arrow-head-color}";
                     }
-<<<<<<< HEAD
-=======
                 }
             }
             .svg-button {
@@ -93,7 +91,6 @@
                             fill-opacity: 0.8;
                         }
                     }
->>>>>>> cbc28bc5
                 }
             }
         }
