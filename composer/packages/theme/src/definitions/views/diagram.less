.diagram(@color) {
    background: ~"@{@{color}-diagram-background-color}";
    
    .diagram-container {
        background: ~"@{@{color}-diagram-background-color}";

        text {
            fill: ~"@{@{color}-diagram-base-text-color}";
            dominant-baseline: central;
        }
        .diagram-canvas {
            font-family: @diagram-font;
            font-size: @diagram-font-size;

            .panel {
                .statement {
                    pointer-events: none;
                }
                .panel-header {
                    fill: ~"@{@{color}-diagram-panel-header-background-color}";

                    .panel-icon {
                        font-family: @diagram-icon-font;
                    }
                    text {
                        fill: ~"@{@{color}-diagram-panel-header-text-color}";
                        font-size: @diagram-life-line-head-font-size;
                    }
                }
                .panel-body {
                    fill: ~"@{@{color}-diagram-panel-body-background-color}";
                    
                    .life-line {
                        stroke: ~"@{@{color}-diagram-life-line-stroke-color}";
                        stroke-width: @diagram-life-line-stroke-width;

                        rect {
                            fill: ~"@{@{color}-diagram-life-line-head-background-color}";
                            stroke: ~"@{@{color}-diagram-life-line-head-stroke-color}";
                            stroke-width: 0; 
                        }
                        text {
                            fill: ~"@{@{color}-diagram-life-line-text-color}";
                            stroke-width: 0;
                            text-anchor: middle;
                        }

                        &.life-line-worker {
                            stroke:  ~"@{@{color}-diagram-life-line-worker-stroke-color}";
                            color: ~"@{@{color}-diagram-life-line-worker-stroke-color}";

                            rect {
                                fill: ~"@{@{color}-diagram-life-line-worker-stroke-color}";
                            }
                            text {
                                fill: ~"@{@{color}-diagram-life-line-worker-stroke-color}";
                            }
                        }
                        &.life-line-endpoint {
                            stroke: ~"@{@{color}-diagram-life-line-endpoint-stroke-color}";
                            color: ~"@{@{color}-diagram-life-line-endpoint-stroke-color}";

                            rect {
                                fill: ~"@{@{color}-diagram-life-line-endpoint-stroke-color}";
                            }
                            text {
                                fill: ~"@{@{color}-diagram-life-line-endpoint-stroke-color}";
                            }
                        }
                    }
                    .life-line-endpoint-activity {
                        fill: ~"@{@{color}-diagram-life-line-endpoint-stroke-activity-color}";
                    }
                    .arrow-head {
                        fill: ~"@{@{color}-diagram-arrow-head-color}";
                    }
                    .statement {
                        font-size: @diagram-statement-font-size;
                    }
                    .action-invocation {
                        line {
                            stroke: ~"@{@{color}-diagram-arrow-head-color}";
                            stroke-width: 1px;
                        }
                        fill: ~"@{@{color}-diagram-arrow-head-color}";
                    }
                    .start-invocation {
                        line {
                            stroke: ~"@{@{color}-diagram-arrow-head-color}";
                            stroke-width: 1px;
                        }
                    }
                    .condition {
                        .condition-case-background {
                            fill: ~"@{@{color}-diagram-condition-case-background-color}";
                        }
                        .label {
                            text-anchor: middle;
                        }
                        polyline {
                            fill: ~"@{@{color}-diagram-condition-background-color}";
                            stroke: ~"@{@{color}-diagram-condition-stroke-color}";
                            stroke-width: @diagram-condition-stroke-width;
                        }
                    }
                    .condition-line {
                        fill: transparent;
                        stroke: ~"@{@{color}-diagram-condition-line-stroke-color}";
                        stroke-width: @diagram-condition-line-stroke-width;
                    }
                    .condition-block {
                        .arrow-head {
                            fill: ~"@{@{color}-diagram-condition-line-worker-arrow-head-color}";
                        }
                    }
                    .hide-line {
                        stroke: ~"@{@{color}-diagram-panel-body-background-color}";
                        stroke-width: 2px;
                    }
                }
                &.block {
                    .hover-rect {
                        pointer-events: painted;
                    }
                }
            }

            .svg-dropdown-menu {
                &.block-dropdown {
                    display: none;
                    &.active {
                        display: block;
                    }
                }
                .trigger {
                    fill: ~"@{@{color}-diagram-menu-trigger-background-color}";
                    text {
                        fill: ~"@{@{color}-diagram-menu-trigger-text-color}";
                    }
                    &:hover {
                        fill-opacity: 0;
                    }
                }
                .content {
                    .item {
                        cursor: pointer;
                        fill: ~"@{@{color}-diagram-menu-item-background-color}";
                        text {
                            fill: ~"@{@{color}-diagram-menu-item-text-color}";
                        }
                        &:hover {
                            .item-body {
                                fill: ~"@{@{color}-diagram-menu-item-hover-background-color}";
                            }
                        }
                    }
                }
            }
            .svg-button {
                cursor: pointer;
                fill: ~"@{@{color}-diagram-svg-button-background-color}";
                text {
                    fill: ~"@{@{color}-diagram-svg-button-text-color}";
<<<<<<< HEAD
                    text-anchor: middle;
                    font-size: 8px;
=======
>>>>>>> bfde7137
                }
                &:hover {
                    fill-opacity: 0.8;
                }
                .btn-icon {
                    text-anchor: middle;
                    dominant-baseline: middle;
                }
            }
        }
        
        .diagram-controllers {
            .ui.menu.top-menu {
                padding: 10px;
                width: 100%;
                .item {
                    padding: 0;
                    margin-right: 5px;
                }
                .button {
                    z-index: 1;
                }
            }
        }
        .non-editable-text {
            cursor: default;
        }
        .editable-text {
            cursor: text;
        }
        .noselect {
            -webkit-touch-callout: none; /* iOS Safari */
            -webkit-user-select: none; /* Safari */
            -khtml-user-select: none; /* Konqueror HTML */
            -moz-user-select: none; /* Firefox */
            -ms-user-select: none; /* Internet Explorer/Edge */
            user-select: none; /* Non-prefixed version, currently supported by Chrome and Opera */
        }
    }
    .endpoint-search-dialog {
        top: 15px;
    }
}

body {
    .diagram("light");
}<|MERGE_RESOLUTION|>--- conflicted
+++ resolved
@@ -118,7 +118,7 @@
                         stroke-width: 2px;
                     }
                 }
-                &.block {
+                &.worker-block-container {
                     .hover-rect {
                         pointer-events: painted;
                     }
@@ -161,11 +161,8 @@
                 fill: ~"@{@{color}-diagram-svg-button-background-color}";
                 text {
                     fill: ~"@{@{color}-diagram-svg-button-text-color}";
-<<<<<<< HEAD
                     text-anchor: middle;
                     font-size: 8px;
-=======
->>>>>>> bfde7137
                 }
                 &:hover {
                     fill-opacity: 0.8;
