{
  "name": "@ballerina/theme",
<<<<<<< HEAD
  "version": "1.1.0-SNAPSHOT",
=======
  "version": "1.2.0-SNAPSHOT",
>>>>>>> df8b6b22
  "description": "Theme for web components of Ballerina Tooling.",
  "keywords": [
    "ballerina",
    "ballerina-lang",
    "composer",
    "theme"
  ],
  "main": "src/index.js",
  "scripts": {
    "build": "node scripts/build-theme.js",
    "test": "echo \"Error: no test specified\"",
    "test-coverage": "echo \"Error: no test coverage specified\"",
    "watch": "watch \"npm run build\" src"
  },
  "author": "ballerina.io",
  "license": "Apache-2.0",
  "devDependencies": {
    "watch": "^1.0.2"
  },
  "dependencies": {
<<<<<<< HEAD
    "@ballerina/font": "^1.1.0-SNAPSHOT"
=======
    "@ballerina/font": "^1.2.0-SNAPSHOT"
>>>>>>> df8b6b22
  }
}<|MERGE_RESOLUTION|>--- conflicted
+++ resolved
@@ -1,10 +1,6 @@
 {
   "name": "@ballerina/theme",
-<<<<<<< HEAD
-  "version": "1.1.0-SNAPSHOT",
-=======
   "version": "1.2.0-SNAPSHOT",
->>>>>>> df8b6b22
   "description": "Theme for web components of Ballerina Tooling.",
   "keywords": [
     "ballerina",
@@ -25,10 +21,6 @@
     "watch": "^1.0.2"
   },
   "dependencies": {
-<<<<<<< HEAD
-    "@ballerina/font": "^1.1.0-SNAPSHOT"
-=======
     "@ballerina/font": "^1.2.0-SNAPSHOT"
->>>>>>> df8b6b22
   }
 }