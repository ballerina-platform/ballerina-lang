--- conflicted
+++ resolved
@@ -1,10 +1,6 @@
 {
   "name": "@ballerina/tracing",
-<<<<<<< HEAD
-  "version": "1.2.26",
-=======
   "version": "1.2.27",
->>>>>>> bcef7f5a
   "description": "",
   "main": "lib/src/index.js",
   "scripts": {
@@ -22,11 +18,7 @@
   "author": "ballerina.io",
   "license": "Apache-2.0",
   "devDependencies": {
-<<<<<<< HEAD
-    "@ballerina/composer-cli": "^1.2.26",
-=======
     "@ballerina/composer-cli": "^1.2.27",
->>>>>>> bcef7f5a
     "@types/lodash": "^4.14.116"
   },
   "dependencies": {
